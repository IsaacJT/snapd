--- conflicted
+++ resolved
@@ -1781,14 +1781,6 @@
 	c.Check(err, ErrorMatches, "internal error: removing explicit services for snapd snap is unexpected")
 }
 
-<<<<<<< HEAD
-func (s *servicesTestSuite) TestStopAndDisableServices(c *C) {
-	info := snaptest.MockSnap(c, packageHello+`
- svc1:
-  daemon: simple
-`, &snap.SideInfo{Revision: snap.R(12)})
-	svcFile := "snap.hello-snap.svc1.service"
-=======
 func (s *servicesTestSuite) TestReloadOrRestart(c *C) {
 	const surviveYaml = `name: test-snap
 version: 1.0
@@ -1799,21 +1791,11 @@
 `
 	info := snaptest.MockSnap(c, surviveYaml, &snap.SideInfo{Revision: snap.R(1)})
 	srvFile := "snap.test-snap.foo.service"
->>>>>>> a2c043cb
 
 	err := wrappers.AddSnapServices(info, nil, nil, progress.Null)
 	c.Assert(err, IsNil)
 
 	s.sysdLog = nil
-<<<<<<< HEAD
-	flags := &wrappers.StopFlags{Disable: true}
-	err = wrappers.StopServices(info.Services(), flags, "", progress.Null, s.perfTimings)
-	c.Assert(err, IsNil)
-	c.Check(s.sysdLog, DeepEquals, [][]string{
-		{"stop", svcFile},
-		{"show", "--property=ActiveState", svcFile},
-		{"--root", s.tempdir, "disable", svcFile},
-=======
 	flags := &wrappers.RestartFlags{Reload: true}
 	c.Assert(wrappers.RestartServices(info.Services(), flags, progress.Null, s.perfTimings), IsNil)
 	c.Assert(err, IsNil)
@@ -1836,6 +1818,26 @@
 		{"stop", srvFile},
 		{"show", "--property=ActiveState", srvFile},
 		{"start", srvFile},
->>>>>>> a2c043cb
+	})
+}
+
+func (s *servicesTestSuite) TestStopAndDisableServices(c *C) {
+	info := snaptest.MockSnap(c, packageHello+`
+ svc1:
+  daemon: simple
+`, &snap.SideInfo{Revision: snap.R(12)})
+	svcFile := "snap.hello-snap.svc1.service"
+
+	err := wrappers.AddSnapServices(info, nil, nil, progress.Null)
+	c.Assert(err, IsNil)
+
+	s.sysdLog = nil
+	flags := &wrappers.StopFlags{Disable: true}
+	err = wrappers.StopServices(info.Services(), flags, "", progress.Null, s.perfTimings)
+	c.Assert(err, IsNil)
+	c.Check(s.sysdLog, DeepEquals, [][]string{
+		{"stop", svcFile},
+		{"show", "--property=ActiveState", svcFile},
+		{"--root", s.tempdir, "disable", svcFile},
 	})
 }