--- conflicted
+++ resolved
@@ -7817,30 +7817,6 @@
 
 	expected := &dirs.SnapDirOptions{HiddenSnapDataDir: true}
 	assertMigrationState(c, s.state, "snap-core18-to-core22", expected)
-<<<<<<< HEAD
-}
-
-func mustMatch(c *C, haystack []string, needle string) {
-	c.Assert(someMatches(c, haystack, needle), Equals, true)
-}
-
-func mustNotMatch(c *C, haystack []string, needle string) {
-	c.Assert(someMatches(c, haystack, needle), Equals, false)
-}
-
-func someMatches(c *C, haystack []string, needle string) bool {
-	pattern, err := regexp.Compile(needle)
-	c.Assert(err, IsNil)
-
-	for _, s := range haystack {
-		if pattern.MatchString(s) {
-			return true
-		}
-	}
-
-	return false
-=======
->>>>>>> e2042477
 }
 
 // assertMigrationState checks the migration status in the state and sequence
