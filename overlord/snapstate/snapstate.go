// -*- Mode: Go; indent-tabs-mode: t -*-

/*
 * Copyright (C) 2016-2018 Canonical Ltd
 *
 * This program is free software: you can redistribute it and/or modify
 * it under the terms of the GNU General Public License version 3 as
 * published by the Free Software Foundation.
 *
 * This program is distributed in the hope that it will be useful,
 * but WITHOUT ANY WARRANTY; without even the implied warranty of
 * MERCHANTABILITY or FITNESS FOR A PARTICULAR PURPOSE.  See the
 * GNU General Public License for more details.
 *
 * You should have received a copy of the GNU General Public License
 * along with this program.  If not, see <http://www.gnu.org/licenses/>.
 *
 */

// Package snapstate implements the manager and state aspects responsible for the installation and removal of snaps.
package snapstate

import (
	"encoding/json"
	"fmt"
	"os"
	"sort"
	"strings"
	"time"

	"golang.org/x/net/context"

	"github.com/snapcore/snapd/boot"
	"github.com/snapcore/snapd/dirs"
	"github.com/snapcore/snapd/i18n"
	"github.com/snapcore/snapd/interfaces"
	"github.com/snapcore/snapd/logger"
	"github.com/snapcore/snapd/overlord/auth"
	"github.com/snapcore/snapd/overlord/configstate/config"
	"github.com/snapcore/snapd/overlord/ifacestate/ifacerepo"
	"github.com/snapcore/snapd/overlord/snapstate/backend"
	"github.com/snapcore/snapd/overlord/state"
	"github.com/snapcore/snapd/release"
	"github.com/snapcore/snapd/snap"
	"github.com/snapcore/snapd/store"
)

// control flags for doInstall
const (
	skipConfigure = 1 << iota
)

// control flags for "Configure()"
const (
	IgnoreHookError = 1 << iota
	TrackHookError
	UseConfigDefaults
)

func doInstall(st *state.State, snapst *SnapState, snapsup *SnapSetup, flags int) (*state.TaskSet, error) {
	if snapsup.InstanceName() == "system" {
		return nil, fmt.Errorf("cannot install reserved snap name 'system'")
	}
	if snapsup.InstanceName() == "snapd" {
		model, err := Model(st)
		if err != nil && err != state.ErrNoState {
			return nil, err
		}
		if model == nil || model.Base() == "" {
			return nil, fmt.Errorf("cannot install snapd snap on a model without a base snap yet")
		}
	}
	if snapst.IsInstalled() && !snapst.Active {
		return nil, fmt.Errorf("cannot update disabled snap %q", snapsup.InstanceName())
	}

	if snapsup.Flags.Classic {
		if !release.OnClassic {
			return nil, fmt.Errorf("classic confinement is only supported on classic systems")
		} else if !dirs.SupportsClassicConfinement() {
			return nil, fmt.Errorf(i18n.G("classic confinement requires snaps under /snap or symlink from /snap to %s"), dirs.SnapMountDir)
		}
	}
	if !snapst.IsInstalled() { // install?
		// check that the snap command namespace doesn't conflict with an enabled alias
		if err := checkSnapAliasConflict(st, snapsup.InstanceName()); err != nil {
			return nil, err
		}
	}

	// TODO parallel-install: block parallel installation of core, kernel,
	// gadget and snapd snaps

	if err := CheckChangeConflict(st, snapsup.InstanceName(), snapst); err != nil {
		return nil, err
	}

	if snapst.IsInstalled() {
		// consider also the current revision to set plugs-only hint
		info, err := snapst.CurrentInfo()
		if err != nil {
			return nil, err
		}
		snapsup.PlugsOnly = snapsup.PlugsOnly && (len(info.Slots) == 0)
	}

	ts := state.NewTaskSet()

	targetRevision := snapsup.Revision()
	revisionStr := ""
	if snapsup.SideInfo != nil {
		revisionStr = fmt.Sprintf(" (%s)", targetRevision)
	}

	// check if we already have the revision locally (alters tasks)
	revisionIsLocal := snapst.LastIndex(targetRevision) >= 0

	prereq := st.NewTask("prerequisites", fmt.Sprintf(i18n.G("Ensure prerequisites for %q are available"), snapsup.InstanceName()))
	prereq.Set("snap-setup", snapsup)

	var prepare, prev *state.Task
	fromStore := false
	// if we have a local revision here we go back to that
	if snapsup.SnapPath != "" || revisionIsLocal {
		prepare = st.NewTask("prepare-snap", fmt.Sprintf(i18n.G("Prepare snap %q%s"), snapsup.SnapPath, revisionStr))
	} else {
		fromStore = true
		prepare = st.NewTask("download-snap", fmt.Sprintf(i18n.G("Download snap %q%s from channel %q"), snapsup.InstanceName(), revisionStr, snapsup.Channel))
	}
	prepare.Set("snap-setup", snapsup)
	prepare.WaitFor(prereq)

	tasks := []*state.Task{prereq, prepare}
	addTask := func(t *state.Task) {
		t.Set("snap-setup-task", prepare.ID())
		t.WaitFor(prev)
		tasks = append(tasks, t)
	}
	prev = prepare

	if fromStore {
		// fetch and check assertions
		checkAsserts := st.NewTask("validate-snap", fmt.Sprintf(i18n.G("Fetch and check assertions for snap %q%s"), snapsup.InstanceName(), revisionStr))
		addTask(checkAsserts)
		prev = checkAsserts
	}

	// mount
	if !revisionIsLocal {
		mount := st.NewTask("mount-snap", fmt.Sprintf(i18n.G("Mount snap %q%s"), snapsup.InstanceName(), revisionStr))
		addTask(mount)
		prev = mount
	}

	// run refresh hooks when updating existing snap, otherwise run install hook further down.
	runRefreshHooks := (snapst.IsInstalled() && !snapsup.Flags.Revert)
	if runRefreshHooks {
		preRefreshHook := SetupPreRefreshHook(st, snapsup.InstanceName())
		addTask(preRefreshHook)
		prev = preRefreshHook
	}

	if snapst.IsInstalled() {
		// unlink-current-snap (will stop services for copy-data)
		stop := st.NewTask("stop-snap-services", fmt.Sprintf(i18n.G("Stop snap %q services"), snapsup.InstanceName()))
		stop.Set("stop-reason", snap.StopReasonRefresh)
		addTask(stop)
		prev = stop

		removeAliases := st.NewTask("remove-aliases", fmt.Sprintf(i18n.G("Remove aliases for snap %q"), snapsup.InstanceName()))
		addTask(removeAliases)
		prev = removeAliases

		unlink := st.NewTask("unlink-current-snap", fmt.Sprintf(i18n.G("Make current revision for snap %q unavailable"), snapsup.InstanceName()))
		addTask(unlink)
		prev = unlink
	}

	// copy-data (needs stopped services by unlink)
	if !snapsup.Flags.Revert {
		copyData := st.NewTask("copy-snap-data", fmt.Sprintf(i18n.G("Copy snap %q data"), snapsup.InstanceName()))
		addTask(copyData)
		prev = copyData
	}

	// security
	setupSecurity := st.NewTask("setup-profiles", fmt.Sprintf(i18n.G("Setup snap %q%s security profiles"), snapsup.InstanceName(), revisionStr))
	addTask(setupSecurity)
	prev = setupSecurity

	// finalize (wrappers+current symlink)
	linkSnap := st.NewTask("link-snap", fmt.Sprintf(i18n.G("Make snap %q%s available to the system"), snapsup.InstanceName(), revisionStr))
	addTask(linkSnap)
	prev = linkSnap

	// auto-connections
	autoConnect := st.NewTask("auto-connect", fmt.Sprintf(i18n.G("Automatically connect eligible plugs and slots of snap %q"), snapsup.InstanceName()))
	addTask(autoConnect)
	prev = autoConnect

	// setup aliases
	setAutoAliases := st.NewTask("set-auto-aliases", fmt.Sprintf(i18n.G("Set automatic aliases for snap %q"), snapsup.InstanceName()))
	addTask(setAutoAliases)
	prev = setAutoAliases

	setupAliases := st.NewTask("setup-aliases", fmt.Sprintf(i18n.G("Setup snap %q aliases"), snapsup.InstanceName()))
	addTask(setupAliases)
	prev = setupAliases

	if runRefreshHooks {
		postRefreshHook := SetupPostRefreshHook(st, snapsup.InstanceName())
		addTask(postRefreshHook)
		prev = postRefreshHook
	}

	// only run install hook if installing the snap for the first time
	if !snapst.IsInstalled() {
		installHook := SetupInstallHook(st, snapsup.InstanceName())
		addTask(installHook)
		prev = installHook
	}

	// run new serices
	startSnapServices := st.NewTask("start-snap-services", fmt.Sprintf(i18n.G("Start snap %q%s services"), snapsup.InstanceName(), revisionStr))
	addTask(startSnapServices)
	prev = startSnapServices

	// Do not do that if we are reverting to a local revision
	if snapst.IsInstalled() && !snapsup.Flags.Revert {
		var retain int
		if err := config.NewTransaction(st).Get("core", "refresh.retain", &retain); err != nil {
			retain = 3
		}
		retain-- //  we're adding one

		seq := snapst.Sequence
		currentIndex := snapst.LastIndex(snapst.Current)

		// discard everything after "current" (we may have reverted to
		// a previous versions earlier)
		for i := currentIndex + 1; i < len(seq); i++ {
			si := seq[i]
			if si.Revision == targetRevision {
				// but don't discard this one; its' the thing we're switching to!
				continue
			}
			ts := removeInactiveRevision(st, snapsup.InstanceName(), si.Revision)
			ts.WaitFor(prev)
			tasks = append(tasks, ts.Tasks()...)
			prev = tasks[len(tasks)-1]
		}

		// make sure we're not scheduling the removal of the target
		// revision in the case where the target revision is already in
		// the sequence.
		for i := 0; i < currentIndex; i++ {
			si := seq[i]
			if si.Revision == targetRevision {
				// we do *not* want to removeInactiveRevision of this one
				copy(seq[i:], seq[i+1:])
				seq = seq[:len(seq)-1]
				currentIndex--
			}
		}

		// normal garbage collect
		for i := 0; i <= currentIndex-retain; i++ {
			si := seq[i]
			if boot.InUse(snapsup.InstanceName(), si.Revision) {
				continue
			}
			ts := removeInactiveRevision(st, snapsup.InstanceName(), si.Revision)
			ts.WaitFor(prev)
			tasks = append(tasks, ts.Tasks()...)
			prev = tasks[len(tasks)-1]
		}

		addTask(st.NewTask("cleanup", fmt.Sprintf("Clean up %q%s install", snapsup.InstanceName(), revisionStr)))
	}

	installSet := state.NewTaskSet(tasks...)
	installSet.WaitAll(ts)
	ts.AddAll(installSet)

	if flags&skipConfigure != 0 {
		return installSet, nil
	}

	var confFlags int
	if !snapst.IsInstalled() && snapsup.SideInfo != nil && snapsup.SideInfo.SnapID != "" {
		// installation, run configure using the gadget defaults
		// if available
		confFlags |= UseConfigDefaults
	}

	// we do not support configuration for bases or the "snapd" snap yet
	if snapsup.Type != snap.TypeBase && snapsup.InstanceName() != "snapd" {
		configSet := ConfigureSnap(st, snapsup.InstanceName(), confFlags)
		configSet.WaitAll(ts)
		ts.AddAll(configSet)
	}

	return ts, nil
}

// ConfigureSnap returns a set of tasks to configure snapName as done during installation/refresh.
func ConfigureSnap(st *state.State, snapName string, confFlags int) *state.TaskSet {
	// This is slightly ugly, ideally we would check the type instead
	// of hardcoding the name here. Unfortunately we do not have the
	// type until we actually run the change.
	if snapName == defaultCoreSnapName {
		confFlags |= IgnoreHookError
		confFlags |= TrackHookError
	}
	return Configure(st, snapName, nil, confFlags)
}

var Configure = func(st *state.State, snapName string, patch map[string]interface{}, flags int) *state.TaskSet {
	panic("internal error: snapstate.Configure is unset")
}

var SetupInstallHook = func(st *state.State, snapName string) *state.Task {
	panic("internal error: snapstate.SetupInstallHook is unset")
}

var SetupPreRefreshHook = func(st *state.State, snapName string) *state.Task {
	panic("internal error: snapstate.SetupPreRefreshHook is unset")
}

var SetupPostRefreshHook = func(st *state.State, snapName string) *state.Task {
	panic("internal error: snapstate.SetupPostRefreshHook is unset")
}

var SetupRemoveHook = func(st *state.State, snapName string) *state.Task {
	panic("internal error: snapstate.SetupRemoveHook is unset")
}

// WaitRestart will return a Retry error if there is a pending restart
// and a real error if anything went wrong (like a rollback across
// restarts)
func WaitRestart(task *state.Task, snapsup *SnapSetup) (err error) {
	if ok, _ := task.State().Restarting(); ok {
		// don't continue until we are in the restarted snapd
		task.Logf("Waiting for restart...")
		return &state.Retry{}
	}

	snapInfo, err := snap.ReadInfo(snapsup.InstanceName(), snapsup.SideInfo)
	if err != nil {
		return err
	}

	if snapsup.InstanceName() == "snapd" && os.Getenv("SNAPD_REVERT_TO_REV") != "" {
		return fmt.Errorf("there was a snapd rollback across the restart")
	}

	// If not on classic check there was no rollback. A reboot
	// can be triggered by:
	// - core (old core16 world, system-reboot)
	// - bootable base snap (new core18 world, system-reboot)
	//
	// TODO: Detect "snapd" snap daemon-restarts here that
	//       fallback into the old version (once we have
	//       better snapd rollback support in core18).
	if !release.OnClassic {
		// TODO: double check that we really rebooted
		// otherwise this could be just a spurious restart
		// of snapd

		model, err := Model(task.State())
		if err != nil {
			return err
		}
		bootName := "core"
		typ := snap.TypeOS
		if model.Base() != "" {
			bootName = model.Base()
			typ = snap.TypeBase
		}
		// if it is not a bootable snap we are not interested
		if snapsup.InstanceName() != bootName {
			return nil
		}

		name, rev, err := CurrentBootNameAndRevision(typ)
		if err == ErrBootNameAndRevisionAgain {
			return &state.Retry{After: 5 * time.Second}
		}
		if err != nil {
			return err
		}

		if snapsup.InstanceName() != name || snapInfo.Revision != rev {
			// TODO: make sure this revision gets ignored for
			//       automatic refreshes
			return fmt.Errorf("cannot finish %s installation, there was a rollback across reboot", snapsup.InstanceName())
		}
	}

	return nil
}

func contentAttr(attrer interfaces.Attrer) string {
	var s string
	err := attrer.Attr("content", &s)
	if err != nil {
		return ""
	}
	return s
}

func contentIfaceAvailable(st *state.State, contentTag string) bool {
	repo := ifacerepo.Get(st)
	for _, slot := range repo.AllSlots("content") {
		if contentAttr(slot) == "" {
			continue
		}
		if contentAttr(slot) == contentTag {
			return true
		}
	}
	return false
}

// defaultContentPlugProviders takes a snap.Info and returns what
// default providers there are.
func defaultContentPlugProviders(st *state.State, info *snap.Info) []string {
	out := []string{}
	seen := map[string]bool{}
	for _, plug := range info.Plugs {
		if plug.Interface == "content" {
			if contentAttr(plug) == "" {
				continue
			}
			if !contentIfaceAvailable(st, contentAttr(plug)) {
				var dprovider string
				err := plug.Attr("default-provider", &dprovider)
				if err != nil || dprovider == "" {
					continue
				}
				// The default-provider is a name. However old
				// documentation said it is "snapname:ifname",
				// we deal with this gracefully by just
				// stripping of the part after the ":"
				if name := strings.SplitN(dprovider, ":", 2)[0]; !seen[name] {
					out = append(out, name)
					seen[name] = true
				}
			}
		}
	}
	return out
}

// validateFeatureFlags validates the given snap only uses experimental
// features that are enabled by the user.
func validateFeatureFlags(st *state.State, info *snap.Info) error {
	tr := config.NewTransaction(st)

	if len(info.Layout) > 0 {
		var flag bool
		if err := tr.GetMaybe("core", "experimental.layouts", &flag); err != nil {
			return err
		}
		if !flag {
			return fmt.Errorf("experimental feature disabled - test it by setting 'experimental.layouts' to true")
		}
	}

	if info.InstanceKey != "" {
		var flag bool
		if err := tr.GetMaybe("core", "experimental.parallel-instances", &flag); err != nil {
			return err
		}
		if !flag {
			return fmt.Errorf("experimental feature disabled - test it by setting 'experimental.parallel-instances' to true")
		}
	}

	return nil
}

// InstallPath returns a set of tasks for installing snap from a file path.
// Note that the state must be locked by the caller.
// The provided SideInfo can contain just a name which results in a
// local revision and sideloading, or full metadata in which case it
// the snap will appear as installed from the store.
func InstallPath(st *state.State, si *snap.SideInfo, path, channel string, flags Flags) (*state.TaskSet, error) {
	name := si.RealName
	if name == "" {
		return nil, fmt.Errorf("internal error: snap name to install %q not provided", path)
	}

	var snapst SnapState
	err := Get(st, name, &snapst)
	if err != nil && err != state.ErrNoState {
		return nil, err
	}

	if si.SnapID != "" {
		if si.Revision.Unset() {
			return nil, fmt.Errorf("internal error: snap id set to install %q but revision is unset", path)
		}
	}

	if err := canSwitchChannel(st, name, channel); err != nil {
		return nil, err
	}

	var instFlags int
	if flags.SkipConfigure {
		// extract it as a doInstall flag, this is not passed
		// into SnapSetup
		instFlags |= skipConfigure
	}

	// It is ok do open the snap file here because we either
	// have side info or the user passed --dangerous
	info, container, err := backend.OpenSnapFile(path, si)
	if err != nil {
		return nil, err
	}

	if err := validateContainer(container, info, logger.Noticef); err != nil {
		return nil, err
	}
	if err := validateFeatureFlags(st, info); err != nil {
		return nil, err
	}

	snapsup := &SnapSetup{
		Base:      info.Base,
		Prereq:    defaultContentPlugProviders(st, info),
		SideInfo:  si,
		SnapPath:  path,
		Channel:   channel,
		Flags:     flags.ForSnapSetup(),
		Type:      info.Type,
		PlugsOnly: len(info.Slots) == 0,
	}

	return doInstall(st, &snapst, snapsup, instFlags)
}

// TryPath returns a set of tasks for trying a snap from a file path.
// Note that the state must be locked by the caller.
func TryPath(st *state.State, name, path string, flags Flags) (*state.TaskSet, error) {
	flags.TryMode = true

	return InstallPath(st, &snap.SideInfo{RealName: name}, path, "", flags)
}

// Install returns a set of tasks for installing snap.
// Note that the state must be locked by the caller.
func Install(st *state.State, name, channel string, revision snap.Revision, userID int, flags Flags) (*state.TaskSet, error) {
	if channel == "" {
		channel = "stable"
	}

	var snapst SnapState
	err := Get(st, name, &snapst)
	if err != nil && err != state.ErrNoState {
		return nil, err
	}
	if snapst.IsInstalled() {
		return nil, &snap.AlreadyInstalledError{Snap: name}
	}

	info, err := installInfo(st, name, channel, revision, userID)
	if err != nil {
		return nil, err
	}

	if err := validateInfoAndFlags(info, &snapst, flags); err != nil {
		return nil, err
	}
	if err := validateFeatureFlags(st, info); err != nil {
		return nil, err
	}

	snapsup := &SnapSetup{
		Channel:      channel,
		Base:         info.Base,
		Prereq:       defaultContentPlugProviders(st, info),
		UserID:       userID,
		Flags:        flags.ForSnapSetup(),
		DownloadInfo: &info.DownloadInfo,
		SideInfo:     &info.SideInfo,
		Type:         info.Type,
		PlugsOnly:    len(info.Slots) == 0,
		InstanceKey:  info.InstanceKey,
	}

	return doInstall(st, &snapst, snapsup, 0)
}

// InstallMany installs everything from the given list of names.
// Note that the state must be locked by the caller.
func InstallMany(st *state.State, names []string, userID int) ([]string, []*state.TaskSet, error) {
	installed := make([]string, 0, len(names))
	tasksets := make([]*state.TaskSet, 0, len(names))
	// TODO: this could be reorged to do one single store call
	for _, name := range names {
		ts, err := Install(st, name, "", snap.R(0), userID, Flags{})
		// FIXME: is this expected behavior?
		if _, ok := err.(*snap.AlreadyInstalledError); ok {
			continue
		}
		if err != nil {
			return nil, nil, err
		}
		installed = append(installed, name)
		ts.JoinLane(st.NewLane())
		tasksets = append(tasksets, ts)
	}

	return installed, tasksets, nil
}

// RefreshCandidates gets a list of candidates for update
// Note that the state must be locked by the caller.
func RefreshCandidates(st *state.State, user *auth.UserState) ([]*snap.Info, error) {
	updates, _, _, err := refreshCandidates(context.TODO(), st, nil, user, nil)
	return updates, err
}

// ValidateRefreshes allows to hook validation into the handling of refresh candidates.
var ValidateRefreshes func(st *state.State, refreshes []*snap.Info, ignoreValidation map[string]bool, userID int) (validated []*snap.Info, err error)

// UpdateMany updates everything from the given list of names that the
// store says is updateable. If the list is empty, update everything.
// Note that the state must be locked by the caller.
func UpdateMany(ctx context.Context, st *state.State, names []string, userID int) ([]string, []*state.TaskSet, error) {
	user, err := userFromUserID(st, userID)
	if err != nil {
		return nil, nil, err
	}

	updates, stateByID, ignoreValidation, err := refreshCandidates(ctx, st, names, user, nil)
	if err != nil {
		return nil, nil, err
	}

	if ValidateRefreshes != nil && len(updates) != 0 {
		updates, err = ValidateRefreshes(st, updates, ignoreValidation, userID)
		if err != nil {
			// not doing "refresh all" report the error
			if len(names) != 0 {
				return nil, nil, err
			}
			// doing "refresh all", log the problems
			logger.Noticef("cannot refresh some snaps: %v", err)
		}
	}

	params := func(update *snap.Info) (string, Flags, *SnapState) {
		snapst := stateByID[update.SnapID]
		return snapst.Channel, snapst.Flags, snapst

	}

	return doUpdate(st, names, updates, params, userID)
}

func doUpdate(st *state.State, names []string, updates []*snap.Info, params func(*snap.Info) (channel string, flags Flags, snapst *SnapState), userID int) ([]string, []*state.TaskSet, error) {
	tasksets := make([]*state.TaskSet, 0, len(updates))

	refreshAll := len(names) == 0
	var nameSet map[string]bool
	if len(names) != 0 {
		nameSet = make(map[string]bool, len(names))
		for _, name := range names {
			nameSet[name] = true
		}
	}

	newAutoAliases, mustPruneAutoAliases, transferTargets, err := autoAliasesUpdate(st, names, updates)
	if err != nil {
		return nil, nil, err
	}

	reportUpdated := make(map[string]bool, len(updates))
	var pruningAutoAliasesTs *state.TaskSet

	if len(mustPruneAutoAliases) != 0 {
		var err error
		pruningAutoAliasesTs, err = applyAutoAliasesDelta(st, mustPruneAutoAliases, "prune", refreshAll, func(snapName string, _ *state.TaskSet) {
			if nameSet[snapName] {
				reportUpdated[snapName] = true
			}
		})
		if err != nil {
			return nil, nil, err
		}
		tasksets = append(tasksets, pruningAutoAliasesTs)
	}

	// wait for the auto-alias prune tasks as needed
	scheduleUpdate := func(snapName string, ts *state.TaskSet) {
		if pruningAutoAliasesTs != nil && (mustPruneAutoAliases[snapName] != nil || transferTargets[snapName]) {
			ts.WaitAll(pruningAutoAliasesTs)
		}
		reportUpdated[snapName] = true
	}

	// first snapd, core, bases, then rest
	sort.Sort(byKind(updates))
	prereqs := make(map[string]*state.TaskSet)
	waitPrereq := func(ts *state.TaskSet, prereqName string) {
		preTs := prereqs[prereqName]
		if preTs != nil {
			ts.WaitAll(preTs)
		}
	}

	// updates is sorted by kind so this will process first core
	// and bases and then other snaps
	for _, update := range updates {
		channel, flags, snapst := params(update)

		if err := validateInfoAndFlags(update, snapst, flags); err != nil {
			if refreshAll {
				logger.Noticef("cannot update %q: %v", update.InstanceName(), err)
				continue
			}
			return nil, nil, err
		}
		if err := validateFeatureFlags(st, update); err != nil {
			if refreshAll {
				logger.Noticef("cannot update %q: %v", update.InstanceName(), err)
				continue
			}
			return nil, nil, err
		}

		snapUserID, err := userIDForSnap(st, snapst, userID)
		if err != nil {
			return nil, nil, err
		}

		snapsup := &SnapSetup{
			Base:         update.Base,
			Prereq:       defaultContentPlugProviders(st, update),
			Channel:      channel,
			UserID:       snapUserID,
			Flags:        flags.ForSnapSetup(),
			DownloadInfo: &update.DownloadInfo,
			SideInfo:     &update.SideInfo,
			Type:         update.Type,
			PlugsOnly:    len(update.Slots) == 0,
			InstanceKey:  update.InstanceKey,
		}

		ts, err := doInstall(st, snapst, snapsup, 0)
		if err != nil {
			if refreshAll {
				// doing "refresh all", just skip this snap
				logger.Noticef("cannot refresh snap %q: %v", update.InstanceName(), err)
				continue
			}
			return nil, nil, err
		}
		ts.JoinLane(st.NewLane())

		// because of the sorting of updates we fill prereqs
		// first (if branch) and only then use it to setup
		// waits (else branch)
		if update.Type == snap.TypeOS || update.Type == snap.TypeBase || update.InstanceName() == "snapd" {
			// prereq types come first in updates, we
			// also assume bases don't have hooks, otherwise
			// they would need to wait on core or snapd
			prereqs[update.InstanceName()] = ts
		} else {
			// prereqs were processed already, wait for
			// them as necessary for the other kind of
			// snaps
			waitPrereq(ts, defaultCoreSnapName)
			waitPrereq(ts, "snapd")
			if update.Base != "" {
				waitPrereq(ts, update.Base)
			}
		}

		scheduleUpdate(update.InstanceName(), ts)
		tasksets = append(tasksets, ts)
	}

	if len(newAutoAliases) != 0 {
		addAutoAliasesTs, err := applyAutoAliasesDelta(st, newAutoAliases, "refresh", refreshAll, scheduleUpdate)
		if err != nil {
			return nil, nil, err
		}
		tasksets = append(tasksets, addAutoAliasesTs)
	}

	updated := make([]string, 0, len(reportUpdated))
	for name := range reportUpdated {
		updated = append(updated, name)
	}

	return updated, tasksets, nil
}

type byKind []*snap.Info

func (bk byKind) Len() int      { return len(bk) }
func (bk byKind) Swap(i, j int) { bk[i], bk[j] = bk[j], bk[i] }

var kindRevOrder = map[snap.Type]int{
	snap.TypeOS:   2,
	snap.TypeBase: 1,
}

func (bk byKind) Less(i, j int) bool {
	// snapd sorts first to ensure that on all refrehses it is the first
	// snap package that gets refreshed.
	if bk[i].SnapName() == "snapd" {
		return true
	}
	if bk[j].SnapName() == "snapd" {
		return false
	}

	iRevOrd := kindRevOrder[bk[i].Type]
	jRevOrd := kindRevOrder[bk[j].Type]
	return iRevOrd >= jRevOrd
}

func applyAutoAliasesDelta(st *state.State, delta map[string][]string, op string, refreshAll bool, linkTs func(snapName string, ts *state.TaskSet)) (*state.TaskSet, error) {
	applyTs := state.NewTaskSet()
	kind := "refresh-aliases"
	msg := i18n.G("Refresh aliases for snap %q")
	if op == "prune" {
		kind = "prune-auto-aliases"
		msg = i18n.G("Prune automatic aliases for snap %q")
	}
	for snapName, aliases := range delta {
		if err := CheckChangeConflict(st, snapName, nil); err != nil {
			if refreshAll {
				// doing "refresh all", just skip this snap
				logger.Noticef("cannot %s automatic aliases for snap %q: %v", op, snapName, err)
				continue
			}
			return nil, err
		}

		snapsup := &SnapSetup{
			SideInfo: &snap.SideInfo{RealName: snapName},
			// TODO parallel-install: review and update the aliases
			// code in the context of parallel installs
		}
		alias := st.NewTask(kind, fmt.Sprintf(msg, snapsup.InstanceName()))
		alias.Set("snap-setup", &snapsup)
		if op == "prune" {
			alias.Set("aliases", aliases)
		}
		ts := state.NewTaskSet(alias)
		linkTs(snapName, ts)
		applyTs.AddAll(ts)
	}
	return applyTs, nil
}

func autoAliasesUpdate(st *state.State, names []string, updates []*snap.Info) (changed map[string][]string, mustPrune map[string][]string, transferTargets map[string]bool, err error) {
	changed, dropped, err := autoAliasesDelta(st, nil)
	if err != nil {
		if len(names) != 0 {
			// not "refresh all", error
			return nil, nil, nil, err
		}
		// log and continue
		logger.Noticef("cannot find the delta for automatic aliases for some snaps: %v", err)
	}

	refreshAll := len(names) == 0

	// dropped alias -> snapName
	droppedAliases := make(map[string][]string, len(dropped))
	for snapName, aliases := range dropped {
		for _, alias := range aliases {
			droppedAliases[alias] = append(droppedAliases[alias], snapName)
		}
	}

	// filter changed considering only names if set:
	// we add auto-aliases only for mentioned snaps
	if !refreshAll && len(changed) != 0 {
		filteredChanged := make(map[string][]string, len(changed))
		for _, name := range names {
			if changed[name] != nil {
				filteredChanged[name] = changed[name]
			}
		}
		changed = filteredChanged
	}

	// mark snaps that are sources or target of transfers
	transferSources := make(map[string]bool, len(dropped))
	transferTargets = make(map[string]bool, len(changed))
	for snapName, aliases := range changed {
		for _, alias := range aliases {
			if sources := droppedAliases[alias]; len(sources) != 0 {
				transferTargets[snapName] = true
				for _, source := range sources {
					transferSources[source] = true
				}
			}
		}
	}

	// snaps with updates
	updating := make(map[string]bool, len(updates))
	for _, info := range updates {
		updating[info.InstanceName()] = true
	}

	// add explicitly auto-aliases only for snaps that are not updated
	for snapName := range changed {
		if updating[snapName] {
			delete(changed, snapName)
		}
	}

	// prune explicitly auto-aliases only for snaps that are mentioned
	// and not updated OR the source of transfers
	mustPrune = make(map[string][]string, len(dropped))
	for snapName := range transferSources {
		mustPrune[snapName] = dropped[snapName]
	}
	if refreshAll {
		for snapName, aliases := range dropped {
			if !updating[snapName] {
				mustPrune[snapName] = aliases
			}
		}
	} else {
		for _, name := range names {
			if !updating[name] && dropped[name] != nil {
				mustPrune[name] = dropped[name]
			}
		}
	}

	return changed, mustPrune, transferTargets, nil
}

// canSwitchChannel returns an error if switching to newChannel for snap is
// forbidden.
func canSwitchChannel(st *state.State, snapName, newChannel string) error {
	// nothing to do
	if newChannel == "" {
		return nil
	}

	// ensure we do not switch away from the kernel-track in the model
	model, err := Model(st)
	if err != nil && err != state.ErrNoState {
		return err
	}
	if model == nil {
		return nil
	}

	if snapName != model.Kernel() {
		return nil
	}
	if model.KernelTrack() == "" {
		return nil
	}
	nch, err := snap.ParseChannel(newChannel, "")
	if err != nil {
		return err
	}
	if nch.Track != model.KernelTrack() {
		return fmt.Errorf("cannot switch from kernel-track %q to %q", model.KernelTrack(), nch.String())
	}

	return nil
}

// Switch switches a snap to a new channel
func Switch(st *state.State, name, channel string) (*state.TaskSet, error) {
	var snapst SnapState
	err := Get(st, name, &snapst)
	if err != nil && err != state.ErrNoState {
		return nil, err
	}
	if !snapst.IsInstalled() {
		return nil, &snap.NotInstalledError{Snap: name}
	}

	if err := CheckChangeConflict(st, name, nil); err != nil {
		return nil, err
	}

	if err := canSwitchChannel(st, name, channel); err != nil {
		return nil, err
	}

	snapsup := &SnapSetup{
		SideInfo:    snapst.CurrentSideInfo(),
		Channel:     channel,
		InstanceKey: snapst.InstanceKey,
	}

	switchSnap := st.NewTask("switch-snap", fmt.Sprintf(i18n.G("Switch snap %q to %s"), snapsup.InstanceName(), snapsup.Channel))
	switchSnap.Set("snap-setup", &snapsup)

	return state.NewTaskSet(switchSnap), nil
}

// Update initiates a change updating a snap.
// Note that the state must be locked by the caller.
func Update(st *state.State, name, channel string, revision snap.Revision, userID int, flags Flags) (*state.TaskSet, error) {
	var snapst SnapState
	err := Get(st, name, &snapst)
	if err != nil && err != state.ErrNoState {
		return nil, err
	}
	if !snapst.IsInstalled() {
		return nil, &snap.NotInstalledError{Snap: name}
	}

	// FIXME: snaps that are not active are skipped for now
	//        until we know what we want to do
	if !snapst.Active {
		return nil, fmt.Errorf("refreshing disabled snap %q not supported", name)
	}

	if err := canSwitchChannel(st, name, channel); err != nil {
		return nil, err
	}

	if channel == "" {
		channel = snapst.Channel
	}

	// TODO: make flags be per revision to avoid this logic (that
	//       leaves corner cases all over the place)
	if !(flags.JailMode || flags.DevMode) {
		flags.Classic = flags.Classic || snapst.Flags.Classic
	}

	var updates []*snap.Info
	info, infoErr := infoForUpdate(st, &snapst, name, channel, revision, userID, flags)
	switch infoErr {
	case nil:
		updates = append(updates, info)
	case store.ErrNoUpdateAvailable:
		// there may be some new auto-aliases
	default:
		return nil, infoErr
	}

	params := func(update *snap.Info) (string, Flags, *SnapState) {
		return channel, flags, &snapst
	}

	_, tts, err := doUpdate(st, []string{name}, updates, params, userID)
	if err != nil {
		return nil, err
	}

	// see if we need to update the channel or toggle ignore-validation
	if infoErr == store.ErrNoUpdateAvailable && (snapst.Channel != channel || snapst.IgnoreValidation != flags.IgnoreValidation) {
		if err := CheckChangeConflict(st, name, nil); err != nil {
			return nil, err
		}

		snapsup := &SnapSetup{
			SideInfo:    snapst.CurrentSideInfo(),
			Flags:       snapst.Flags.ForSnapSetup(),
			InstanceKey: snapst.InstanceKey,
		}

		if snapst.Channel != channel {
			// update the tracked channel
			snapsup.Channel = channel
			// Update the current snap channel as well. This ensures that
			// the UI displays the right values.
			snapsup.SideInfo.Channel = channel

			switchSnap := st.NewTask("switch-snap-channel", fmt.Sprintf(i18n.G("Switch snap %q from %s to %s"), snapsup.InstanceName(), snapst.Channel, channel))
			switchSnap.Set("snap-setup", &snapsup)

			switchSnapTs := state.NewTaskSet(switchSnap)
			for _, ts := range tts {
				switchSnapTs.WaitAll(ts)
			}
			tts = append(tts, switchSnapTs)
		}

		if snapst.IgnoreValidation != flags.IgnoreValidation {
			// toggle ignore validation
			snapsup.IgnoreValidation = flags.IgnoreValidation
			toggle := st.NewTask("toggle-snap-flags", fmt.Sprintf(i18n.G("Toggle snap %q flags"), snapsup.InstanceName()))
			toggle.Set("snap-setup", &snapsup)

			toggleTs := state.NewTaskSet(toggle)
			for _, ts := range tts {
				toggleTs.WaitAll(ts)
			}
			tts = append(tts, toggleTs)
		}
	}

	if len(tts) == 0 && len(updates) == 0 {
		// really nothing to do, return the original no-update-available error
		return nil, infoErr
	}
	flat := state.NewTaskSet()
	for _, ts := range tts {
		flat.AddAll(ts)
	}
	return flat, nil
}

func infoForUpdate(st *state.State, snapst *SnapState, name, channel string, revision snap.Revision, userID int, flags Flags) (*snap.Info, error) {
	if revision.Unset() {
		// good ol' refresh
		opts := &updateInfoOpts{
			channel:          channel,
			ignoreValidation: flags.IgnoreValidation,
			amend:            flags.Amend,
		}
		info, err := updateInfo(st, snapst, opts, userID)
		if err != nil {
			return nil, err
		}
		if err := validateInfoAndFlags(info, snapst, flags); err != nil {
			return nil, err
		}
		if ValidateRefreshes != nil && !flags.IgnoreValidation {
			_, err := ValidateRefreshes(st, []*snap.Info{info}, nil, userID)
			if err != nil {
				return nil, err
			}
		}
		return info, nil
	}
	var sideInfo *snap.SideInfo
	for _, si := range snapst.Sequence {
		if si.Revision == revision {
			sideInfo = si
			break
		}
	}
	if sideInfo == nil {
		// refresh from given revision from store
		return updateToRevisionInfo(st, snapst, revision, userID)
	}

	// refresh-to-local, this assumes the snap revision is mounted
	return readInfo(name, sideInfo, errorOnBroken)
}

// AutoRefreshAssertions allows to hook fetching of important assertions
// into the Autorefresh function.
var AutoRefreshAssertions func(st *state.State, userID int) error

// AutoRefresh is the wrapper that will do a refresh of all the installed
// snaps on the system. In addition to that it will also refresh important
// assertions.
func AutoRefresh(ctx context.Context, st *state.State) ([]string, []*state.TaskSet, error) {
	userID := 0

	if AutoRefreshAssertions != nil {
		if err := AutoRefreshAssertions(st, userID); err != nil {
			return nil, nil, err
		}
	}

	return UpdateMany(ctx, st, nil, userID)
}

// Enable sets a snap to the active state
func Enable(st *state.State, name string) (*state.TaskSet, error) {
	var snapst SnapState
	err := Get(st, name, &snapst)
	if err == state.ErrNoState {
		return nil, &snap.NotInstalledError{Snap: name}
	}
	if err != nil {
		return nil, err
	}

	if snapst.Active {
		return nil, fmt.Errorf("snap %q already enabled", name)
	}

	if err := CheckChangeConflict(st, name, nil); err != nil {
		return nil, err
	}

	info, err := snapst.CurrentInfo()
	if err != nil {
		return nil, err
	}

	snapsup := &SnapSetup{
		SideInfo:    snapst.CurrentSideInfo(),
		Flags:       snapst.Flags.ForSnapSetup(),
		Type:        info.Type,
		PlugsOnly:   len(info.Slots) == 0,
		InstanceKey: snapst.InstanceKey,
	}

	prepareSnap := st.NewTask("prepare-snap", fmt.Sprintf(i18n.G("Prepare snap %q (%s)"), snapsup.InstanceName(), snapst.Current))
	prepareSnap.Set("snap-setup", &snapsup)

	setupProfiles := st.NewTask("setup-profiles", fmt.Sprintf(i18n.G("Setup snap %q (%s) security profiles"), snapsup.InstanceName(), snapst.Current))
	setupProfiles.Set("snap-setup-task", prepareSnap.ID())
	setupProfiles.WaitFor(prepareSnap)

	linkSnap := st.NewTask("link-snap", fmt.Sprintf(i18n.G("Make snap %q (%s) available to the system"), snapsup.InstanceName(), snapst.Current))
	linkSnap.Set("snap-setup-task", prepareSnap.ID())
	linkSnap.WaitFor(setupProfiles)

	// setup aliases
	setupAliases := st.NewTask("setup-aliases", fmt.Sprintf(i18n.G("Setup snap %q aliases"), snapsup.InstanceName()))
	setupAliases.Set("snap-setup-task", prepareSnap.ID())
	setupAliases.WaitFor(linkSnap)

	startSnapServices := st.NewTask("start-snap-services", fmt.Sprintf(i18n.G("Start snap %q (%s) services"), snapsup.InstanceName(), snapst.Current))
	startSnapServices.Set("snap-setup-task", prepareSnap.ID())
	startSnapServices.WaitFor(setupAliases)

	return state.NewTaskSet(prepareSnap, setupProfiles, linkSnap, setupAliases, startSnapServices), nil
}

// Disable sets a snap to the inactive state
func Disable(st *state.State, name string) (*state.TaskSet, error) {
	var snapst SnapState
	err := Get(st, name, &snapst)
	if err == state.ErrNoState {
		return nil, &snap.NotInstalledError{Snap: name}
	}
	if err != nil {
		return nil, err
	}
	if !snapst.Active {
		return nil, fmt.Errorf("snap %q already disabled", name)
	}

	info, err := Info(st, name, snapst.Current)
	if err != nil {
		return nil, err
	}
	if !canDisable(info) {
		return nil, fmt.Errorf("snap %q cannot be disabled", name)
	}

	if err := CheckChangeConflict(st, name, nil); err != nil {
		return nil, err
	}

	snapsup := &SnapSetup{
		SideInfo: &snap.SideInfo{
			RealName: snap.InstanceSnap(name),
			Revision: snapst.Current,
		},
		Type:        info.Type,
		PlugsOnly:   len(info.Slots) == 0,
		InstanceKey: snapst.InstanceKey,
	}

	stopSnapServices := st.NewTask("stop-snap-services", fmt.Sprintf(i18n.G("Stop snap %q (%s) services"), snapsup.InstanceName(), snapst.Current))
	stopSnapServices.Set("snap-setup", &snapsup)
	stopSnapServices.Set("stop-reason", snap.StopReasonDisable)

	removeAliases := st.NewTask("remove-aliases", fmt.Sprintf(i18n.G("Remove aliases for snap %q"), snapsup.InstanceName()))
	removeAliases.Set("snap-setup-task", stopSnapServices.ID())
	removeAliases.WaitFor(stopSnapServices)

	unlinkSnap := st.NewTask("unlink-snap", fmt.Sprintf(i18n.G("Make snap %q (%s) unavailable to the system"), snapsup.InstanceName(), snapst.Current))
	unlinkSnap.Set("snap-setup-task", stopSnapServices.ID())
	unlinkSnap.WaitFor(removeAliases)

	removeProfiles := st.NewTask("remove-profiles", fmt.Sprintf(i18n.G("Remove security profiles of snap %q"), snapsup.InstanceName()))
	removeProfiles.Set("snap-setup-task", stopSnapServices.ID())
	removeProfiles.WaitFor(unlinkSnap)

	return state.NewTaskSet(stopSnapServices, removeAliases, unlinkSnap, removeProfiles), nil
}

// canDisable verifies that a snap can be deactivated.
func canDisable(si *snap.Info) bool {
	for _, importantSnapType := range []snap.Type{snap.TypeGadget, snap.TypeKernel, snap.TypeOS} {
		if importantSnapType == si.Type {
			return false
		}
	}

	return true
}

// baseInUse returns true if the given base is needed by another snap
func baseInUse(st *state.State, base *snap.Info) bool {
	snapStates, err := All(st)
	if err != nil {
		return false
	}
	for name, snapst := range snapStates {
		for _, si := range snapst.Sequence {
			if snapInfo, err := snap.ReadInfo(name, si); err == nil {
				if snapInfo.Type != snap.TypeApp {
					continue
				}
				if snapInfo.Base == base.SnapName() {
					return true
				}
			}
		}
	}
	return false
}

// coreInUse returns true if any snap uses "core" (i.e. does not
// declare a base
func coreInUse(st *state.State) bool {
	snapStates, err := All(st)
	if err != nil {
		return false
	}
	for name, snapst := range snapStates {
		for _, si := range snapst.Sequence {
			if snapInfo, err := snap.ReadInfo(name, si); err == nil {
				if snapInfo.Type != snap.TypeApp || snapInfo.SnapName() == "snapd" {
					continue
				}
				if snapInfo.Base == "" {
					return true
				}
			}
		}
	}
	return false
}

// canRemove verifies that a snap can be removed.
//
// TODO: canRemove should also return the reason why the snap cannot
//       be removed to the user
func canRemove(st *state.State, si *snap.Info, snapst *SnapState, removeAll bool) bool {
	// removing single revisions is generally allowed
	if !removeAll {
		return true
	}

	// required snaps cannot be removed
	if snapst.Required {
		return false
	}

	// TODO: use Required for these too

	// Gadget snaps should not be removed as they are a key
	// building block for Gadgets. Do not remove their last
	// revision left.
	if si.Type == snap.TypeGadget {
		return false
	}

	// Allow "ubuntu-core" removals here because we might have two
	// core snaps installed (ubuntu-core and core). Note that
	// ideally we would only allow the removal of "ubuntu-core" if
	// we know that "core" is installed too and if we are part of
	// the "ubuntu-core->core" transition. But this transition
	// starts automatically on startup so the window of a user
	// triggering this manually is very small.
	//
	// Once the ubuntu-core -> core transition has landed for some
	// time we can remove the two lines below.
	if si.InstanceName() == "ubuntu-core" && si.Type == snap.TypeOS {
		return true
	}

	// do not allow removal of bases that are in use
	if si.Type == snap.TypeBase && baseInUse(st, si) {
		return false
	}

	// Allow snap.TypeOS removals if a different base is in use
	//
	// Note that removal of the boot base itself is prevented
	// via the snapst.Required flag that is set on firstboot.
	if si.Type == snap.TypeOS {
		if model, err := Model(st); err == nil {
			if model.Base() != "" && !coreInUse(st) {
				return true
			}
		}
	}

	// You never want to remove a kernel or OS. Do not remove their
	// last revision left.
	if si.Type == snap.TypeKernel || si.Type == snap.TypeOS {
		return false
	}

	// TODO: on classic likely let remove core even if active if it's only snap left.

	// never remove anything that is used for booting
	if boot.InUse(si.InstanceName(), si.Revision) {
		return false
	}

	return true
}

// Remove returns a set of tasks for removing snap.
// Note that the state must be locked by the caller.
func Remove(st *state.State, name string, revision snap.Revision) (*state.TaskSet, error) {
	var snapst SnapState
	err := Get(st, name, &snapst)
	if err != nil && err != state.ErrNoState {
		return nil, err
	}

	if !snapst.IsInstalled() {
		return nil, &snap.NotInstalledError{Snap: name, Rev: snap.R(0)}
	}

	if err := CheckChangeConflict(st, name, nil); err != nil {
		return nil, err
	}

	active := snapst.Active
	var removeAll bool
	if revision.Unset() {
		revision = snapst.Current
		removeAll = true
	} else {
		if active {
			if revision == snapst.Current {
				msg := "cannot remove active revision %s of snap %q"
				if len(snapst.Sequence) > 1 {
					msg += " (revert first?)"
				}
				return nil, fmt.Errorf(msg, revision, name)
			}
			active = false
		}

		if !revisionInSequence(&snapst, revision) {
			return nil, &snap.NotInstalledError{Snap: name, Rev: revision}
		}

		removeAll = len(snapst.Sequence) == 1
	}

	info, err := Info(st, name, revision)
	if err != nil {
		return nil, err
	}

	// check if this is something that can be removed
	if !canRemove(st, info, &snapst, removeAll) {
		return nil, fmt.Errorf("snap %q is not removable", name)
	}

	// main/current SnapSetup
	snapsup := SnapSetup{
		SideInfo: &snap.SideInfo{
			RealName: snap.InstanceSnap(name),
			Revision: revision,
		},
		Type:        info.Type,
		PlugsOnly:   len(info.Slots) == 0,
		InstanceKey: snapst.InstanceKey,
	}

	// trigger remove

	full := state.NewTaskSet()
	var chain *state.TaskSet

	addNext := func(ts *state.TaskSet) {
		if chain != nil {
			ts.WaitAll(chain)
		}
		full.AddAll(ts)
		chain = ts
	}

	var removeHook *state.Task
	// only run remove hook if uninstalling the snap completely
	if removeAll {
		removeHook = SetupRemoveHook(st, snapsup.InstanceName())
	}

	var prev *state.Task
	var stopSnapServices *state.Task
	if active {
		stopSnapServices = st.NewTask("stop-snap-services", fmt.Sprintf(i18n.G("Stop snap %q services"), name))
		stopSnapServices.Set("snap-setup", snapsup)
		stopSnapServices.Set("stop-reason", snap.StopReasonRemove)
		addNext(state.NewTaskSet(stopSnapServices))
		prev = stopSnapServices
	}

	if removeAll {
		// run disconnect hooks
		disconnect := st.NewTask("auto-disconnect", fmt.Sprintf(i18n.G("Disconnect interfaces of snap %q"), snapsup.InstanceName()))
		disconnect.Set("snap-setup", snapsup)
		if prev != nil {
			disconnect.WaitFor(prev)
		}
		addNext(state.NewTaskSet(disconnect))
		prev = disconnect
	}

	if active { // unlink
		var tasks []*state.Task
		if removeHook != nil {
			tasks = append(tasks, removeHook)
			removeHook.WaitFor(prev)
			prev = removeHook
		}

		removeAliases := st.NewTask("remove-aliases", fmt.Sprintf(i18n.G("Remove aliases for snap %q"), name))
		removeAliases.WaitFor(prev)
		removeAliases.Set("snap-setup-task", stopSnapServices.ID())

		unlink := st.NewTask("unlink-snap", fmt.Sprintf(i18n.G("Make snap %q unavailable to the system"), name))
		unlink.Set("snap-setup-task", stopSnapServices.ID())
		unlink.WaitFor(removeAliases)

		removeSecurity := st.NewTask("remove-profiles", fmt.Sprintf(i18n.G("Remove security profile for snap %q (%s)"), name, revision))
		removeSecurity.WaitFor(unlink)
		removeSecurity.Set("snap-setup-task", stopSnapServices.ID())

		tasks = append(tasks, removeAliases, unlink, removeSecurity)
		addNext(state.NewTaskSet(tasks...))
	} else if removeHook != nil {
		addNext(state.NewTaskSet(removeHook))
	}

	if removeAll {
		seq := snapst.Sequence
		for i := len(seq) - 1; i >= 0; i-- {
			si := seq[i]
			addNext(removeInactiveRevision(st, name, si.Revision))
		}
<<<<<<< HEAD
=======

		discardConns := st.NewTask("discard-conns", fmt.Sprintf(i18n.G("Discard interface connections for snap %q (%s)"), name, revision))
		discardConns.Set("snap-setup", &SnapSetup{
			SideInfo: &snap.SideInfo{
				RealName: snap.InstanceSnap(name),
			},
			InstanceKey: snapst.InstanceKey,
		})
		addNext(state.NewTaskSet(discardConns))
>>>>>>> 8f466e43
	} else {
		addNext(removeInactiveRevision(st, name, revision))
	}

	return full, nil
}

func removeInactiveRevision(st *state.State, name string, revision snap.Revision) *state.TaskSet {
	snapName, instanceKey := snap.SplitInstanceName(name)
	snapsup := SnapSetup{
		SideInfo: &snap.SideInfo{
			RealName: snapName,
			Revision: revision,
		},
		InstanceKey: instanceKey,
	}

	clearData := st.NewTask("clear-snap", fmt.Sprintf(i18n.G("Remove data for snap %q (%s)"), name, revision))
	clearData.Set("snap-setup", snapsup)

	discardSnap := st.NewTask("discard-snap", fmt.Sprintf(i18n.G("Remove snap %q (%s) from the system"), name, revision))
	discardSnap.WaitFor(clearData)
	discardSnap.Set("snap-setup-task", clearData.ID())

	return state.NewTaskSet(clearData, discardSnap)
}

// RemoveMany removes everything from the given list of names.
// Note that the state must be locked by the caller.
func RemoveMany(st *state.State, names []string) ([]string, []*state.TaskSet, error) {
	removed := make([]string, 0, len(names))
	tasksets := make([]*state.TaskSet, 0, len(names))
	for _, name := range names {
		ts, err := Remove(st, name, snap.R(0))
		// FIXME: is this expected behavior?
		if _, ok := err.(*snap.NotInstalledError); ok {
			continue
		}
		if err != nil {
			return nil, nil, err
		}
		removed = append(removed, name)
		ts.JoinLane(st.NewLane())
		tasksets = append(tasksets, ts)
	}

	return removed, tasksets, nil
}

// Revert returns a set of tasks for reverting to the previous version of the snap.
// Note that the state must be locked by the caller.
func Revert(st *state.State, name string, flags Flags) (*state.TaskSet, error) {
	var snapst SnapState
	err := Get(st, name, &snapst)
	if err != nil && err != state.ErrNoState {
		return nil, err
	}

	pi := snapst.previousSideInfo()
	if pi == nil {
		return nil, fmt.Errorf("no revision to revert to")
	}

	return RevertToRevision(st, name, pi.Revision, flags)
}

func RevertToRevision(st *state.State, name string, rev snap.Revision, flags Flags) (*state.TaskSet, error) {
	var snapst SnapState
	err := Get(st, name, &snapst)
	if err != nil && err != state.ErrNoState {
		return nil, err
	}

	if snapst.Current == rev {
		return nil, fmt.Errorf("already on requested revision")
	}

	if !snapst.Active {
		return nil, fmt.Errorf("cannot revert inactive snaps")
	}
	i := snapst.LastIndex(rev)
	if i < 0 {
		return nil, fmt.Errorf("cannot find revision %s for snap %q", rev, name)
	}
	flags.Revert = true
	// TODO: make flags be per revision to avoid this logic (that
	//       leaves corner cases all over the place)
	if !(flags.JailMode || flags.DevMode || flags.Classic) {
		if snapst.Flags.DevMode {
			flags.DevMode = true
		}
		if snapst.Flags.JailMode {
			flags.JailMode = true
		}
		if snapst.Flags.Classic {
			flags.Classic = true
		}
	}

	info, err := Info(st, name, rev)
	if err != nil {
		return nil, err
	}

	snapsup := &SnapSetup{
		SideInfo:    snapst.Sequence[i],
		Flags:       flags.ForSnapSetup(),
		Type:        info.Type,
		PlugsOnly:   len(info.Slots) == 0,
		InstanceKey: snapst.InstanceKey,
	}
	return doInstall(st, &snapst, snapsup, 0)
}

// TransitionCore transitions from an old core snap name to a new core
// snap name. It is used for the ubuntu-core -> core transition (that
// is not just a rename because the two snaps have different snapIDs)
//
// Note that this function makes some assumptions like:
// - no aliases setup for both snaps
// - no data needs to be copied
// - all interfaces are absolutely identical on both new and old
// Do not use this as a general way to transition from snap A to snap B.
func TransitionCore(st *state.State, oldName, newName string) ([]*state.TaskSet, error) {
	var oldSnapst, newSnapst SnapState
	err := Get(st, oldName, &oldSnapst)
	if err != nil && err != state.ErrNoState {
		return nil, err
	}
	if !oldSnapst.IsInstalled() {
		return nil, fmt.Errorf("cannot transition snap %q: not installed", oldName)
	}

	var all []*state.TaskSet
	// install new core (if not already installed)
	err = Get(st, newName, &newSnapst)
	if err != nil && err != state.ErrNoState {
		return nil, err
	}
	if !newSnapst.IsInstalled() {
		var userID int
		newInfo, err := installInfo(st, newName, oldSnapst.Channel, snap.R(0), userID)
		if err != nil {
			return nil, err
		}

		// start by instaling the new snap
		tsInst, err := doInstall(st, &newSnapst, &SnapSetup{
			Channel:      oldSnapst.Channel,
			DownloadInfo: &newInfo.DownloadInfo,
			SideInfo:     &newInfo.SideInfo,
			Type:         newInfo.Type,
		}, 0)
		if err != nil {
			return nil, err
		}
		all = append(all, tsInst)
	}

	// then transition the interface connections over
	transIf := st.NewTask("transition-ubuntu-core", fmt.Sprintf(i18n.G("Transition security profiles from %q to %q"), oldName, newName))
	transIf.Set("old-name", oldName)
	transIf.Set("new-name", newName)
	if len(all) > 0 {
		transIf.WaitAll(all[0])
	}
	tsTrans := state.NewTaskSet(transIf)
	all = append(all, tsTrans)

	// FIXME: this is just here for the tests
	transIf.Set("snap-setup", &SnapSetup{
		SideInfo: &snap.SideInfo{
			RealName: oldName,
		},
	})

	// then remove the old snap
	tsRm, err := Remove(st, oldName, snap.R(0))
	if err != nil {
		return nil, err
	}
	tsRm.WaitFor(transIf)
	all = append(all, tsRm)

	return all, nil
}

// State/info accessors

// Installing returns whether there's an in-progress installation.
func Installing(st *state.State) bool {
	for _, task := range st.Tasks() {
		k := task.Kind()
		chg := task.Change()
		if k == "mount-snap" && chg != nil && !chg.Status().Ready() {
			return true
		}
	}
	return false
}

// Info returns the information about the snap with given name and revision.
// Works also for a mounted candidate snap in the process of being installed.
func Info(st *state.State, name string, revision snap.Revision) (*snap.Info, error) {
	var snapst SnapState
	err := Get(st, name, &snapst)
	if err == state.ErrNoState {
		return nil, &snap.NotInstalledError{Snap: name}
	}
	if err != nil {
		return nil, err
	}

	for i := len(snapst.Sequence) - 1; i >= 0; i-- {
		if si := snapst.Sequence[i]; si.Revision == revision {
			return readInfo(name, si, 0)
		}
	}

	return nil, fmt.Errorf("cannot find snap %q at revision %s", name, revision.String())
}

// CurrentInfo returns the information about the current revision of a snap with the given name.
func CurrentInfo(st *state.State, name string) (*snap.Info, error) {
	var snapst SnapState
	err := Get(st, name, &snapst)
	if err != nil && err != state.ErrNoState {
		return nil, err
	}
	info, err := snapst.CurrentInfo()
	if err == ErrNoCurrent {
		return nil, &snap.NotInstalledError{Snap: name}
	}
	return info, err
}

// Get retrieves the SnapState of the given snap.
func Get(st *state.State, name string, snapst *SnapState) error {
	if snapst == nil {
		return fmt.Errorf("internal error: snapst is nil")
	}
	// SnapState is (un-)marshalled from/to JSON, fields having omitempty
	// tag will not appear in the output (if empty) and subsequently will
	// not be unmarshalled to (or cleared); if the caller reuses the same
	// struct though subsequent calls, it is possible that they end up with
	// garbage inside, clear the destination struct so that we always
	// unmarshal to a clean state
	*snapst = SnapState{}

	var snaps map[string]*json.RawMessage
	err := st.Get("snaps", &snaps)
	if err != nil {
		return err
	}
	raw, ok := snaps[name]
	if !ok {
		return state.ErrNoState
	}
	err = json.Unmarshal([]byte(*raw), &snapst)
	if err != nil {
		return fmt.Errorf("cannot unmarshal snap state: %v", err)
	}
	return nil
}

// All retrieves return a map from name to SnapState for all current snaps in the system state.
func All(st *state.State) (map[string]*SnapState, error) {
	// XXX: result is a map because sideloaded snaps carry no name
	// atm in their sideinfos
	var stateMap map[string]*SnapState
	if err := st.Get("snaps", &stateMap); err != nil && err != state.ErrNoState {
		return nil, err
	}
	curStates := make(map[string]*SnapState, len(stateMap))
	for snapName, snapst := range stateMap {
		curStates[snapName] = snapst
	}
	return curStates, nil
}

// NumSnaps returns the number of installed snaps.
func NumSnaps(st *state.State) (int, error) {
	var snaps map[string]*json.RawMessage
	if err := st.Get("snaps", &snaps); err != nil && err != state.ErrNoState {
		return -1, err
	}
	return len(snaps), nil
}

// Set sets the SnapState of the given snap, overwriting any earlier state.
func Set(st *state.State, name string, snapst *SnapState) {
	var snaps map[string]*json.RawMessage
	err := st.Get("snaps", &snaps)
	if err != nil && err != state.ErrNoState {
		panic("internal error: cannot unmarshal snaps state: " + err.Error())
	}
	if snaps == nil {
		snaps = make(map[string]*json.RawMessage)
	}
	if snapst == nil || (len(snapst.Sequence) == 0) {
		delete(snaps, name)
	} else {
		data, err := json.Marshal(snapst)
		if err != nil {
			panic("internal error: cannot marshal snap state: " + err.Error())
		}
		raw := json.RawMessage(data)
		snaps[name] = &raw
	}
	st.Set("snaps", snaps)
}

// ActiveInfos returns information about all active snaps.
func ActiveInfos(st *state.State) ([]*snap.Info, error) {
	var stateMap map[string]*SnapState
	var infos []*snap.Info
	if err := st.Get("snaps", &stateMap); err != nil && err != state.ErrNoState {
		return nil, err
	}
	for snapName, snapst := range stateMap {
		if !snapst.Active {
			continue
		}
		snapInfo, err := snapst.CurrentInfo()
		if err != nil {
			logger.Noticef("cannot retrieve info for snap %q: %s", snapName, err)
			continue
		}
		infos = append(infos, snapInfo)
	}
	return infos, nil
}

func infosForTypes(st *state.State, snapType snap.Type) ([]*snap.Info, error) {
	var stateMap map[string]*SnapState
	if err := st.Get("snaps", &stateMap); err != nil && err != state.ErrNoState {
		return nil, err
	}

	var res []*snap.Info
	for _, snapst := range stateMap {
		if !snapst.IsInstalled() {
			continue
		}
		typ, err := snapst.Type()
		if err != nil {
			return nil, err
		}
		if typ != snapType {
			continue
		}
		si, err := snapst.CurrentInfo()
		if err != nil {
			return nil, err
		}
		res = append(res, si)
	}

	if len(res) == 0 {
		return nil, state.ErrNoState
	}

	return res, nil
}

func infoForType(st *state.State, snapType snap.Type) (*snap.Info, error) {
	res, err := infosForTypes(st, snapType)
	if err != nil {
		return nil, err
	}
	return res[0], nil
}

// GadgetInfo finds the current gadget snap's info.
func GadgetInfo(st *state.State) (*snap.Info, error) {
	return infoForType(st, snap.TypeGadget)
}

// KernelInfo finds the current kernel snap's info.
func KernelInfo(st *state.State) (*snap.Info, error) {
	return infoForType(st, snap.TypeKernel)
}

// CoreInfo finds the current OS snap's info. If both
// "core" and "ubuntu-core" is installed then "core"
// is preferred. Different core names are not supported
// currently and will result in an error.
//
// Once enough time has passed and everyone transitioned
// from ubuntu-core to core we can simplify this again
// and make it the same as the above "KernelInfo".
func CoreInfo(st *state.State) (*snap.Info, error) {
	res, err := infosForTypes(st, snap.TypeOS)
	if err != nil {
		return nil, err
	}

	// a single core: just return it
	if len(res) == 1 {
		return res[0], nil
	}

	// some systems have two cores: ubuntu-core/core
	// we always return "core" in this case
	if len(res) == 2 {
		if res[0].InstanceName() == defaultCoreSnapName && res[1].InstanceName() == "ubuntu-core" {
			return res[0], nil
		}
		if res[0].InstanceName() == "ubuntu-core" && res[1].InstanceName() == defaultCoreSnapName {
			return res[1], nil
		}
		return nil, fmt.Errorf("unexpected cores %q and %q", res[0].InstanceName(), res[1].InstanceName())
	}

	return nil, fmt.Errorf("unexpected number of cores, got %d", len(res))
}

// ConfigDefaults returns the configuration defaults for the snap specified in
// the gadget. If gadget is absent or the snap has no snap-id it returns
// ErrNoState.
func ConfigDefaults(st *state.State, snapName string) (map[string]interface{}, error) {
	gadget, err := GadgetInfo(st)
	if err != nil {
		return nil, err
	}

	var snapst SnapState
	if err := Get(st, snapName, &snapst); err != nil {
		return nil, err
	}

	core, err := CoreInfo(st)
	if err != nil {
		return nil, err
	}
	isCoreDefaults := core.InstanceName() == snapName

	si := snapst.CurrentSideInfo()
	// core snaps can be addressed even without a snap-id via the special
	// "system" value in the config; first-boot always configures the core
	// snap with UseConfigDefaults
	if si.SnapID == "" && !isCoreDefaults {
		return nil, state.ErrNoState
	}

	gadgetInfo, err := snap.ReadGadgetInfo(gadget, release.OnClassic)
	if err != nil {
		return nil, err
	}

	// we support setting core defaults via "system"
	if isCoreDefaults {
		if defaults, ok := gadgetInfo.Defaults["system"]; ok {
			if _, ok := gadgetInfo.Defaults[si.SnapID]; ok && si.SnapID != "" {
				logger.Noticef("core snap configuration defaults found under both 'system' key and core-snap-id, preferring 'system'")
			}

			return defaults, nil
		}
	}

	defaults, ok := gadgetInfo.Defaults[si.SnapID]
	if !ok {
		return nil, state.ErrNoState
	}

	return defaults, nil
}

// GadgetConnections returns the interface connection instructions
// specified in the gadget. If gadget is absent it returns ErrNoState.
func GadgetConnections(st *state.State) ([]snap.GadgetConnection, error) {
	gadget, err := GadgetInfo(st)
	if err != nil {
		return nil, err
	}

	gadgetInfo, err := snap.ReadGadgetInfo(gadget, release.OnClassic)
	if err != nil {
		return nil, err
	}

	return gadgetInfo.Connections, nil
}<|MERGE_RESOLUTION|>--- conflicted
+++ resolved
@@ -1542,18 +1542,6 @@
 			si := seq[i]
 			addNext(removeInactiveRevision(st, name, si.Revision))
 		}
-<<<<<<< HEAD
-=======
-
-		discardConns := st.NewTask("discard-conns", fmt.Sprintf(i18n.G("Discard interface connections for snap %q (%s)"), name, revision))
-		discardConns.Set("snap-setup", &SnapSetup{
-			SideInfo: &snap.SideInfo{
-				RealName: snap.InstanceSnap(name),
-			},
-			InstanceKey: snapst.InstanceKey,
-		})
-		addNext(state.NewTaskSet(discardConns))
->>>>>>> 8f466e43
 	} else {
 		addNext(removeInactiveRevision(st, name, revision))
 	}
