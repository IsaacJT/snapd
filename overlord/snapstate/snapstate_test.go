// -*- Mode: Go; indent-tabs-mode: t -*-

/*
 * Copyright (C) 2016-2018 Canonical Ltd
 *
 * This program is free software: you can redistribute it and/or modify
 * it under the terms of the GNU General Public License version 3 as
 * published by the Free Software Foundation.
 *
 * This program is distributed in the hope that it will be useful,
 * but WITHOUT ANY WARRANTY; without even the implied warranty of
 * MERCHANTABILITY or FITNESS FOR A PARTICULAR PURPOSE.  See the
 * GNU General Public License for more details.
 *
 * You should have received a copy of the GNU General Public License
 * along with this program.  If not, see <http://www.gnu.org/licenses/>.
 *
 */

package snapstate_test

import (
	"bytes"
	"context"
	"encoding/json"
	"errors"
	"fmt"
	"io/ioutil"
	"os"
	"path/filepath"
	"sort"
	"strings"
	"testing"
	"time"

	. "gopkg.in/check.v1"
	"gopkg.in/tomb.v2"

	"github.com/snapcore/snapd/asserts"
	"github.com/snapcore/snapd/bootloader"
	"github.com/snapcore/snapd/bootloader/bootloadertest"
	"github.com/snapcore/snapd/dirs"
	"github.com/snapcore/snapd/gadget"
	"github.com/snapcore/snapd/interfaces"
	"github.com/snapcore/snapd/logger"
	"github.com/snapcore/snapd/overlord"
	"github.com/snapcore/snapd/overlord/auth"
	"github.com/snapcore/snapd/overlord/configstate/config"
	"github.com/snapcore/snapd/overlord/hookstate"
	"github.com/snapcore/snapd/overlord/ifacestate/ifacerepo"
	"github.com/snapcore/snapd/overlord/snapstate"
	"github.com/snapcore/snapd/overlord/snapstate/backend"
	"github.com/snapcore/snapd/overlord/snapstate/snapstatetest"
	"github.com/snapcore/snapd/overlord/state"
	"github.com/snapcore/snapd/release"
	"github.com/snapcore/snapd/sandbox"
	"github.com/snapcore/snapd/snap"
	"github.com/snapcore/snapd/snap/snaptest"
	"github.com/snapcore/snapd/store"
	"github.com/snapcore/snapd/testutil"
	"github.com/snapcore/snapd/timeutil"

	// So it registers Configure.
	_ "github.com/snapcore/snapd/overlord/configstate"
)

func TestSnapManager(t *testing.T) { TestingT(t) }

type snapmgrTestSuite struct {
	testutil.BaseTest
	o       *overlord.Overlord
	state   *state.State
	se      *overlord.StateEngine
	snapmgr *snapstate.SnapManager

	fakeBackend *fakeSnappyBackend
	fakeStore   *fakeStore

	bl *bootloadertest.MockBootloader

	user  *auth.UserState
	user2 *auth.UserState
	user3 *auth.UserState
}

func (s *snapmgrTestSuite) settle(c *C) {
	err := s.o.Settle(5 * time.Second)
	c.Assert(err, IsNil)
}

var _ = Suite(&snapmgrTestSuite{})

var fakeRevDateEpoch = time.Date(2018, 1, 0, 0, 0, 0, 0, time.UTC)

func (s *snapmgrTestSuite) SetUpTest(c *C) {
	s.BaseTest.SetUpTest(c)
	dirs.SetRootDir(c.MkDir())

	s.o = overlord.Mock()
	s.state = s.o.State()

	s.BaseTest.AddCleanup(snap.MockSanitizePlugsSlots(func(snapInfo *snap.Info) {}))

	s.fakeBackend = &fakeSnappyBackend{}
	s.fakeBackend.emptyContainer = emptyContainer(c)
	s.fakeStore = &fakeStore{
		fakeCurrentProgress: 75,
		fakeTotalProgress:   100,
		fakeBackend:         s.fakeBackend,
		state:               s.state,
	}

	// setup a bootloader for policy and boot
	s.bl = bootloadertest.Mock("mock", c.MkDir())
	bootloader.Force(s.bl)
	s.AddCleanup(func() { bootloader.Force(nil) })

	oldSetupInstallHook := snapstate.SetupInstallHook
	oldSetupPreRefreshHook := snapstate.SetupPreRefreshHook
	oldSetupPostRefreshHook := snapstate.SetupPostRefreshHook
	oldSetupRemoveHook := snapstate.SetupRemoveHook
	snapstate.SetupInstallHook = hookstate.SetupInstallHook
	snapstate.SetupPreRefreshHook = hookstate.SetupPreRefreshHook
	snapstate.SetupPostRefreshHook = hookstate.SetupPostRefreshHook
	snapstate.SetupRemoveHook = hookstate.SetupRemoveHook

	var err error
	s.snapmgr, err = snapstate.Manager(s.state, s.o.TaskRunner())
	c.Assert(err, IsNil)

	AddForeignTaskHandlers(s.o.TaskRunner(), s.fakeBackend)

	snapstate.SetSnapManagerBackend(s.snapmgr, s.fakeBackend)

	s.o.AddManager(s.snapmgr)
	s.o.AddManager(s.o.TaskRunner())
	s.se = s.o.StateEngine()
	c.Assert(s.o.StartUp(), IsNil)

	s.BaseTest.AddCleanup(snapstate.MockSnapReadInfo(s.fakeBackend.ReadInfo))
	s.BaseTest.AddCleanup(snapstate.MockOpenSnapFile(s.fakeBackend.OpenSnapFile))
	revDate := func(info *snap.Info) time.Time {
		if info.Revision.Local() {
			panic("no local revision should reach revisionDate")
		}
		// for convenience a date derived from the revision
		return fakeRevDateEpoch.AddDate(0, 0, info.Revision.N)
	}
	s.BaseTest.AddCleanup(snapstate.MockRevisionDate(revDate))

	s.BaseTest.AddCleanup(func() {
		snapstate.SetupInstallHook = oldSetupInstallHook
		snapstate.SetupPreRefreshHook = oldSetupPreRefreshHook
		snapstate.SetupPostRefreshHook = oldSetupPostRefreshHook
		snapstate.SetupRemoveHook = oldSetupRemoveHook

		dirs.SetRootDir("/")
	})

	s.BaseTest.AddCleanup(snapstate.MockReRefreshRetryTimeout(time.Second / 200))
	s.BaseTest.AddCleanup(snapstate.MockReRefreshUpdateMany(func(context.Context, *state.State, []string, int, snapstate.UpdateFilter, *snapstate.Flags, string) ([]string, []*state.TaskSet, error) {
		return nil, nil, nil
	}))

	oldAutomaticSnapshot := snapstate.AutomaticSnapshot
	snapstate.AutomaticSnapshot = func(st *state.State, instanceName string) (ts *state.TaskSet, err error) {
		task := st.NewTask("save-snapshot", "...")
		ts = state.NewTaskSet(task)
		return ts, nil
	}

	oldAutomaticSnapshotExpiration := snapstate.AutomaticSnapshotExpiration
	snapstate.AutomaticSnapshotExpiration = func(st *state.State) (time.Duration, error) { return 1, nil }
	s.BaseTest.AddCleanup(func() {
		snapstate.AutomaticSnapshot = oldAutomaticSnapshot
		snapstate.AutomaticSnapshotExpiration = oldAutomaticSnapshotExpiration
	})

	s.state.Lock()
	snapstate.ReplaceStore(s.state, s.fakeStore)
	s.user, err = auth.NewUser(s.state, "username", "email@test.com", "macaroon", []string{"discharge"})
	c.Assert(err, IsNil)
	s.user2, err = auth.NewUser(s.state, "username2", "email2@test.com", "macaroon2", []string{"discharge2"})
	c.Assert(err, IsNil)
	// 3 has no store auth
	s.user3, err = auth.NewUser(s.state, "username3", "email2@test.com", "", nil)
	c.Assert(err, IsNil)

	s.state.Set("seeded", true)
	s.state.Set("seed-time", time.Now())

	r := snapstatetest.MockDeviceModel(DefaultModel())
	s.BaseTest.AddCleanup(r)

	s.state.Set("refresh-privacy-key", "privacy-key")
	snapstate.Set(s.state, "core", &snapstate.SnapState{
		Active: true,
		Sequence: []*snap.SideInfo{
			{RealName: "core", Revision: snap.R(1)},
		},
		Current:  snap.R(1),
		SnapType: "os",
	})
	s.state.Unlock()

	snapstate.AutoAliases = func(*state.State, *snap.Info) (map[string]string, error) {
		return nil, nil
	}
}

func (s *snapmgrTestSuite) TearDownTest(c *C) {
	s.BaseTest.TearDownTest(c)
	snapstate.ValidateRefreshes = nil
	snapstate.AutoAliases = nil
	snapstate.CanAutoRefresh = nil
}

type ForeignTaskTracker interface {
	ForeignTask(kind string, status state.Status, snapsup *snapstate.SnapSetup)
}

func AddForeignTaskHandlers(runner *state.TaskRunner, tracker ForeignTaskTracker) {
	// Add fake handlers for tasks handled by interfaces manager
	fakeHandler := func(task *state.Task, _ *tomb.Tomb) error {
		task.State().Lock()
		kind := task.Kind()
		status := task.Status()
		snapsup, err := snapstate.TaskSnapSetup(task)
		task.State().Unlock()
		if err != nil {
			return err
		}

		tracker.ForeignTask(kind, status, snapsup)

		return nil
	}
	runner.AddHandler("setup-profiles", fakeHandler, fakeHandler)
	runner.AddHandler("auto-connect", fakeHandler, nil)
	runner.AddHandler("auto-disconnect", fakeHandler, nil)
	runner.AddHandler("remove-profiles", fakeHandler, fakeHandler)
	runner.AddHandler("discard-conns", fakeHandler, fakeHandler)
	runner.AddHandler("validate-snap", fakeHandler, nil)
	runner.AddHandler("transition-ubuntu-core", fakeHandler, nil)
	runner.AddHandler("transition-to-snapd-snap", fakeHandler, nil)

	// Add handler to test full aborting of changes
	erroringHandler := func(task *state.Task, _ *tomb.Tomb) error {
		return errors.New("error out")
	}
	runner.AddHandler("error-trigger", erroringHandler, nil)

	runner.AddHandler("save-snapshot", func(task *state.Task, _ *tomb.Tomb) error {
		return nil
	}, nil)
	runner.AddHandler("run-hook", func(task *state.Task, _ *tomb.Tomb) error {
		return nil
	}, nil)
	runner.AddHandler("configure-snapd", func(t *state.Task, _ *tomb.Tomb) error {
		return nil
	}, nil)

}

func (s *snapmgrTestSuite) TestCleanSnapStateGet(c *C) {
	snapst := snapstate.SnapState{
		Sequence: []*snap.SideInfo{
			{RealName: "foo", Revision: snap.R(1)},
		},
		Current:         snap.R(1),
		SnapType:        "os",
		TrackingChannel: "foo/stable",
		InstanceKey:     "bar",
	}

	s.state.Lock()

	defer s.state.Unlock()
	snapstate.Set(s.state, "no-instance-key", &snapstate.SnapState{
		Sequence: []*snap.SideInfo{
			{RealName: "core", Revision: snap.R(1)},
		},
		Current:  snap.R(1),
		SnapType: "app",
	})

	err := snapstate.Get(s.state, "bar", nil)
	c.Assert(err, ErrorMatches, "internal error: snapst is nil")

	err = snapstate.Get(s.state, "no-instance-key", &snapst)
	c.Assert(err, IsNil)
	c.Assert(snapst, DeepEquals, snapstate.SnapState{
		Sequence: []*snap.SideInfo{
			{RealName: "core", Revision: snap.R(1)},
		},
		Current:  snap.R(1),
		SnapType: "app",
	})
}

func (s *snapmgrTestSuite) TestStore(c *C) {
	s.state.Lock()
	defer s.state.Unlock()

	sto := &store.Store{}
	snapstate.ReplaceStore(s.state, sto)
	store1 := snapstate.Store(s.state, nil)
	c.Check(store1, Equals, sto)

	// cached
	store2 := snapstate.Store(s.state, nil)
	c.Check(store2, Equals, sto)
}

func (s *snapmgrTestSuite) TestStoreWithDeviceContext(c *C) {
	s.state.Lock()
	defer s.state.Unlock()

	stoA := &store.Store{}
	snapstate.ReplaceStore(s.state, stoA)
	store1 := snapstate.Store(s.state, nil)
	c.Check(store1, Equals, stoA)

	stoB := &store.Store{}

	// cached
	store2 := snapstate.Store(s.state, &snapstatetest.TrivialDeviceContext{})
	c.Check(store2, Equals, stoA)

	// from context
	store3 := snapstate.Store(s.state, &snapstatetest.TrivialDeviceContext{CtxStore: stoB})
	c.Check(store3, Equals, stoB)
}

func (s *snapmgrTestSuite) TestUserFromUserID(c *C) {
	s.state.Lock()
	defer s.state.Unlock()

	tests := []struct {
		ids     []int
		u       *auth.UserState
		invalid bool
	}{
		{[]int{0}, nil, false},
		{[]int{2}, s.user2, false},
		{[]int{99}, nil, true},
		{[]int{1, 99}, s.user, false},
		{[]int{99, 0}, nil, false},
		{[]int{99, 2}, s.user2, false},
		{[]int{99, 100}, nil, true},
	}

	for _, t := range tests {
		u, err := snapstate.UserFromUserID(s.state, t.ids...)
		c.Check(u, DeepEquals, t.u)
		if t.invalid {
			c.Check(err, Equals, auth.ErrInvalidUser)
		} else {
			c.Check(err, IsNil)
		}
	}
}

const (
	unlinkBefore = 1 << iota
	cleanupAfter
	maybeCore
	runCoreConfigure
	doesReRefresh
	updatesGadget
	noConfigure
)

func taskKinds(tasks []*state.Task) []string {
	kinds := make([]string, len(tasks))
	for i, task := range tasks {
		k := task.Kind()
		if k == "run-hook" {
			var hooksup hookstate.HookSetup
			if err := task.Get("hook-setup", &hooksup); err != nil {
				panic(err)
			}
			k = fmt.Sprintf("%s[%s]", k, hooksup.Hook)
		}
		kinds[i] = k
	}
	return kinds
}

func verifyUpdateTasks(c *C, opts, discards int, ts *state.TaskSet, st *state.State) {
	kinds := taskKinds(ts.Tasks())

	expected := []string{
		"prerequisites",
		"download-snap",
		"validate-snap",
		"mount-snap",
	}
	expected = append(expected, "run-hook[pre-refresh]")
	if opts&unlinkBefore != 0 {
		expected = append(expected,
			"stop-snap-services",
		)
	}
	if opts&unlinkBefore != 0 {
		expected = append(expected,
			"remove-aliases",
			"unlink-current-snap",
		)
	}
	if opts&updatesGadget != 0 {
		expected = append(expected, "update-gadget-assets")
	}
	expected = append(expected,
		"copy-snap-data",
		"setup-profiles",
		"link-snap",
	)
	if opts&maybeCore != 0 {
		expected = append(expected, "setup-profiles")
	}
	expected = append(expected,
		"auto-connect",
		"set-auto-aliases",
		"setup-aliases",
		"run-hook[post-refresh]",
		"start-snap-services")

	c.Assert(ts.Tasks()[len(expected)-2].Summary(), Matches, `Run post-refresh hook of .*`)
	for i := 0; i < discards; i++ {
		expected = append(expected,
			"clear-snap",
			"discard-snap",
		)
	}
	if opts&cleanupAfter != 0 {
		expected = append(expected,
			"cleanup",
		)
	}
	expected = append(expected,
		"run-hook[configure]",
		"run-hook[check-health]",
	)
	if opts&doesReRefresh != 0 {
		expected = append(expected, "check-rerefresh")
	}

	c.Assert(kinds, DeepEquals, expected)
}

func verifyLastTasksetIsReRefresh(c *C, tts []*state.TaskSet) {
	ts := tts[len(tts)-1]
	c.Assert(ts.Tasks(), HasLen, 1)
	reRefresh := ts.Tasks()[0]
	c.Check(reRefresh.Kind(), Equals, "check-rerefresh")
	// nothing should wait on it
	c.Check(reRefresh.NumHaltTasks(), Equals, 0)
}

func verifyRemoveTasks(c *C, ts *state.TaskSet) {
	c.Assert(taskKinds(ts.Tasks()), DeepEquals, []string{
		"stop-snap-services",
		"run-hook[remove]",
		"auto-disconnect",
		"save-snapshot",
		"remove-aliases",
		"unlink-snap",
		"remove-profiles",
		"clear-snap",
		"discard-snap",
	})
	verifyStopReason(c, ts, "remove")
}

func verifyCoreRemoveTasks(c *C, ts *state.TaskSet) {
	c.Assert(taskKinds(ts.Tasks()), DeepEquals, []string{
		"stop-snap-services",
		"run-hook[remove]",
		"auto-disconnect",
		"remove-aliases",
		"unlink-snap",
		"remove-profiles",
		"clear-snap",
		"discard-snap",
	})
	verifyStopReason(c, ts, "remove")
}

func checkIsAutoRefresh(c *C, tasks []*state.Task, expected bool) {
	for _, t := range tasks {
		if t.Kind() == "download-snap" {
			var snapsup snapstate.SnapSetup
			err := t.Get("snap-setup", &snapsup)
			c.Assert(err, IsNil)
			c.Check(snapsup.IsAutoRefresh, Equals, expected)
			return
		}
	}
	c.Fatalf("cannot find download-snap task in %v", tasks)
}

func (s *snapmgrTestSuite) TestLastIndexFindsLast(c *C) {
	snapst := &snapstate.SnapState{Sequence: []*snap.SideInfo{
		{Revision: snap.R(7)},
		{Revision: snap.R(11)},
		{Revision: snap.R(11)},
	}}
	c.Check(snapst.LastIndex(snap.R(11)), Equals, 2)
}

func maybeMockClassicSupport(c *C) (restore func()) {
	if dirs.SupportsClassicConfinement() {
		return func() {}
	}

	d := filepath.Join(dirs.GlobalRootDir, "/var/lib/snapd/snap")
	err := os.MkdirAll(d, 0755)
	c.Assert(err, IsNil)
	snapSymlink := filepath.Join(dirs.GlobalRootDir, "snap")
	err = os.Symlink(d, snapSymlink)
	c.Assert(err, IsNil)

	return func() { os.Remove(snapSymlink) }
}

type fullFlags struct{ before, change, after, setup snapstate.Flags }

func (s *snapmgrTestSuite) testRevertTasksFullFlags(flags fullFlags, c *C) {
	s.state.Lock()
	defer s.state.Unlock()

	snapstate.Set(s.state, "some-snap", &snapstate.SnapState{
		Active: true,
		Sequence: []*snap.SideInfo{
			{RealName: "some-snap", Revision: snap.R(7)},
			{RealName: "some-snap", Revision: snap.R(11)},
		},
		Flags:    flags.before,
		Current:  snap.R(11),
		SnapType: "app",
	})

	ts, err := snapstate.Revert(s.state, "some-snap", flags.change)
	c.Assert(err, IsNil)

	tasks := ts.Tasks()
	c.Assert(s.state.TaskCount(), Equals, len(tasks))
	c.Assert(taskKinds(tasks), DeepEquals, []string{
		"prerequisites",
		"prepare-snap",
		"stop-snap-services",
		"remove-aliases",
		"unlink-current-snap",
		"setup-profiles",
		"link-snap",
		"auto-connect",
		"set-auto-aliases",
		"setup-aliases",
		"start-snap-services",
		"run-hook[configure]",
		"run-hook[check-health]",
	})
	// a revert is a special refresh
	verifyStopReason(c, ts, "refresh")

	snapsup, err := snapstate.TaskSnapSetup(tasks[0])
	c.Assert(err, IsNil)
	flags.setup.Revert = true
	c.Check(snapsup.Flags, Equals, flags.setup)
	c.Check(snapsup.Type, Equals, snap.TypeApp)

	chg := s.state.NewChange("revert", "revert snap")
	chg.AddAll(ts)

	s.state.Unlock()
	defer s.se.Stop()
	s.settle(c)
	s.state.Lock()

	var snapst snapstate.SnapState
	err = snapstate.Get(s.state, "some-snap", &snapst)
	c.Assert(err, IsNil)
	c.Check(snapst.Flags, Equals, flags.after)
}

func (s *snapmgrTestSuite) testRevertTasks(flags snapstate.Flags, c *C) {
	s.testRevertTasksFullFlags(fullFlags{before: flags, change: flags, after: flags, setup: flags}, c)
}

func (s *snapmgrTestSuite) TestRevertTasks(c *C) {
	s.testRevertTasks(snapstate.Flags{}, c)
}

func (s *snapmgrTestSuite) TestRevertTasksFromDevMode(c *C) {
	// the snap is installed in devmode, but the request to revert does not specify devmode
	s.testRevertTasksFullFlags(fullFlags{
		before: snapstate.Flags{DevMode: true}, // the snap is installed in devmode
		change: snapstate.Flags{},              // the request to revert does not specify devmode
		after:  snapstate.Flags{DevMode: true}, // the reverted snap is installed in devmode
		setup:  snapstate.Flags{DevMode: true}, // because setup said so
	}, c)
}

func (s *snapmgrTestSuite) TestRevertTasksFromJailMode(c *C) {
	// the snap is installed in jailmode, but the request to revert does not specify jailmode
	s.testRevertTasksFullFlags(fullFlags{
		before: snapstate.Flags{JailMode: true}, // the snap is installed in jailmode
		change: snapstate.Flags{},               // the request to revert does not specify jailmode
		after:  snapstate.Flags{JailMode: true}, // the reverted snap is installed in jailmode
		setup:  snapstate.Flags{JailMode: true}, // because setup said so
	}, c)
}

func (s *snapmgrTestSuite) TestRevertTasksFromClassic(c *C) {
	restore := maybeMockClassicSupport(c)
	defer restore()

	// the snap is installed in classic, but the request to revert does not specify classic
	s.testRevertTasksFullFlags(fullFlags{
		before: snapstate.Flags{Classic: true}, // the snap is installed in classic
		change: snapstate.Flags{},              // the request to revert does not specify classic
		after:  snapstate.Flags{Classic: true}, // the reverted snap is installed in classic
		setup:  snapstate.Flags{Classic: true}, // because setup said so
	}, c)
}

func (s *snapmgrTestSuite) TestRevertTasksDevMode(c *C) {
	s.testRevertTasks(snapstate.Flags{DevMode: true}, c)
}

func (s *snapmgrTestSuite) TestRevertTasksJailMode(c *C) {
	s.testRevertTasks(snapstate.Flags{JailMode: true}, c)
}

func (s *snapmgrTestSuite) TestRevertTasksClassic(c *C) {
	restore := maybeMockClassicSupport(c)
	defer restore()

	s.testRevertTasks(snapstate.Flags{Classic: true}, c)
}

func (s *snapmgrTestSuite) TestUpdateCreatesGCTasks(c *C) {
	restore := release.MockOnClassic(false)
	defer restore()

	s.testUpdateCreatesGCTasks(c, 2)
}

func (s *snapmgrTestSuite) TestUpdateCreatesGCTasksOnClassic(c *C) {
	restore := release.MockOnClassic(true)
	defer restore()

	s.testUpdateCreatesGCTasks(c, 3)
}

func (s *snapmgrTestSuite) testUpdateCreatesGCTasks(c *C, expectedDiscards int) {
	s.state.Lock()
	defer s.state.Unlock()

	snapstate.Set(s.state, "some-snap", &snapstate.SnapState{
		Active: true,
		Sequence: []*snap.SideInfo{
			{RealName: "some-snap", SnapID: "some-snap-id", Revision: snap.R(1)},
			{RealName: "some-snap", SnapID: "some-snap-id", Revision: snap.R(2)},
			{RealName: "some-snap", SnapID: "some-snap-id", Revision: snap.R(3)},
			{RealName: "some-snap", SnapID: "some-snap-id", Revision: snap.R(4)},
		},
		Current:  snap.R(4),
		SnapType: "app",
	})

	ts, err := snapstate.Update(s.state, "some-snap", nil, 0, snapstate.Flags{})
	c.Assert(err, IsNil)

	// ensure edges information is still there
	te, err := ts.Edge(snapstate.DownloadAndChecksDoneEdge)
	c.Assert(te, NotNil)
	c.Assert(err, IsNil)

	verifyUpdateTasks(c, unlinkBefore|cleanupAfter|doesReRefresh, expectedDiscards, ts, s.state)
	c.Assert(s.state.TaskCount(), Equals, len(ts.Tasks()))
}

func (s *snapmgrTestSuite) TestUpdateCreatesDiscardAfterCurrentTasks(c *C) {
	s.state.Lock()
	defer s.state.Unlock()

	snapstate.Set(s.state, "some-snap", &snapstate.SnapState{
		Active: true,
		Sequence: []*snap.SideInfo{
			{RealName: "some-snap", SnapID: "some-snap-id", Revision: snap.R(1)},
			{RealName: "some-snap", SnapID: "some-snap-id", Revision: snap.R(2)},
			{RealName: "some-snap", SnapID: "some-snap-id", Revision: snap.R(3)},
			{RealName: "some-snap", SnapID: "some-snap-id", Revision: snap.R(4)},
		},
		Current:  snap.R(1),
		SnapType: "app",
	})

	ts, err := snapstate.Update(s.state, "some-snap", nil, 0, snapstate.Flags{})
	c.Assert(err, IsNil)

	verifyUpdateTasks(c, unlinkBefore|cleanupAfter|doesReRefresh, 3, ts, s.state)
	c.Assert(s.state.TaskCount(), Equals, len(ts.Tasks()))
}

func (s *snapmgrTestSuite) TestUpdateManyTooEarly(c *C) {
	s.state.Lock()
	defer s.state.Unlock()

	s.state.Set("seeded", nil)

	snapstate.Set(s.state, "some-snap", &snapstate.SnapState{
		Active:   true,
		Sequence: []*snap.SideInfo{{RealName: "some-snap", SnapID: "some-snap-id", Revision: snap.R(7)}},
		Current:  snap.R(7),
		SnapType: "app",
	})

	_, _, err := snapstate.UpdateMany(context.Background(), s.state, nil, 0, nil)
	c.Check(err, FitsTypeOf, &snapstate.ChangeConflictError{})
	c.Assert(err, ErrorMatches, `too early for operation, device not yet seeded or device model not acknowledged`)
}

func (s *snapmgrTestSuite) TestUpdateMany(c *C) {
	s.state.Lock()
	defer s.state.Unlock()

	snapstate.Set(s.state, "some-snap", &snapstate.SnapState{
		Active: true,
		Sequence: []*snap.SideInfo{
			{RealName: "some-snap", SnapID: "some-snap-id", Revision: snap.R(1)},
			{RealName: "some-snap", SnapID: "some-snap-id", Revision: snap.R(2)},
			{RealName: "some-snap", SnapID: "some-snap-id", Revision: snap.R(3)},
			{RealName: "some-snap", SnapID: "some-snap-id", Revision: snap.R(4)},
		},
		Current:  snap.R(1),
		SnapType: "app",
	})

	updates, tts, err := snapstate.UpdateMany(context.Background(), s.state, nil, 0, nil)
	c.Assert(err, IsNil)
	c.Assert(tts, HasLen, 2)
	verifyLastTasksetIsReRefresh(c, tts)
	c.Check(updates, DeepEquals, []string{"some-snap"})

	ts := tts[0]
	verifyUpdateTasks(c, unlinkBefore|cleanupAfter, 3, ts, s.state)

	// check that the tasks are in non-default lane
	for _, t := range ts.Tasks() {
		c.Assert(t.Lanes(), DeepEquals, []int{1})
	}
	c.Assert(s.state.TaskCount(), Equals, len(ts.Tasks())+1) // 1==rerefresh

	// ensure edges information is still there
	te, err := ts.Edge(snapstate.DownloadAndChecksDoneEdge)
	c.Assert(te, NotNil)
	c.Assert(err, IsNil)

	checkIsAutoRefresh(c, ts.Tasks(), false)
}

func (s *snapmgrTestSuite) TestParallelInstanceUpdateMany(c *C) {
	restore := release.MockOnClassic(false)
	defer restore()

	s.state.Lock()
	defer s.state.Unlock()

	tr := config.NewTransaction(s.state)
	tr.Set("core", "experimental.parallel-instances", true)
	tr.Commit()

	snapstate.Set(s.state, "some-snap", &snapstate.SnapState{
		Active: true,
		Sequence: []*snap.SideInfo{
			{RealName: "some-snap", SnapID: "some-snap-id", Revision: snap.R(1)},
			{RealName: "some-snap", SnapID: "some-snap-id", Revision: snap.R(2)},
			{RealName: "some-snap", SnapID: "some-snap-id", Revision: snap.R(3)},
			{RealName: "some-snap", SnapID: "some-snap-id", Revision: snap.R(4)},
		},
		Current:  snap.R(1),
		SnapType: "app",
	})
	snapstate.Set(s.state, "some-snap_instance", &snapstate.SnapState{
		Active: true,
		Sequence: []*snap.SideInfo{
			{RealName: "some-snap", SnapID: "some-snap-id", Revision: snap.R(1)},
			{RealName: "some-snap", SnapID: "some-snap-id", Revision: snap.R(2)},
			{RealName: "some-snap", SnapID: "some-snap-id", Revision: snap.R(3)},
		},
		Current:     snap.R(3),
		SnapType:    "app",
		InstanceKey: "instance",
	})

	updates, tts, err := snapstate.UpdateMany(context.Background(), s.state, nil, 0, nil)
	c.Assert(err, IsNil)
	c.Assert(tts, HasLen, 3)
	verifyLastTasksetIsReRefresh(c, tts)
	// ensure stable ordering of updates list
	if updates[0] != "some-snap" {
		updates[1], updates[0] = updates[0], updates[1]
	}

	c.Check(updates, DeepEquals, []string{"some-snap", "some-snap_instance"})

	var snapsup, snapsupInstance *snapstate.SnapSetup

	// ensure stable ordering of task sets list
	snapsup, err = snapstate.TaskSnapSetup(tts[0].Tasks()[0])
	c.Assert(err, IsNil)
	if snapsup.InstanceName() != "some-snap" {
		tts[0], tts[1] = tts[1], tts[0]
		snapsup, err = snapstate.TaskSnapSetup(tts[0].Tasks()[0])
		c.Assert(err, IsNil)
	}
	snapsupInstance, err = snapstate.TaskSnapSetup(tts[1].Tasks()[0])
	c.Assert(err, IsNil)

	c.Assert(snapsup.InstanceName(), Equals, "some-snap")
	c.Assert(snapsupInstance.InstanceName(), Equals, "some-snap_instance")

	verifyUpdateTasks(c, unlinkBefore|cleanupAfter, 3, tts[0], s.state)
	verifyUpdateTasks(c, unlinkBefore|cleanupAfter, 1, tts[1], s.state)
}

func (s *snapmgrTestSuite) TestUpdateManyDevModeConfinementFiltering(c *C) {
	s.state.Lock()
	defer s.state.Unlock()

	snapstate.Set(s.state, "some-snap", &snapstate.SnapState{
		Active:          true,
		TrackingChannel: "channel-for-devmode/stable",
		Sequence:        []*snap.SideInfo{{RealName: "some-snap", SnapID: "some-snap-id", Revision: snap.R(7)}},
		Current:         snap.R(7),
		SnapType:        "app",
	})

	// updated snap is devmode, updatemany doesn't update it
	_, tts, _ := snapstate.UpdateMany(context.Background(), s.state, []string{"some-snap"}, s.user.ID, nil)
	// FIXME: UpdateMany will not error out in this case (daemon catches this case, with a weird error)
	c.Assert(tts, HasLen, 0)
}

func (s *snapmgrTestSuite) TestUpdateManyClassicConfinementFiltering(c *C) {
	restore := maybeMockClassicSupport(c)
	defer restore()

	s.state.Lock()
	defer s.state.Unlock()

	snapstate.Set(s.state, "some-snap", &snapstate.SnapState{
		Active:          true,
		TrackingChannel: "channel-for-classic/stable",
		Sequence:        []*snap.SideInfo{{RealName: "some-snap", SnapID: "some-snap-id", Revision: snap.R(7)}},
		Current:         snap.R(7),
		SnapType:        "app",
	})

	// if a snap installed without --classic gets a classic update it isn't installed
	_, tts, _ := snapstate.UpdateMany(context.Background(), s.state, []string{"some-snap"}, s.user.ID, nil)
	// FIXME: UpdateMany will not error out in this case (daemon catches this case, with a weird error)
	c.Assert(tts, HasLen, 0)
}

func (s *snapmgrTestSuite) TestUpdateManyClassic(c *C) {
	restore := maybeMockClassicSupport(c)
	defer restore()

	s.state.Lock()
	defer s.state.Unlock()

	snapstate.Set(s.state, "some-snap", &snapstate.SnapState{
		Active:          true,
		TrackingChannel: "channel-for-classic/stable",
		Sequence:        []*snap.SideInfo{{RealName: "some-snap", SnapID: "some-snap-id", Revision: snap.R(7)}},
		Current:         snap.R(7),
		SnapType:        "app",
		Flags:           snapstate.Flags{Classic: true},
	})

	// snap installed with classic: refresh gets classic
	_, tts, err := snapstate.UpdateMany(context.Background(), s.state, []string{"some-snap"}, s.user.ID, nil)
	c.Assert(err, IsNil)
	c.Assert(tts, HasLen, 2)
	verifyLastTasksetIsReRefresh(c, tts)
}

func (s *snapmgrTestSuite) TestUpdateManyDevMode(c *C) {
	s.state.Lock()
	defer s.state.Unlock()

	snapstate.Set(s.state, "some-snap", &snapstate.SnapState{
		Active: true,
		Flags:  snapstate.Flags{DevMode: true},
		Sequence: []*snap.SideInfo{
			{RealName: "some-snap", SnapID: "some-snap-id", Revision: snap.R(1)},
		},
		Current:  snap.R(1),
		SnapType: "app",
	})

	updates, _, err := snapstate.UpdateMany(context.Background(), s.state, []string{"some-snap"}, 0, nil)
	c.Assert(err, IsNil)
	c.Check(updates, HasLen, 1)
}

func (s *snapmgrTestSuite) TestUpdateAllDevMode(c *C) {
	s.state.Lock()
	defer s.state.Unlock()

	snapstate.Set(s.state, "some-snap", &snapstate.SnapState{
		Active: true,
		Flags:  snapstate.Flags{DevMode: true},
		Sequence: []*snap.SideInfo{
			{RealName: "some-snap", SnapID: "some-snap-id", Revision: snap.R(1)},
		},
		Current:  snap.R(1),
		SnapType: "app",
	})

	updates, _, err := snapstate.UpdateMany(context.Background(), s.state, nil, 0, nil)
	c.Assert(err, IsNil)
	c.Check(updates, HasLen, 0)
}

func (s *snapmgrTestSuite) TestUpdateManyWaitForBasesUC16(c *C) {
	s.state.Lock()
	defer s.state.Unlock()

	snapstate.Set(s.state, "core", &snapstate.SnapState{
		Active: true,
		Sequence: []*snap.SideInfo{
			{RealName: "core", SnapID: "core-snap-id", Revision: snap.R(1)},
		},
		Current:  snap.R(1),
		SnapType: "os",
	})

	snapstate.Set(s.state, "some-base", &snapstate.SnapState{
		Active: true,
		Sequence: []*snap.SideInfo{
			{RealName: "some-base", SnapID: "some-base-id", Revision: snap.R(1)},
		},
		Current:  snap.R(1),
		SnapType: "base",
	})

	snapstate.Set(s.state, "some-snap", &snapstate.SnapState{
		Active: true,
		Sequence: []*snap.SideInfo{
			{RealName: "some-snap", SnapID: "some-snap-id", Revision: snap.R(1)},
		},
		Current:         snap.R(1),
		SnapType:        "app",
		TrackingChannel: "channel-for-base/stable",
	})

	updates, tts, err := snapstate.UpdateMany(context.Background(), s.state, []string{"some-snap", "core", "some-base"}, 0, nil)
	c.Assert(err, IsNil)
	c.Assert(tts, HasLen, 4)
	verifyLastTasksetIsReRefresh(c, tts)
	c.Check(updates, HasLen, 3)

	// to make TaskSnapSetup work
	chg := s.state.NewChange("refresh", "...")
	for _, ts := range tts {
		chg.AddAll(ts)
	}

	prereqTotal := len(tts[0].Tasks()) + len(tts[1].Tasks())
	prereqs := map[string]bool{}
	for i, task := range tts[2].Tasks() {
		waitTasks := task.WaitTasks()
		if i == 0 {
			c.Check(len(waitTasks), Equals, prereqTotal)
		} else if task.Kind() == "link-snap" {
			c.Check(len(waitTasks), Equals, prereqTotal+1)
			for _, pre := range waitTasks {
				if pre.Kind() == "link-snap" {
					snapsup, err := snapstate.TaskSnapSetup(pre)
					c.Assert(err, IsNil)
					prereqs[snapsup.InstanceName()] = true
				}
			}
		}
	}

	c.Check(prereqs, DeepEquals, map[string]bool{
		"core":      true,
		"some-base": true,
	})
}

func (s *snapmgrTestSuite) TestUpdateManyWaitForBasesUC18(c *C) {
	r := snapstatetest.MockDeviceModel(ModelWithBase("core18"))
	defer r()

	s.state.Lock()
	defer s.state.Unlock()

	snapstate.Set(s.state, "core18", &snapstate.SnapState{
		Active: true,
		Sequence: []*snap.SideInfo{
			{RealName: "core18", SnapID: "core18-snap-id", Revision: snap.R(1)},
		},
		Current:  snap.R(1),
		SnapType: "base",
	})

	snapstate.Set(s.state, "some-base", &snapstate.SnapState{
		Active: true,
		Sequence: []*snap.SideInfo{
			{RealName: "some-base", SnapID: "some-base-id", Revision: snap.R(1)},
		},
		Current:  snap.R(1),
		SnapType: "base",
	})

	snapstate.Set(s.state, "snapd", &snapstate.SnapState{
		Active: true,
		Sequence: []*snap.SideInfo{
			{RealName: "snapd", SnapID: "snapd-snap-id", Revision: snap.R(1)},
		},
		Current:  snap.R(1),
		SnapType: "app",
	})

	snapstate.Set(s.state, "some-snap", &snapstate.SnapState{
		Active: true,
		Sequence: []*snap.SideInfo{
			{RealName: "some-snap", SnapID: "some-snap-id", Revision: snap.R(1)},
		},
		Current:         snap.R(1),
		SnapType:        "app",
		TrackingChannel: "channel-for-base/stable",
	})

	updates, tts, err := snapstate.UpdateMany(context.Background(), s.state, []string{"some-snap", "core18", "some-base", "snapd"}, 0, nil)
	c.Assert(err, IsNil)
	c.Assert(tts, HasLen, 5)
	verifyLastTasksetIsReRefresh(c, tts)
	c.Check(updates, HasLen, 4)

	// to make TaskSnapSetup work
	chg := s.state.NewChange("refresh", "...")
	for _, ts := range tts {
		chg.AddAll(ts)
	}

	// Note that some-app only waits for snapd+some-base. The core18
	// base is not special to this snap and not waited for
	prereqTotal := len(tts[0].Tasks()) + len(tts[1].Tasks())
	prereqs := map[string]bool{}
	for i, task := range tts[3].Tasks() {
		waitTasks := task.WaitTasks()
		if i == 0 {
			c.Check(len(waitTasks), Equals, prereqTotal)
		} else if task.Kind() == "link-snap" {
			c.Check(len(waitTasks), Equals, prereqTotal+1)
			for _, pre := range waitTasks {
				if pre.Kind() == "link-snap" {
					snapsup, err := snapstate.TaskSnapSetup(pre)
					c.Assert(err, IsNil)
					prereqs[snapsup.InstanceName()] = true
				}
			}
		}
	}

	// Note that "core18" is not part of the prereqs for some-app
	// as it does not use this base.
	c.Check(prereqs, DeepEquals, map[string]bool{
		"some-base": true,
		"snapd":     true,
	})
}

func (s *snapmgrTestSuite) TestUpdateManyValidateRefreshes(c *C) {
	s.state.Lock()
	defer s.state.Unlock()

	snapstate.Set(s.state, "some-snap", &snapstate.SnapState{
		Active: true,
		Sequence: []*snap.SideInfo{
			{RealName: "some-snap", SnapID: "some-snap-id", Revision: snap.R(1)},
		},
		Current:  snap.R(1),
		SnapType: "app",
	})

	validateCalled := false
	validateRefreshes := func(st *state.State, refreshes []*snap.Info, ignoreValidation map[string]bool, userID int, deviceCtx snapstate.DeviceContext) ([]*snap.Info, error) {
		validateCalled = true
		c.Check(refreshes, HasLen, 1)
		c.Check(refreshes[0].InstanceName(), Equals, "some-snap")
		c.Check(refreshes[0].SnapID, Equals, "some-snap-id")
		c.Check(refreshes[0].Revision, Equals, snap.R(11))
		c.Check(ignoreValidation, HasLen, 0)
		return refreshes, nil
	}
	// hook it up
	snapstate.ValidateRefreshes = validateRefreshes

	updates, tts, err := snapstate.UpdateMany(context.Background(), s.state, nil, 0, nil)
	c.Assert(err, IsNil)
	c.Assert(tts, HasLen, 2)
	verifyLastTasksetIsReRefresh(c, tts)
	c.Check(updates, DeepEquals, []string{"some-snap"})
	verifyUpdateTasks(c, unlinkBefore|cleanupAfter, 0, tts[0], s.state)

	c.Check(validateCalled, Equals, true)
}

func (s *snapmgrTestSuite) TestParallelInstanceUpdateManyValidateRefreshes(c *C) {
	s.state.Lock()
	defer s.state.Unlock()

	tr := config.NewTransaction(s.state)
	tr.Set("core", "experimental.parallel-instances", true)
	tr.Commit()

	snapstate.Set(s.state, "some-snap", &snapstate.SnapState{
		Active: true,
		Sequence: []*snap.SideInfo{
			{RealName: "some-snap", SnapID: "some-snap-id", Revision: snap.R(1)},
		},
		Current:  snap.R(1),
		SnapType: "app",
	})
	snapstate.Set(s.state, "some-snap_instance", &snapstate.SnapState{
		Active: true,
		Sequence: []*snap.SideInfo{
			{RealName: "some-snap", SnapID: "some-snap-id", Revision: snap.R(1)},
		},
		Current:     snap.R(1),
		SnapType:    "app",
		InstanceKey: "instance",
	})

	validateCalled := false
	validateRefreshes := func(st *state.State, refreshes []*snap.Info, ignoreValidation map[string]bool, userID int, deviceCtx snapstate.DeviceContext) ([]*snap.Info, error) {
		validateCalled = true
		c.Check(refreshes, HasLen, 2)
		instanceIdx := 0
		someIdx := 1
		if refreshes[0].InstanceName() != "some-snap_instance" {
			instanceIdx = 1
			someIdx = 0
		}
		c.Check(refreshes[someIdx].InstanceName(), Equals, "some-snap")
		c.Check(refreshes[instanceIdx].InstanceName(), Equals, "some-snap_instance")
		c.Check(refreshes[0].SnapID, Equals, "some-snap-id")
		c.Check(refreshes[0].Revision, Equals, snap.R(11))
		c.Check(refreshes[1].SnapID, Equals, "some-snap-id")
		c.Check(refreshes[1].Revision, Equals, snap.R(11))
		c.Check(ignoreValidation, HasLen, 0)
		return refreshes, nil
	}
	// hook it up
	snapstate.ValidateRefreshes = validateRefreshes

	updates, tts, err := snapstate.UpdateMany(context.Background(), s.state, nil, 0, nil)
	c.Assert(err, IsNil)
	c.Assert(tts, HasLen, 3)
	verifyLastTasksetIsReRefresh(c, tts)
	sort.Strings(updates)
	c.Check(updates, DeepEquals, []string{"some-snap", "some-snap_instance"})
	verifyUpdateTasks(c, unlinkBefore|cleanupAfter, 0, tts[0], s.state)
	verifyUpdateTasks(c, unlinkBefore|cleanupAfter, 0, tts[1], s.state)

	c.Check(validateCalled, Equals, true)
}

func (s *snapmgrTestSuite) TestUpdateManyValidateRefreshesUnhappy(c *C) {
	s.state.Lock()
	defer s.state.Unlock()

	snapstate.Set(s.state, "some-snap", &snapstate.SnapState{
		Active: true,
		Sequence: []*snap.SideInfo{
			{RealName: "some-snap", SnapID: "some-snap-id", Revision: snap.R(1)},
		},
		Current: snap.R(1),
	})

	validateErr := errors.New("refresh control error")
	validateRefreshes := func(st *state.State, refreshes []*snap.Info, ignoreValidation map[string]bool, userID int, deviceCtx snapstate.DeviceContext) ([]*snap.Info, error) {
		c.Check(refreshes, HasLen, 1)
		c.Check(refreshes[0].SnapID, Equals, "some-snap-id")
		c.Check(refreshes[0].Revision, Equals, snap.R(11))
		c.Check(ignoreValidation, HasLen, 0)
		return nil, validateErr
	}
	// hook it up
	snapstate.ValidateRefreshes = validateRefreshes

	// refresh all => no error
	updates, tts, err := snapstate.UpdateMany(context.Background(), s.state, nil, 0, nil)
	c.Assert(err, IsNil)
	c.Check(tts, HasLen, 0)
	c.Check(updates, HasLen, 0)

	// refresh some-snap => report error
	updates, tts, err = snapstate.UpdateMany(context.Background(), s.state, []string{"some-snap"}, 0, nil)
	c.Assert(err, Equals, validateErr)
	c.Check(tts, HasLen, 0)
	c.Check(updates, HasLen, 0)

}

func (s *snapmgrTestSuite) TestRevertCreatesNoGCTasks(c *C) {
	s.state.Lock()
	defer s.state.Unlock()

	snapstate.Set(s.state, "some-snap", &snapstate.SnapState{
		Active:   true,
		SnapType: "app",
		Sequence: []*snap.SideInfo{
			{RealName: "some-snap", Revision: snap.R(1)},
			{RealName: "some-snap", Revision: snap.R(2)},
			{RealName: "some-snap", Revision: snap.R(3)},
			{RealName: "some-snap", Revision: snap.R(4)},
		},
		Current: snap.R(2),
	})

	ts, err := snapstate.RevertToRevision(s.state, "some-snap", snap.R(4), snapstate.Flags{})
	c.Assert(err, IsNil)

	// ensure that we do not run any form of garbage-collection
	c.Assert(s.state.TaskCount(), Equals, len(ts.Tasks()))
	c.Assert(taskKinds(ts.Tasks()), DeepEquals, []string{
		"prerequisites",
		"prepare-snap",
		"stop-snap-services",
		"remove-aliases",
		"unlink-current-snap",
		"setup-profiles",
		"link-snap",
		"auto-connect",
		"set-auto-aliases",
		"setup-aliases",
		"start-snap-services",
		"run-hook[configure]",
		"run-hook[check-health]",
	})
}

func (s *snapmgrTestSuite) TestEnableTasks(c *C) {
	s.state.Lock()
	defer s.state.Unlock()

	snapstate.Set(s.state, "some-snap", &snapstate.SnapState{
		Sequence: []*snap.SideInfo{
			{RealName: "some-snap", Revision: snap.R(11)},
		},
		Current: snap.R(11),
		Active:  false,
	})

	ts, err := snapstate.Enable(s.state, "some-snap")
	c.Assert(err, IsNil)

	c.Assert(s.state.TaskCount(), Equals, len(ts.Tasks()))
	c.Assert(taskKinds(ts.Tasks()), DeepEquals, []string{
		"prepare-snap",
		"setup-profiles",
		"link-snap",
		"setup-aliases",
		"start-snap-services",
	})
}

func (s *snapmgrTestSuite) TestSwitchTasks(c *C) {
	s.state.Lock()
	defer s.state.Unlock()

	snapstate.Set(s.state, "some-snap", &snapstate.SnapState{
		Sequence: []*snap.SideInfo{
			{RealName: "some-snap", Revision: snap.R(11)},
		},
		Current: snap.R(11),
		Active:  false,
	})

	ts, err := snapstate.Switch(s.state, "some-snap", &snapstate.RevisionOptions{Channel: "some-channel"})
	c.Assert(err, IsNil)

	c.Assert(s.state.TaskCount(), Equals, len(ts.Tasks()))
	c.Assert(taskKinds(ts.Tasks()), DeepEquals, []string{"switch-snap"})
}

func (s *snapmgrTestSuite) TestSwitchConflict(c *C) {
	s.state.Lock()
	defer s.state.Unlock()

	snapstate.Set(s.state, "some-snap", &snapstate.SnapState{
		Sequence: []*snap.SideInfo{
			{RealName: "some-snap", Revision: snap.R(11)},
		},
		Current: snap.R(11),
		Active:  false,
	})

	ts, err := snapstate.Switch(s.state, "some-snap", &snapstate.RevisionOptions{Channel: "some-channel"})
	c.Assert(err, IsNil)
	// need a change to make the tasks visible
	s.state.NewChange("switch-snap", "...").AddAll(ts)

	_, err = snapstate.Switch(s.state, "some-snap", &snapstate.RevisionOptions{Channel: "other-channel"})
	c.Check(err, ErrorMatches, `snap "some-snap" has "switch-snap" change in progress`)
}

func (s *snapmgrTestSuite) TestSwitchUnhappy(c *C) {
	s.state.Lock()
	defer s.state.Unlock()

	_, err := snapstate.Switch(s.state, "non-existing-snap", &snapstate.RevisionOptions{Channel: "some-channel"})
	c.Assert(err, ErrorMatches, `snap "non-existing-snap" is not installed`)
}

func (s *snapmgrTestSuite) TestSwitchRevision(c *C) {
	s.state.Lock()
	defer s.state.Unlock()

	snapstate.Set(s.state, "some-snap", &snapstate.SnapState{
		Sequence: []*snap.SideInfo{
			{RealName: "some-snap", Revision: snap.R(11)},
		},
		Current: snap.R(11),
	})

	_, err := snapstate.Switch(s.state, "some-snap", &snapstate.RevisionOptions{Revision: snap.R(42)})
	c.Assert(err, ErrorMatches, "cannot switch revision")
}

func (s *snapmgrTestSuite) TestSwitchKernelTrackForbidden(c *C) {
	s.state.Lock()
	defer s.state.Unlock()

	r := snapstatetest.MockDeviceModel(ModelWithKernelTrack("18"))
	defer r()
	snapstate.Set(s.state, "kernel", &snapstate.SnapState{
		Sequence: []*snap.SideInfo{
			{RealName: "kernel", Revision: snap.R(11)},
		},
		TrackingChannel: "18/stable",
		Current:         snap.R(11),
		Active:          true,
	})

	_, err := snapstate.Switch(s.state, "kernel", &snapstate.RevisionOptions{Channel: "new-channel"})
	c.Assert(err, ErrorMatches, `cannot switch from kernel track "18" as specified for the \(device\) model to "new-channel"`)
}

func (s *snapmgrTestSuite) TestSwitchKernelTrackRiskOnlyIsOK(c *C) {
	s.state.Lock()
	defer s.state.Unlock()

	r := snapstatetest.MockDeviceModel(ModelWithKernelTrack("18"))
	defer r()
	snapstate.Set(s.state, "kernel", &snapstate.SnapState{
		Sequence: []*snap.SideInfo{
			{RealName: "kernel", Revision: snap.R(11)},
		},
		TrackingChannel: "18/stable",
		Current:         snap.R(11),
		Active:          true,
	})

	_, err := snapstate.Switch(s.state, "kernel", &snapstate.RevisionOptions{Channel: "18/beta"})
	c.Assert(err, IsNil)
}

func (s *snapmgrTestSuite) TestSwitchKernelTrackRiskOnlyDefaultTrackIsOK(c *C) {
	s.state.Lock()
	defer s.state.Unlock()

	r := snapstatetest.MockDeviceModel(ModelWithKernelTrack("18"))
	defer r()
	snapstate.Set(s.state, "kernel", &snapstate.SnapState{
		Sequence: []*snap.SideInfo{
			{RealName: "kernel", Revision: snap.R(11)},
		},
		TrackingChannel: "18/stable",
		Current:         snap.R(11),
		Active:          true,
	})

	_, err := snapstate.Switch(s.state, "kernel", &snapstate.RevisionOptions{Channel: "beta"})
	c.Assert(err, IsNil)
}

func (s *snapmgrTestSuite) TestSwitchGadgetTrackForbidden(c *C) {
	s.state.Lock()
	defer s.state.Unlock()

	r := snapstatetest.MockDeviceModel(ModelWithGadgetTrack("18"))
	defer r()
	snapstate.Set(s.state, "brand-gadget", &snapstate.SnapState{
		Sequence: []*snap.SideInfo{
			{RealName: "brand-gadget", Revision: snap.R(11)},
		},
		TrackingChannel: "18/stable",
		Current:         snap.R(11),
		Active:          true,
	})

	_, err := snapstate.Switch(s.state, "brand-gadget", &snapstate.RevisionOptions{Channel: "new-channel"})
	c.Assert(err, ErrorMatches, `cannot switch from gadget track "18" as specified for the \(device\) model to "new-channel"`)
}

func (s *snapmgrTestSuite) TestSwitchGadgetTrackRiskOnlyIsOK(c *C) {
	s.state.Lock()
	defer s.state.Unlock()

	r := snapstatetest.MockDeviceModel(ModelWithGadgetTrack("18"))
	defer r()
	snapstate.Set(s.state, "brand-gadget", &snapstate.SnapState{
		Sequence: []*snap.SideInfo{
			{RealName: "brand-gadget", Revision: snap.R(11)},
		},
		TrackingChannel: "18/stable",
		Current:         snap.R(11),
		Active:          true,
	})

	_, err := snapstate.Switch(s.state, "brand-gadget", &snapstate.RevisionOptions{Channel: "18/beta"})
	c.Assert(err, IsNil)
}

func (s *snapmgrTestSuite) TestSwitchGadgetTrackRiskOnlyDefaultTrackIsOK(c *C) {
	s.state.Lock()
	defer s.state.Unlock()

	r := snapstatetest.MockDeviceModel(ModelWithGadgetTrack("18"))
	defer r()
	snapstate.Set(s.state, "brand-gadget", &snapstate.SnapState{
		Sequence: []*snap.SideInfo{
			{RealName: "brand-gadget", Revision: snap.R(11)},
		},
		TrackingChannel: "18/stable",
		Current:         snap.R(11),
		Active:          true,
	})

	_, err := snapstate.Switch(s.state, "brand-gadget", &snapstate.RevisionOptions{Channel: "beta"})
	c.Assert(err, IsNil)
}

func (s *snapmgrTestSuite) TestDisableTasks(c *C) {
	s.state.Lock()
	defer s.state.Unlock()

	snapstate.Set(s.state, "some-snap", &snapstate.SnapState{
		Sequence: []*snap.SideInfo{
			{RealName: "some-snap", Revision: snap.R(11)},
		},
		Current: snap.R(11),
		Active:  true,
	})

	ts, err := snapstate.Disable(s.state, "some-snap")
	c.Assert(err, IsNil)

	c.Assert(s.state.TaskCount(), Equals, len(ts.Tasks()))
	c.Assert(taskKinds(ts.Tasks()), DeepEquals, []string{
		"stop-snap-services",
		"remove-aliases",
		"unlink-snap",
		"remove-profiles",
	})
	verifyStopReason(c, ts, "disable")
}

func (s *snapmgrTestSuite) TestEnableConflict(c *C) {
	s.state.Lock()
	defer s.state.Unlock()

	snapstate.Set(s.state, "some-snap", &snapstate.SnapState{
		Sequence: []*snap.SideInfo{
			{RealName: "some-snap", Revision: snap.R(11)},
		},
		Current: snap.R(11),
		Active:  false,
	})

	ts, err := snapstate.Enable(s.state, "some-snap")
	c.Assert(err, IsNil)
	// need a change to make the tasks visible
	s.state.NewChange("enable", "...").AddAll(ts)

	_, err = snapstate.Enable(s.state, "some-snap")
	c.Assert(err, ErrorMatches, `snap "some-snap" has "enable" change in progress`)
}

func (s *snapmgrTestSuite) TestDisableConflict(c *C) {
	s.state.Lock()
	defer s.state.Unlock()

	snapstate.Set(s.state, "some-snap", &snapstate.SnapState{
		Sequence: []*snap.SideInfo{
			{RealName: "some-snap", Revision: snap.R(11)},
		},
		Current: snap.R(11),
		Active:  true,
	})

	ts, err := snapstate.Disable(s.state, "some-snap")
	c.Assert(err, IsNil)
	// need a change to make the tasks visible
	s.state.NewChange("install", "...").AddAll(ts)

	_, err = snapstate.Disable(s.state, "some-snap")
	c.Assert(err, ErrorMatches, `snap "some-snap" has "install" change in progress`)
}

func (s *snapmgrTestSuite) TestDoInstallWithSlots(c *C) {
	s.state.Lock()
	defer s.state.Unlock()

	snapstate.ReplaceStore(s.state, contentStore{fakeStore: s.fakeStore, state: s.state})

	ts, err := snapstate.Install(context.Background(), s.state, "snap-content-slot", nil, 0, snapstate.Flags{})
	c.Assert(err, IsNil)

	var snapsup snapstate.SnapSetup
	err = ts.Tasks()[0].Get("snap-setup", &snapsup)
	c.Assert(err, IsNil)

	c.Check(snapsup.PlugsOnly, Equals, false)
}

func (s *snapmgrTestSuite) TestDoUpdateHadSlots(c *C) {
	s.state.Lock()
	defer s.state.Unlock()

	snapstate.Set(s.state, "some-snap", &snapstate.SnapState{
		Active: true,
		Sequence: []*snap.SideInfo{
			{RealName: "some-snap", SnapID: "some-snap-id", Revision: snap.R(4)},
		},
		Current:  snap.R(4),
		SnapType: "app",
	})

	snapstate.MockSnapReadInfo(func(name string, si *snap.SideInfo) (*snap.Info, error) {
		if name != "some-snap" {
			return s.fakeBackend.ReadInfo(name, si)
		}

		info := &snap.Info{
			SideInfo: *si,
			SnapType: snap.TypeApp,
		}
		info.Slots = map[string]*snap.SlotInfo{
			"some-slot": {
				Snap:      info,
				Name:      "shared-content",
				Interface: "content",
				Attrs: map[string]interface{}{
					"content": "shared-content",
				},
			},
		}
		return info, nil
	})

	ts, err := snapstate.Update(s.state, "some-snap", nil, 0, snapstate.Flags{})
	c.Assert(err, IsNil)

	var snapsup snapstate.SnapSetup
	err = ts.Tasks()[0].Get("snap-setup", &snapsup)
	c.Assert(err, IsNil)

	c.Check(snapsup.PlugsOnly, Equals, false)
}

func (s *snapmgrTestSuite) TestUpdateTasksPropagatesErrors(c *C) {
	s.state.Lock()
	defer s.state.Unlock()

	snapstate.Set(s.state, "some-snap", &snapstate.SnapState{
		Active:          true,
		TrackingChannel: "latest/edge",
		Sequence:        []*snap.SideInfo{{RealName: "some-snap", SnapID: "fakestore-please-error-on-refresh", Revision: snap.R(7)}},
		Current:         snap.R(7),
	})

	_, err := snapstate.Update(s.state, "some-snap", &snapstate.RevisionOptions{Channel: "some-channel"}, s.user.ID, snapstate.Flags{})
	c.Assert(err, ErrorMatches, `failing as requested`)
}

func (s *snapmgrTestSuite) TestUpdateTasks(c *C) {
	s.state.Lock()
	defer s.state.Unlock()

	snapstate.Set(s.state, "some-snap", &snapstate.SnapState{
		Active:          true,
		TrackingChannel: "latest/edge",
		Sequence:        []*snap.SideInfo{{RealName: "some-snap", SnapID: "some-snap-id", Revision: snap.R(7)}},
		Current:         snap.R(7),
		SnapType:        "app",
	})

	validateCalled := false
	happyValidateRefreshes := func(st *state.State, refreshes []*snap.Info, ignoreValidation map[string]bool, userID int, deviceCtx snapstate.DeviceContext) ([]*snap.Info, error) {
		validateCalled = true
		return refreshes, nil
	}
	// hook it up
	snapstate.ValidateRefreshes = happyValidateRefreshes

	ts, err := snapstate.Update(s.state, "some-snap", &snapstate.RevisionOptions{Channel: "some-channel"}, s.user.ID, snapstate.Flags{})
	c.Assert(err, IsNil)
	verifyUpdateTasks(c, unlinkBefore|cleanupAfter|doesReRefresh, 0, ts, s.state)
	c.Assert(s.state.TaskCount(), Equals, len(ts.Tasks()))

	c.Check(validateCalled, Equals, true)

	var snapsup snapstate.SnapSetup
	err = ts.Tasks()[0].Get("snap-setup", &snapsup)
	c.Assert(err, IsNil)

	c.Check(snapsup.Channel, Equals, "some-channel")
}

func (s *snapmgrTestSuite) TestUpdateWithDeviceContext(c *C) {
	s.state.Lock()
	defer s.state.Unlock()

	// unset the global store, it will need to come via the device context
	snapstate.ReplaceStore(s.state, nil)

	deviceCtx := &snapstatetest.TrivialDeviceContext{
		DeviceModel: DefaultModel(),
		CtxStore:    s.fakeStore,
	}

	snapstate.Set(s.state, "some-snap", &snapstate.SnapState{
		Active:          true,
		TrackingChannel: "latest/edge",
		Sequence:        []*snap.SideInfo{{RealName: "some-snap", SnapID: "some-snap-id", Revision: snap.R(7)}},
		Current:         snap.R(7),
		SnapType:        "app",
	})

	validateCalled := false
	happyValidateRefreshes := func(st *state.State, refreshes []*snap.Info, ignoreValidation map[string]bool, userID int, deviceCtx1 snapstate.DeviceContext) ([]*snap.Info, error) {
		c.Check(deviceCtx1, Equals, deviceCtx)
		validateCalled = true
		return refreshes, nil
	}
	// hook it up
	snapstate.ValidateRefreshes = happyValidateRefreshes

	ts, err := snapstate.UpdateWithDeviceContext(s.state, "some-snap", &snapstate.RevisionOptions{Channel: "some-channel"}, s.user.ID, snapstate.Flags{}, deviceCtx, "")
	c.Assert(err, IsNil)
	verifyUpdateTasks(c, unlinkBefore|cleanupAfter|doesReRefresh, 0, ts, s.state)
	c.Assert(s.state.TaskCount(), Equals, len(ts.Tasks()))

	c.Check(validateCalled, Equals, true)
}

func (s *snapmgrTestSuite) TestUpdateWithDeviceContextToRevision(c *C) {
	s.state.Lock()
	defer s.state.Unlock()

	// unset the global store, it will need to come via the device context
	snapstate.ReplaceStore(s.state, nil)

	deviceCtx := &snapstatetest.TrivialDeviceContext{
		DeviceModel: DefaultModel(),
		CtxStore:    s.fakeStore,
	}

	snapstate.Set(s.state, "some-snap", &snapstate.SnapState{
		Active: true,
		Sequence: []*snap.SideInfo{
			{RealName: "some-snap", Revision: snap.R(5), SnapID: "some-snap-id"},
		},
		Current:  snap.R(5),
		SnapType: "app",
		UserID:   1,
	})

	opts := &snapstate.RevisionOptions{Channel: "some-channel", Revision: snap.R(11)}
	ts, err := snapstate.UpdateWithDeviceContext(s.state, "some-snap", opts, 0, snapstate.Flags{}, deviceCtx, "")
	c.Assert(err, IsNil)
	verifyUpdateTasks(c, unlinkBefore|cleanupAfter|doesReRefresh, 0, ts, s.state)
	c.Assert(s.state.TaskCount(), Equals, len(ts.Tasks()))
}

func (s *snapmgrTestSuite) TestUpdateTasksCoreSetsIgnoreOnConfigure(c *C) {
	s.state.Lock()
	defer s.state.Unlock()

	snapstate.Set(s.state, "core", &snapstate.SnapState{
		Active:          true,
		TrackingChannel: "latest/edge",
		Sequence:        []*snap.SideInfo{{RealName: "core", SnapID: "core-snap-id", Revision: snap.R(7)}},
		Current:         snap.R(7),
		SnapType:        "os",
	})

	oldConfigure := snapstate.Configure
	defer func() { snapstate.Configure = oldConfigure }()

	var configureFlags int
	snapstate.Configure = func(st *state.State, snapName string, patch map[string]interface{}, flags int) *state.TaskSet {
		configureFlags = flags
		return state.NewTaskSet()
	}

	_, err := snapstate.Update(s.state, "core", &snapstate.RevisionOptions{Channel: "some-channel"}, s.user.ID, snapstate.Flags{})
	c.Assert(err, IsNil)

	// ensure the core snap sets the "ignore-hook-error" flag
	c.Check(configureFlags&snapstate.IgnoreHookError, Equals, 1)
}

func (s *snapmgrTestSuite) TestUpdateDevModeConfinementFiltering(c *C) {
	restore := maybeMockClassicSupport(c)
	defer restore()

	s.state.Lock()
	defer s.state.Unlock()

	snapstate.Set(s.state, "some-snap", &snapstate.SnapState{
		Active:          true,
		TrackingChannel: "channel-for-devmode/stable",
		Sequence:        []*snap.SideInfo{{RealName: "some-snap", SnapID: "some-snap-id", Revision: snap.R(7)}},
		Current:         snap.R(7),
		SnapType:        "app",
	})

	// updated snap is devmode, refresh without --devmode, do nothing
	// TODO: better error message here
	_, err := snapstate.Update(s.state, "some-snap", nil, s.user.ID, snapstate.Flags{})
	c.Assert(err, ErrorMatches, `.* requires devmode or confinement override`)

	// updated snap is devmode, refresh with --devmode
	_, err = snapstate.Update(s.state, "some-snap", nil, s.user.ID, snapstate.Flags{DevMode: true})
	c.Assert(err, IsNil)
}

func (s *snapmgrTestSuite) TestUpdateClassicConfinementFiltering(c *C) {
	restore := maybeMockClassicSupport(c)
	defer restore()

	s.state.Lock()
	defer s.state.Unlock()

	snapstate.Set(s.state, "some-snap-now-classic", &snapstate.SnapState{
		Active:   true,
		Sequence: []*snap.SideInfo{{RealName: "some-snap-now-classic", SnapID: "some-snap-now-classic-id", Revision: snap.R(7)}},
		Current:  snap.R(7),
		SnapType: "app",
	})

	// updated snap is classic, refresh without --classic, do nothing
	// TODO: better error message here
	_, err := snapstate.Update(s.state, "some-snap-now-classic", nil, s.user.ID, snapstate.Flags{})
	c.Assert(err, ErrorMatches, `.* requires classic confinement`)

	// updated snap is classic, refresh with --classic
	ts, err := snapstate.Update(s.state, "some-snap-now-classic", nil, s.user.ID, snapstate.Flags{Classic: true})
	c.Assert(err, IsNil)

	chg := s.state.NewChange("refresh", "refresh snap")
	chg.AddAll(ts)

	s.state.Unlock()
	defer s.se.Stop()
	s.settle(c)
	s.state.Lock()

	c.Assert(chg.Err(), IsNil)
	c.Assert(chg.IsReady(), Equals, true)

	// verify snap is in classic
	var snapst snapstate.SnapState
	err = snapstate.Get(s.state, "some-snap-now-classic", &snapst)
	c.Assert(err, IsNil)
	c.Check(snapst.Classic, Equals, true)
}

func (s *snapmgrTestSuite) TestUpdateClassicFromClassic(c *C) {
	restore := maybeMockClassicSupport(c)
	defer restore()

	s.state.Lock()
	defer s.state.Unlock()

	snapstate.Set(s.state, "some-snap", &snapstate.SnapState{
		Active:          true,
		TrackingChannel: "channel-for-classic/stable",
		Sequence:        []*snap.SideInfo{{RealName: "some-snap", SnapID: "some-snap-id", Revision: snap.R(7)}},
		Current:         snap.R(7),
		SnapType:        "app",
		Flags:           snapstate.Flags{Classic: true},
	})

	// snap installed with --classic, update needs classic, refresh with --classic works
	ts, err := snapstate.Update(s.state, "some-snap", nil, s.user.ID, snapstate.Flags{Classic: true})
	c.Assert(err, IsNil)
	c.Assert(ts.Tasks(), Not(HasLen), 0)
	snapsup, err := snapstate.TaskSnapSetup(ts.Tasks()[0])
	c.Assert(err, IsNil)
	c.Check(snapsup.Flags.Classic, Equals, true)

	// devmode overrides the snapsetup classic flag
	ts, err = snapstate.Update(s.state, "some-snap", nil, s.user.ID, snapstate.Flags{DevMode: true})
	c.Assert(err, IsNil)
	c.Assert(ts.Tasks(), Not(HasLen), 0)
	snapsup, err = snapstate.TaskSnapSetup(ts.Tasks()[0])
	c.Assert(err, IsNil)
	c.Check(snapsup.Flags.Classic, Equals, false)

	// jailmode overrides it too (you need to provide both)
	ts, err = snapstate.Update(s.state, "some-snap", nil, s.user.ID, snapstate.Flags{JailMode: true})
	c.Assert(err, IsNil)
	c.Assert(ts.Tasks(), Not(HasLen), 0)
	snapsup, err = snapstate.TaskSnapSetup(ts.Tasks()[0])
	c.Assert(err, IsNil)
	c.Check(snapsup.Flags.Classic, Equals, false)

	// jailmode and classic together gets you both
	ts, err = snapstate.Update(s.state, "some-snap", nil, s.user.ID, snapstate.Flags{JailMode: true, Classic: true})
	c.Assert(err, IsNil)
	c.Assert(ts.Tasks(), Not(HasLen), 0)
	snapsup, err = snapstate.TaskSnapSetup(ts.Tasks()[0])
	c.Assert(err, IsNil)
	c.Check(snapsup.Flags.Classic, Equals, true)

	// snap installed with --classic, update needs classic, refresh without --classic works
	ts, err = snapstate.Update(s.state, "some-snap", nil, s.user.ID, snapstate.Flags{})
	c.Assert(err, IsNil)
	c.Assert(ts.Tasks(), Not(HasLen), 0)
	snapsup, err = snapstate.TaskSnapSetup(ts.Tasks()[0])
	c.Assert(err, IsNil)
	c.Check(snapsup.Flags.Classic, Equals, true)

	chg := s.state.NewChange("refresh", "refresh snap")
	chg.AddAll(ts)

	s.state.Unlock()
	defer s.se.Stop()
	s.settle(c)
	s.state.Lock()

	// verify snap is in classic
	var snapst snapstate.SnapState
	err = snapstate.Get(s.state, "some-snap", &snapst)
	c.Assert(err, IsNil)
	c.Check(snapst.Classic, Equals, true)
}

func (s *snapmgrTestSuite) TestUpdateStrictFromClassic(c *C) {
	restore := maybeMockClassicSupport(c)
	defer restore()

	s.state.Lock()
	defer s.state.Unlock()

	snapstate.Set(s.state, "some-snap-was-classic", &snapstate.SnapState{
		Active:          true,
		TrackingChannel: "channel/stable",
		Sequence:        []*snap.SideInfo{{RealName: "some-snap-was-classic", SnapID: "some-snap-was-classic-id", Revision: snap.R(7)}},
		Current:         snap.R(7),
		SnapType:        "app",
		Flags:           snapstate.Flags{Classic: true},
	})

	// snap installed with --classic, update does not need classic, refresh works without --classic
	_, err := snapstate.Update(s.state, "some-snap-was-classic", nil, s.user.ID, snapstate.Flags{})
	c.Assert(err, IsNil)

	// snap installed with --classic, update does not need classic, refresh works with --classic
	_, err = snapstate.Update(s.state, "some-snap-was-classic", nil, s.user.ID, snapstate.Flags{Classic: true})
	c.Assert(err, IsNil)
}

func (s *snapmgrTestSuite) TestUpdateChannelFallback(c *C) {
	s.state.Lock()
	defer s.state.Unlock()

	snapstate.Set(s.state, "some-snap", &snapstate.SnapState{
		Active:          true,
		TrackingChannel: "latest/edge",
		Sequence:        []*snap.SideInfo{{RealName: "some-snap", SnapID: "some-snap-id", Revision: snap.R(7)}},
		Current:         snap.R(7),
		SnapType:        "app",
	})

	ts, err := snapstate.Update(s.state, "some-snap", nil, s.user.ID, snapstate.Flags{})
	c.Assert(err, IsNil)

	var snapsup snapstate.SnapSetup
	err = ts.Tasks()[0].Get("snap-setup", &snapsup)
	c.Assert(err, IsNil)

	c.Check(snapsup.Channel, Equals, "latest/edge")
}

func (s *snapmgrTestSuite) TestUpdateTooEarly(c *C) {
	s.state.Lock()
	defer s.state.Unlock()

	s.state.Set("seeded", nil)

	snapstate.Set(s.state, "some-snap", &snapstate.SnapState{
		Active:   true,
		Sequence: []*snap.SideInfo{{RealName: "some-snap", SnapID: "some-snap-id", Revision: snap.R(7)}},
		Current:  snap.R(7),
		SnapType: "app",
	})

	_, err := snapstate.Update(s.state, "some-snap", &snapstate.RevisionOptions{Channel: "some-channel"}, s.user.ID, snapstate.Flags{})
	c.Check(err, FitsTypeOf, &snapstate.ChangeConflictError{})
	c.Assert(err, ErrorMatches, `too early for operation, device not yet seeded or device model not acknowledged`)
}

func (s *snapmgrTestSuite) TestUpdateConflict(c *C) {
	s.state.Lock()
	defer s.state.Unlock()

	snapstate.Set(s.state, "some-snap", &snapstate.SnapState{
		Active:   true,
		Sequence: []*snap.SideInfo{{RealName: "some-snap", SnapID: "some-snap-id", Revision: snap.R(7)}},
		Current:  snap.R(7),
		SnapType: "app",
	})

	ts, err := snapstate.Update(s.state, "some-snap", &snapstate.RevisionOptions{Channel: "some-channel"}, s.user.ID, snapstate.Flags{})
	c.Assert(err, IsNil)
	// need a change to make the tasks visible
	s.state.NewChange("refresh", "...").AddAll(ts)

	_, err = snapstate.Update(s.state, "some-snap", &snapstate.RevisionOptions{Channel: "some-channel"}, s.user.ID, snapstate.Flags{})
	c.Assert(err, ErrorMatches, `snap "some-snap" has "refresh" change in progress`)
}

func (s *snapmgrTestSuite) TestRemoveTasks(c *C) {
	s.state.Lock()
	defer s.state.Unlock()

	snapstate.Set(s.state, "foo", &snapstate.SnapState{
		Active: true,
		Sequence: []*snap.SideInfo{
			{RealName: "foo", Revision: snap.R(11)},
		},
		Current:  snap.R(11),
		SnapType: "app",
	})

	ts, err := snapstate.Remove(s.state, "foo", snap.R(0), nil)
	c.Assert(err, IsNil)

	c.Assert(s.state.TaskCount(), Equals, len(ts.Tasks()))
	verifyRemoveTasks(c, ts)
}

func (s *snapmgrTestSuite) TestRemoveTasksAutoSnapshotDisabled(c *C) {
	snapstate.AutomaticSnapshot = func(st *state.State, instanceName string) (ts *state.TaskSet, err error) {
		return nil, snapstate.ErrNothingToDo
	}

	s.state.Lock()
	defer s.state.Unlock()

	snapstate.Set(s.state, "foo", &snapstate.SnapState{
		Active: true,
		Sequence: []*snap.SideInfo{
			{RealName: "foo", Revision: snap.R(11)},
		},
		Current:  snap.R(11),
		SnapType: "app",
	})

	ts, err := snapstate.Remove(s.state, "foo", snap.R(0), nil)
	c.Assert(err, IsNil)

	c.Assert(taskKinds(ts.Tasks()), DeepEquals, []string{
		"stop-snap-services",
		"run-hook[remove]",
		"auto-disconnect",
		"remove-aliases",
		"unlink-snap",
		"remove-profiles",
		"clear-snap",
		"discard-snap",
	})
}

func (s *snapmgrTestSuite) TestRemoveTasksAutoSnapshotDisabledByPurgeFlag(c *C) {
	s.state.Lock()
	defer s.state.Unlock()

	snapstate.Set(s.state, "foo", &snapstate.SnapState{
		Active: true,
		Sequence: []*snap.SideInfo{
			{RealName: "foo", Revision: snap.R(11)},
		},
		Current:  snap.R(11),
		SnapType: "app",
	})

	ts, err := snapstate.Remove(s.state, "foo", snap.R(0), &snapstate.RemoveFlags{Purge: true})
	c.Assert(err, IsNil)

	c.Assert(taskKinds(ts.Tasks()), DeepEquals, []string{
		"stop-snap-services",
		"run-hook[remove]",
		"auto-disconnect",
		"remove-aliases",
		"unlink-snap",
		"remove-profiles",
		"clear-snap",
		"discard-snap",
	})
}

func (s *snapmgrTestSuite) TestRemoveHookNotExecutedIfNotLastRevison(c *C) {
	s.state.Lock()
	defer s.state.Unlock()

	snapstate.Set(s.state, "foo", &snapstate.SnapState{
		Active: true,
		Sequence: []*snap.SideInfo{
			{RealName: "foo", Revision: snap.R(11)},
			{RealName: "foo", Revision: snap.R(12)},
		},
		Current: snap.R(12),
	})

	ts, err := snapstate.Remove(s.state, "foo", snap.R(11), nil)
	c.Assert(err, IsNil)

	runHooks := tasksWithKind(ts, "run-hook")
	// no 'remove' hook task
	c.Assert(runHooks, HasLen, 0)
}

func (s *snapmgrTestSuite) TestRemoveConflict(c *C) {
	s.state.Lock()
	defer s.state.Unlock()

	snapstate.Set(s.state, "some-snap", &snapstate.SnapState{
		Active:   true,
		Sequence: []*snap.SideInfo{{RealName: "some-snap", Revision: snap.R(11)}},
		Current:  snap.R(11),
	})

	ts, err := snapstate.Remove(s.state, "some-snap", snap.R(0), nil)
	c.Assert(err, IsNil)
	// need a change to make the tasks visible
	s.state.NewChange("remove", "...").AddAll(ts)

	_, err = snapstate.Remove(s.state, "some-snap", snap.R(0), nil)
	c.Assert(err, ErrorMatches, `snap "some-snap" has "remove" change in progress`)
}

func (s *snapmgrTestSuite) TestUnlinkCurrentSnapLastActiveDisabledServicesSet(c *C) {
	si := snap.SideInfo{
		RealName: "services-snap",
		Revision: snap.R(-42),
	}
	snaptest.MockSnap(c, `name: services-snap`, &si)

	prevCurrentlyDisabled := s.fakeBackend.servicesCurrentlyDisabled
	s.fakeBackend.servicesCurrentlyDisabled = []string{"svc1", "svc2"}

	// reset the services to what they were before after the test is done
	defer func() {
		s.fakeBackend.servicesCurrentlyDisabled = prevCurrentlyDisabled
	}()

	s.state.Lock()
	defer s.state.Unlock()

	snapstate.Set(s.state, "services-snap", &snapstate.SnapState{
		Active:                     true,
		Sequence:                   []*snap.SideInfo{&si},
		Current:                    si.Revision,
		SnapType:                   "app",
		TrackingChannel:            "stable",
		LastActiveDisabledServices: []string{},
	})

	chg := s.state.NewChange("refresh", "refresh a snap")
	ts, err := snapstate.Update(s.state, "services-snap", &snapstate.RevisionOptions{Channel: "some-channel"}, s.user.ID, snapstate.Flags{Amend: true})

	c.Assert(err, IsNil)
	// only add up to unlink-current-snap task
	for _, t := range ts.Tasks() {
		chg.AddTask(t)
		if t.Kind() == "unlink-current-snap" {
			// don't add any more from this point on
			break
		}
	}

	s.state.Unlock()
	defer s.se.Stop()
	s.settle(c)
	s.state.Lock()

	c.Assert(chg.Err(), IsNil)
	c.Assert(chg.IsReady(), Equals, true)

	// get the snap state
	var snapst snapstate.SnapState
	err = snapstate.Get(s.state, "services-snap", &snapst)
	c.Assert(err, IsNil)

	// make sure that the disabled services in this snap's state is what we
	// provided
	sort.Strings(snapst.LastActiveDisabledServices)
	c.Assert(snapst.LastActiveDisabledServices, DeepEquals, []string{"svc1", "svc2"})
}

func (s *snapmgrTestSuite) TestUnlinkCurrentSnapMergedLastActiveDisabledServicesSet(c *C) {
	si := snap.SideInfo{
		RealName: "services-snap",
		Revision: snap.R(-42),
	}
	snaptest.MockSnap(c, `name: services-snap`, &si)

	prevCurrentlyDisabled := s.fakeBackend.servicesCurrentlyDisabled
	s.fakeBackend.servicesCurrentlyDisabled = []string{"svc1", "svc2"}

	// reset the services to what they were before after the test is done
	defer func() {
		s.fakeBackend.servicesCurrentlyDisabled = prevCurrentlyDisabled
	}()

	s.state.Lock()
	defer s.state.Unlock()

	snapstate.Set(s.state, "services-snap", &snapstate.SnapState{
		Active:                     true,
		Sequence:                   []*snap.SideInfo{&si},
		Current:                    si.Revision,
		SnapType:                   "app",
		TrackingChannel:            "stable",
		LastActiveDisabledServices: []string{"missing-svc3"},
	})

	chg := s.state.NewChange("refresh", "refresh a snap")
	ts, err := snapstate.Update(s.state, "services-snap", &snapstate.RevisionOptions{Channel: "some-channel"}, s.user.ID, snapstate.Flags{Amend: true})

	c.Assert(err, IsNil)
	// only add up to unlink-current-snap task
	for _, t := range ts.Tasks() {
		chg.AddTask(t)
		if t.Kind() == "unlink-current-snap" {
			// don't add any more from this point on
			break
		}
	}

	s.state.Unlock()
	defer s.se.Stop()
	s.settle(c)
	s.state.Lock()

	c.Assert(chg.Err(), IsNil)
	c.Assert(chg.IsReady(), Equals, true)

	// get the snap state
	var snapst snapstate.SnapState
	err = snapstate.Get(s.state, "services-snap", &snapst)
	c.Assert(err, IsNil)

	// make sure that the disabled services in this snap's state is what we
	// provided
	sort.Strings(snapst.LastActiveDisabledServices)
	c.Assert(snapst.LastActiveDisabledServices, DeepEquals, []string{"missing-svc3", "svc1", "svc2"})
}

func (s *snapmgrTestSuite) TestUnlinkCurrentSnapPassthroughLastActiveDisabledServicesSet(c *C) {
	si := snap.SideInfo{
		RealName: "services-snap",
		Revision: snap.R(-42),
	}
	snaptest.MockSnap(c, `name: services-snap`, &si)

	prevCurrentlyDisabled := s.fakeBackend.servicesCurrentlyDisabled
	s.fakeBackend.servicesCurrentlyDisabled = []string{}

	// reset the services to what they were before after the test is done
	defer func() {
		s.fakeBackend.servicesCurrentlyDisabled = prevCurrentlyDisabled
	}()

	s.state.Lock()
	defer s.state.Unlock()

	snapstate.Set(s.state, "services-snap", &snapstate.SnapState{
		Active:                     true,
		Sequence:                   []*snap.SideInfo{&si},
		Current:                    si.Revision,
		SnapType:                   "app",
		TrackingChannel:            "stable",
		LastActiveDisabledServices: []string{"missing-svc3"},
	})

	chg := s.state.NewChange("refresh", "refresh a snap")
	ts, err := snapstate.Update(s.state, "services-snap", &snapstate.RevisionOptions{Channel: "some-channel"}, s.user.ID, snapstate.Flags{Amend: true})

	c.Assert(err, IsNil)
	// only add up to unlink-current-snap task
	for _, t := range ts.Tasks() {
		chg.AddTask(t)
		if t.Kind() == "unlink-current-snap" {
			// don't add any more from this point on
			break
		}
	}

	s.state.Unlock()
	defer s.se.Stop()
	s.settle(c)
	s.state.Lock()

	c.Assert(chg.Err(), IsNil)
	c.Assert(chg.IsReady(), Equals, true)

	// get the snap state
	var snapst snapstate.SnapState
	err = snapstate.Get(s.state, "services-snap", &snapst)
	c.Assert(err, IsNil)

	// make sure that the disabled services in this snap's state is what we
	// provided
	sort.Strings(snapst.LastActiveDisabledServices)
	c.Assert(snapst.LastActiveDisabledServices, DeepEquals, []string{"missing-svc3"})
}

func (s *snapmgrTestSuite) TestStopSnapServicesSavesSnapSetupLastActiveDisabledServices(c *C) {
	s.state.Lock()
	defer s.state.Unlock()

	prevCurrentlyDisabled := s.fakeBackend.servicesCurrentlyDisabled
	s.fakeBackend.servicesCurrentlyDisabled = []string{"svc1", "svc2"}

	// reset the services to what they were before after the test is done
	defer func() {
		s.fakeBackend.servicesCurrentlyDisabled = prevCurrentlyDisabled
	}()

	snapstate.Set(s.state, "services-snap", &snapstate.SnapState{
		Sequence: []*snap.SideInfo{
			{RealName: "services-snap", Revision: snap.R(11)},
		},
		Current: snap.R(11),
		Active:  true,
	})

	snapsup := &snapstate.SnapSetup{
		SideInfo: &snap.SideInfo{
			RealName: "services-snap",
			Revision: snap.R(11),
			SnapID:   "services-snap-id",
		},
	}

	chg := s.state.NewChange("stop-services", "stop the services")
	t1 := s.state.NewTask("prerequisites", "...")
	t1.Set("snap-setup", snapsup)
	t2 := s.state.NewTask("stop-snap-services", "...")
	t2.Set("stop-reason", snap.StopReasonDisable)
	t2.Set("snap-setup-task", t1.ID())
	t2.WaitFor(t1)
	chg.AddTask(t1)
	chg.AddTask(t2)

	s.state.Unlock()
	defer s.se.Stop()
	s.settle(c)
	s.state.Lock()

	c.Assert(chg.Err(), IsNil)
	c.Assert(chg.IsReady(), Equals, true)

	// get the snap setup from the task from state
	endT := s.state.Task(t1.ID())
	finalsnapsup := &snapstate.SnapSetup{}
	endT.Get("snap-setup", finalsnapsup)

	// make sure that the disabled services in this snap's state is what we
	// provided
	sort.Strings(finalsnapsup.LastActiveDisabledServices)
	c.Assert(finalsnapsup.LastActiveDisabledServices, DeepEquals, []string{"svc1", "svc2"})

}

func (s *snapmgrTestSuite) TestStopSnapServicesFirstSavesSnapSetupLastActiveDisabledServices(c *C) {
	s.state.Lock()
	defer s.state.Unlock()

	prevCurrentlyDisabled := s.fakeBackend.servicesCurrentlyDisabled
	s.fakeBackend.servicesCurrentlyDisabled = []string{"svc1", "svc2"}

	// reset the services to what they were before after the test is done
	defer func() {
		s.fakeBackend.servicesCurrentlyDisabled = prevCurrentlyDisabled
	}()

	snapstate.Set(s.state, "services-snap", &snapstate.SnapState{
		Sequence: []*snap.SideInfo{
			{RealName: "services-snap", Revision: snap.R(11)},
		},
		Current: snap.R(11),
		Active:  true,
	})

	snapsup := &snapstate.SnapSetup{
		SideInfo: &snap.SideInfo{
			RealName: "services-snap",
			Revision: snap.R(11),
			SnapID:   "services-snap-id",
		},
	}

	chg := s.state.NewChange("stop-services", "stop the services")
	t := s.state.NewTask("stop-snap-services", "...")
	t.Set("stop-reason", snap.StopReasonDisable)
	t.Set("snap-setup", snapsup)
	chg.AddTask(t)

	s.state.Unlock()
	defer s.se.Stop()
	s.settle(c)
	s.state.Lock()

	c.Assert(chg.Err(), IsNil)
	c.Assert(chg.IsReady(), Equals, true)

	// get the snap setup from the task from state
	endT := s.state.Task(t.ID())
	finalsnapsup := &snapstate.SnapSetup{}
	endT.Get("snap-setup", finalsnapsup)

	// make sure that the disabled services in this snap's state is what we
	// provided
	sort.Strings(finalsnapsup.LastActiveDisabledServices)
	c.Assert(finalsnapsup.LastActiveDisabledServices, DeepEquals, []string{"svc1", "svc2"})
}

func (s *snapmgrTestSuite) TestDisableSnapDisabledServicesSaved(c *C) {
	s.state.Lock()
	defer s.state.Unlock()

	prevCurrentlyDisabled := s.fakeBackend.servicesCurrentlyDisabled
	s.fakeBackend.servicesCurrentlyDisabled = []string{"svc1", "svc2"}

	// reset the services to what they were before after the test is done
	defer func() {
		s.fakeBackend.servicesCurrentlyDisabled = prevCurrentlyDisabled
	}()

	snapstate.Set(s.state, "services-snap", &snapstate.SnapState{
		Sequence: []*snap.SideInfo{
			{RealName: "services-snap", Revision: snap.R(11)},
		},
		Current: snap.R(11),
		Active:  true,
	})

	disableChg := s.state.NewChange("disable", "disable a snap")
	ts, err := snapstate.Disable(s.state, "services-snap")
	c.Assert(err, IsNil)
	disableChg.AddAll(ts)

	s.state.Unlock()
	defer s.se.Stop()
	s.settle(c)
	s.state.Lock()

	c.Assert(disableChg.Err(), IsNil)
	c.Assert(disableChg.IsReady(), Equals, true)

	// get the snap state
	var snapst snapstate.SnapState
	err = snapstate.Get(s.state, "services-snap", &snapst)
	c.Assert(err, IsNil)

	// make sure that the disabled services in this snap's state is what we
	// provided
	sort.Strings(snapst.LastActiveDisabledServices)
	c.Assert(snapst.LastActiveDisabledServices, DeepEquals, []string{"svc1", "svc2"})
}

func (s *snapmgrTestSuite) TestEnableSnapDisabledServicesPassedAroundHappy(c *C) {
	s.state.Lock()
	defer s.state.Unlock()

	prevCurrentlyDisabled := s.fakeBackend.servicesCurrentlyDisabled
	s.fakeBackend.servicesCurrentlyDisabled = []string{"svc1", "svc2"}

	// reset the services to what they were before after the test is done
	defer func() {
		s.fakeBackend.servicesCurrentlyDisabled = prevCurrentlyDisabled
	}()

	snapstate.Set(s.state, "services-snap", &snapstate.SnapState{
		Sequence: []*snap.SideInfo{
			{RealName: "services-snap", Revision: snap.R(11)},
		},
		Current: snap.R(11),
		Active:  true,
	})

	disableChg := s.state.NewChange("disable", "disable a snap")
	disableTs, err := snapstate.Disable(s.state, "services-snap")
	c.Assert(err, IsNil)
	disableChg.AddAll(disableTs)

	s.state.Unlock()
	defer s.se.Stop()
	s.settle(c)
	s.state.Lock()

	c.Assert(disableChg.Err(), IsNil)
	c.Assert(disableChg.IsReady(), Equals, true)

	// get the snap state
	var snapst snapstate.SnapState
	err = snapstate.Get(s.state, "services-snap", &snapst)
	c.Assert(err, IsNil)

	// make sure that the disabled services in this snap's state is what we
	// provided
	sort.Strings(snapst.LastActiveDisabledServices)
	c.Assert(snapst.LastActiveDisabledServices, DeepEquals, []string{"svc1", "svc2"})

	enableChg := s.state.NewChange("enable", "disable a snap")
	enableTs, err := snapstate.Enable(s.state, "services-snap")
	c.Assert(err, IsNil)
	enableChg.AddAll(enableTs)

	s.state.Unlock()
	defer s.se.Stop()
	s.settle(c)
	s.state.Lock()

	c.Assert(enableChg.Err(), IsNil)
	c.Assert(enableChg.IsReady(), Equals, true)

	// check the ops that will be provided disabledServices
	svcStateOp := s.fakeBackend.ops.First("current-snap-service-states")
	c.Assert(svcStateOp, Not(IsNil))
	c.Assert(svcStateOp.disabledServices, DeepEquals, []string{"svc1", "svc2"})

	linkStateOp := s.fakeBackend.ops.First("link-snap")
	c.Assert(linkStateOp, Not(IsNil))
	c.Assert(linkStateOp.disabledServices, DeepEquals, []string{"svc1", "svc2"})
}

func (s *snapmgrTestSuite) TestEnableSnapDisabledServicesNotSaved(c *C) {
	s.state.Lock()
	defer s.state.Unlock()

	prevCurrentlyDisabled := s.fakeBackend.servicesCurrentlyDisabled
	s.fakeBackend.servicesCurrentlyDisabled = []string{"svc1", "svc2"}

	// reset the services to what they were before after the test is done
	defer func() {
		s.fakeBackend.servicesCurrentlyDisabled = prevCurrentlyDisabled
	}()

	snapstate.Set(s.state, "services-snap", &snapstate.SnapState{
		Sequence: []*snap.SideInfo{
			{RealName: "services-snap", Revision: snap.R(11)},
		},
		Current: snap.R(11),
		Active:  true,
	})

	disableChg := s.state.NewChange("disable", "disable a snap")
	disableTs, err := snapstate.Disable(s.state, "services-snap")
	c.Assert(err, IsNil)
	disableChg.AddAll(disableTs)

	s.state.Unlock()
	defer s.se.Stop()
	s.settle(c)
	s.state.Lock()

	c.Assert(disableChg.Err(), IsNil)
	c.Assert(disableChg.IsReady(), Equals, true)

	// get the snap state
	var snapst snapstate.SnapState
	err = snapstate.Get(s.state, "services-snap", &snapst)
	c.Assert(err, IsNil)

	// make sure that the disabled services in this snap's state is what we
	// provided
	sort.Strings(snapst.LastActiveDisabledServices)
	c.Assert(snapst.LastActiveDisabledServices, DeepEquals, []string{"svc1", "svc2"})

	enableChg := s.state.NewChange("enable", "disable a snap")
	enableTs, err := snapstate.Enable(s.state, "services-snap")
	c.Assert(err, IsNil)
	enableChg.AddAll(enableTs)

	s.state.Unlock()
	defer s.se.Stop()
	s.settle(c)
	s.state.Lock()

	c.Assert(enableChg.Err(), IsNil)
	c.Assert(enableChg.IsReady(), Equals, true)

	// get the snap state again
	err = snapstate.Get(s.state, "services-snap", &snapst)
	c.Assert(err, IsNil)

	// make sure that there is nothing in the last active disabled services list
	// because we re-enabled the snap and there should be nothing we have to
	// keep track of in the state anymore
	c.Assert(snapst.LastActiveDisabledServices, HasLen, 0)
}

func (s *snapmgrTestSuite) TestEnableSnapMissingDisabledServicesMergedAndSaved(c *C) {
	s.state.Lock()
	defer s.state.Unlock()

	prevCurrentlyDisabled := s.fakeBackend.servicesCurrentlyDisabled
	s.fakeBackend.servicesCurrentlyDisabled = []string{"svc1", "svc2"}

	// reset the services to what they were before after the test is done
	defer func() {
		s.fakeBackend.servicesCurrentlyDisabled = prevCurrentlyDisabled
	}()

	snapstate.Set(s.state, "services-snap", &snapstate.SnapState{
		Sequence: []*snap.SideInfo{
			{RealName: "services-snap", Revision: snap.R(11)},
		},
		Current: snap.R(11),
		Active:  true,
		// keep this to make gofmt 1.10 happy
		LastActiveDisabledServices: []string{"missing-svc3"},
	})

	disableChg := s.state.NewChange("disable", "disable a snap")
	disableTs, err := snapstate.Disable(s.state, "services-snap")
	c.Assert(err, IsNil)
	disableChg.AddAll(disableTs)

	s.state.Unlock()
	defer s.se.Stop()
	s.settle(c)
	s.state.Lock()

	c.Assert(disableChg.Err(), IsNil)
	c.Assert(disableChg.IsReady(), Equals, true)

	// get the snap state
	var snapst snapstate.SnapState
	err = snapstate.Get(s.state, "services-snap", &snapst)
	c.Assert(err, IsNil)

	// make sure that the disabled services in this snap's state is what we
	// provided
	sort.Strings(snapst.LastActiveDisabledServices)
	c.Assert(snapst.LastActiveDisabledServices, DeepEquals, []string{"missing-svc3", "svc1", "svc2"})

	enableChg := s.state.NewChange("enable", "disable a snap")
	enableTs, err := snapstate.Enable(s.state, "services-snap")
	c.Assert(err, IsNil)
	enableChg.AddAll(enableTs)

	s.state.Unlock()
	defer s.se.Stop()
	s.settle(c)
	s.state.Lock()

	c.Assert(enableChg.Err(), IsNil)
	c.Assert(enableChg.IsReady(), Equals, true)

	// get the snap state again
	err = snapstate.Get(s.state, "services-snap", &snapst)
	c.Assert(err, IsNil)

	// make sure that there is nothing in the last active disabled services list
	// because we re-enabled the snap and there should be nothing we have to
	// keep track of in the state anymore
	c.Assert(snapst.LastActiveDisabledServices, DeepEquals, []string{"missing-svc3"})
}

func (s *snapmgrTestSuite) TestEnableSnapMissingDisabledServicesSaved(c *C) {
	s.state.Lock()
	defer s.state.Unlock()

	snapstate.Set(s.state, "services-snap", &snapstate.SnapState{
		Sequence: []*snap.SideInfo{
			{RealName: "services-snap", Revision: snap.R(11)},
		},
		Current: snap.R(11),
		Active:  true,
		// keep this to make gofmt 1.10 happy
		LastActiveDisabledServices: []string{"missing-svc3"},
	})

	disableChg := s.state.NewChange("disable", "disable a snap")
	disableTs, err := snapstate.Disable(s.state, "services-snap")
	c.Assert(err, IsNil)
	disableChg.AddAll(disableTs)

	s.state.Unlock()
	defer s.se.Stop()
	s.settle(c)
	s.state.Lock()

	c.Assert(disableChg.Err(), IsNil)
	c.Assert(disableChg.IsReady(), Equals, true)

	// get the snap state
	var snapst snapstate.SnapState
	err = snapstate.Get(s.state, "services-snap", &snapst)
	c.Assert(err, IsNil)

	// make sure that the disabled services in this snap's state is what we
	// provided
	sort.Strings(snapst.LastActiveDisabledServices)
	c.Assert(snapst.LastActiveDisabledServices, DeepEquals, []string{"missing-svc3"})

	enableChg := s.state.NewChange("enable", "disable a snap")
	enableTs, err := snapstate.Enable(s.state, "services-snap")
	c.Assert(err, IsNil)
	enableChg.AddAll(enableTs)

	s.state.Unlock()
	defer s.se.Stop()
	s.settle(c)
	s.state.Lock()

	c.Assert(enableChg.Err(), IsNil)
	c.Assert(enableChg.IsReady(), Equals, true)

	// get the snap state again
	err = snapstate.Get(s.state, "services-snap", &snapst)
	c.Assert(err, IsNil)

	// make sure that there is nothing in the last active disabled services list
	// because we re-enabled the snap and there should be nothing we have to
	// keep track of in the state anymore
	c.Assert(snapst.LastActiveDisabledServices, DeepEquals, []string{"missing-svc3"})
}

func (s *snapmgrTestSuite) TestUpdateAmendRunThrough(c *C) {
	si := snap.SideInfo{
		RealName: "some-snap",
		Revision: snap.R(-42),
	}
	snaptest.MockSnap(c, `name: some-snap`, &si)

	s.state.Lock()
	defer s.state.Unlock()

	snapstate.Set(s.state, "some-snap", &snapstate.SnapState{
		Active:          true,
		Sequence:        []*snap.SideInfo{&si},
		Current:         si.Revision,
		SnapType:        "app",
		TrackingChannel: "latest/stable",
	})

	chg := s.state.NewChange("refresh", "refresh a snap")
	ts, err := snapstate.Update(s.state, "some-snap", &snapstate.RevisionOptions{Channel: "some-channel"}, s.user.ID, snapstate.Flags{Amend: true})
	c.Assert(err, IsNil)
	chg.AddAll(ts)

	s.state.Unlock()
	defer s.se.Stop()
	s.settle(c)
	s.state.Lock()

	// ensure all our tasks ran
	c.Check(s.fakeStore.downloads, DeepEquals, []fakeDownload{{
		macaroon: s.user.StoreMacaroon,
		name:     "some-snap",
		target:   filepath.Join(dirs.SnapBlobDir, "some-snap_11.snap"),
	}})
	c.Check(s.fakeStore.seenPrivacyKeys["privacy-key"], Equals, true, Commentf("salts seen: %v", s.fakeStore.seenPrivacyKeys))
	c.Assert(s.fakeBackend.ops.Ops(), DeepEquals, []string{
		"storesvc-snap-action",
		"storesvc-snap-action:action",
		"storesvc-download",
		"validate-snap:Doing",
		"current",
		"open-snap-file",
		"setup-snap",
		"remove-snap-aliases",
		"unlink-snap",
		"copy-data",
		"setup-profiles:Doing",
		"candidate",
		"link-snap",
		"auto-connect:Doing",
		"update-aliases",
		"cleanup-trash",
	})
	// just check the interesting op
	c.Check(s.fakeBackend.ops[1], DeepEquals, fakeOp{
		op: "storesvc-snap-action:action",
		action: store.SnapAction{
			Action:       "install", // we asked for an Update, but an amend is actually an Install
			InstanceName: "some-snap",
			Channel:      "some-channel",
			Epoch:        snap.E("1*"), // in amend, epoch in the action is not nil!
			Flags:        store.SnapActionEnforceValidation,
		},
		revno:  snap.R(11),
		userID: 1,
	})

	task := ts.Tasks()[1]
	// verify snapSetup info
	var snapsup snapstate.SnapSetup
	err = task.Get("snap-setup", &snapsup)
	c.Assert(err, IsNil)
	c.Assert(snapsup, DeepEquals, snapstate.SnapSetup{
		Channel: "some-channel",
		UserID:  s.user.ID,

		SnapPath: filepath.Join(dirs.SnapBlobDir, "some-snap_11.snap"),
		DownloadInfo: &snap.DownloadInfo{
			DownloadURL: "https://some-server.com/some/path.snap",
		},
		SideInfo:  snapsup.SideInfo,
		Type:      snap.TypeApp,
		PlugsOnly: true,
		Flags:     snapstate.Flags{Amend: true},
	})
	c.Assert(snapsup.SideInfo, DeepEquals, &snap.SideInfo{
		RealName: "some-snap",
		Revision: snap.R(11),
		Channel:  "some-channel",
		SnapID:   "some-snap-id",
	})

	// verify services stop reason
	verifyStopReason(c, ts, "refresh")

	// check post-refresh hook
	task = ts.Tasks()[14]
	c.Assert(task.Kind(), Equals, "run-hook")
	c.Assert(task.Summary(), Matches, `Run post-refresh hook of "some-snap" snap if present`)

	// verify snaps in the system state
	var snapst snapstate.SnapState
	err = snapstate.Get(s.state, "some-snap", &snapst)
	c.Assert(err, IsNil)

	c.Assert(snapst.Active, Equals, true)
	c.Assert(snapst.Sequence, HasLen, 2)
	c.Assert(snapst.Sequence[0], DeepEquals, &snap.SideInfo{
		RealName: "some-snap",
		Channel:  "",
		Revision: snap.R(-42),
	})
	c.Assert(snapst.Sequence[1], DeepEquals, &snap.SideInfo{
		RealName: "some-snap",
		Channel:  "some-channel",
		SnapID:   "some-snap-id",
		Revision: snap.R(11),
	})
}

func (s *snapmgrTestSuite) TestUpdateRunThrough(c *C) {
	// we start without the auxiliary store info (or with an older one)
	c.Check(snapstate.AuxStoreInfoFilename("services-snap-id"), testutil.FileAbsent)

	// use services-snap here to make sure services would be stopped/started appropriately
	si := snap.SideInfo{
		RealName: "services-snap",
		Revision: snap.R(7),
		SnapID:   "services-snap-id",
	}
	snaptest.MockSnap(c, `name: services-snap`, &si)
	fi, err := os.Stat(snap.MountFile("services-snap", si.Revision))
	c.Assert(err, IsNil)
	refreshedDate := fi.ModTime()
	// look at disk
	r := snapstate.MockRevisionDate(nil)
	defer r()

	s.state.Lock()
	defer s.state.Unlock()

	snapstate.Set(s.state, "services-snap", &snapstate.SnapState{
		Active:          true,
		Sequence:        []*snap.SideInfo{&si},
		Current:         si.Revision,
		SnapType:        "app",
		TrackingChannel: "latest/stable",
		CohortKey:       "embattled",
	})

	chg := s.state.NewChange("refresh", "refresh a snap")
	ts, err := snapstate.Update(s.state, "services-snap", &snapstate.RevisionOptions{
		Channel:   "some-channel",
		CohortKey: "some-cohort",
	}, s.user.ID, snapstate.Flags{})
	c.Assert(err, IsNil)
	chg.AddAll(ts)

	s.state.Unlock()
	defer s.se.Stop()
	s.settle(c)
	s.state.Lock()

	expected := fakeOps{
		{
			op: "storesvc-snap-action",
			curSnaps: []store.CurrentSnap{{
				InstanceName:    "services-snap",
				SnapID:          "services-snap-id",
				Revision:        snap.R(7),
				TrackingChannel: "latest/stable",
				RefreshedDate:   refreshedDate,
				Epoch:           snap.E("0"),
				CohortKey:       "embattled",
			}},
			userID: 1,
		},
		{
			op: "storesvc-snap-action:action",
			action: store.SnapAction{
				Action:       "refresh",
				InstanceName: "services-snap",
				SnapID:       "services-snap-id",
				Channel:      "some-channel",
				CohortKey:    "some-cohort",
				Flags:        store.SnapActionEnforceValidation,
			},
			revno:  snap.R(11),
			userID: 1,
		},
		{
			op:   "storesvc-download",
			name: "services-snap",
		},
		{
			op:    "validate-snap:Doing",
			name:  "services-snap",
			revno: snap.R(11),
		},
		{
			op:  "current",
			old: filepath.Join(dirs.SnapMountDir, "services-snap/7"),
		},
		{
			op:   "open-snap-file",
			path: filepath.Join(dirs.SnapBlobDir, "services-snap_11.snap"),
			sinfo: snap.SideInfo{
				RealName: "services-snap",
				SnapID:   "services-snap-id",
				Channel:  "some-channel",
				Revision: snap.R(11),
			},
		},
		{
			op:    "setup-snap",
			name:  "services-snap",
			path:  filepath.Join(dirs.SnapBlobDir, "services-snap_11.snap"),
			revno: snap.R(11),
		},
		{
			op:   "stop-snap-services:refresh",
			path: filepath.Join(dirs.SnapMountDir, "services-snap/7"),
		},
		{
			op: "current-snap-service-states",
		},
		{
			op:   "remove-snap-aliases",
			name: "services-snap",
		},
		{
			op:   "unlink-snap",
			path: filepath.Join(dirs.SnapMountDir, "services-snap/7"),
		},
		{
			op:   "copy-data",
			path: filepath.Join(dirs.SnapMountDir, "services-snap/11"),
			old:  filepath.Join(dirs.SnapMountDir, "services-snap/7"),
		},
		{
			op:    "setup-profiles:Doing",
			name:  "services-snap",
			revno: snap.R(11),
		},
		{
			op: "candidate",
			sinfo: snap.SideInfo{
				RealName: "services-snap",
				SnapID:   "services-snap-id",
				Channel:  "some-channel",
				Revision: snap.R(11),
			},
		},
		{
			op:   "link-snap",
			path: filepath.Join(dirs.SnapMountDir, "services-snap/11"),
		},
		{
			op:    "auto-connect:Doing",
			name:  "services-snap",
			revno: snap.R(11),
		},
		{
			op: "update-aliases",
		},
		{
			op:       "start-snap-services",
			path:     filepath.Join(dirs.SnapMountDir, "services-snap/11"),
			services: []string{"svc1", "svc3", "svc2"},
		},
		{
			op:    "cleanup-trash",
			name:  "services-snap",
			revno: snap.R(11),
		},
	}

	// ensure all our tasks ran
	c.Check(s.fakeStore.downloads, DeepEquals, []fakeDownload{{
		macaroon: s.user.StoreMacaroon,
		name:     "services-snap",
		target:   filepath.Join(dirs.SnapBlobDir, "services-snap_11.snap"),
	}})
	c.Check(s.fakeStore.seenPrivacyKeys["privacy-key"], Equals, true, Commentf("salts seen: %v", s.fakeStore.seenPrivacyKeys))
	// start with an easier-to-read error if this fails:
	c.Assert(s.fakeBackend.ops.Ops(), DeepEquals, expected.Ops())
	c.Assert(s.fakeBackend.ops, DeepEquals, expected)

	// check progress
	task := ts.Tasks()[1]
	_, cur, total := task.Progress()
	c.Assert(cur, Equals, s.fakeStore.fakeCurrentProgress)
	c.Assert(total, Equals, s.fakeStore.fakeTotalProgress)

	// verify snapSetup info
	var snapsup snapstate.SnapSetup
	err = task.Get("snap-setup", &snapsup)
	c.Assert(err, IsNil)
	c.Assert(snapsup, DeepEquals, snapstate.SnapSetup{
		Channel:   "some-channel",
		CohortKey: "some-cohort",
		UserID:    s.user.ID,

		SnapPath: filepath.Join(dirs.SnapBlobDir, "services-snap_11.snap"),
		DownloadInfo: &snap.DownloadInfo{
			DownloadURL: "https://some-server.com/some/path.snap",
		},
		SideInfo:  snapsup.SideInfo,
		Type:      snap.TypeApp,
		PlugsOnly: true,
	})
	c.Assert(snapsup.SideInfo, DeepEquals, &snap.SideInfo{
		RealName: "services-snap",
		Revision: snap.R(11),
		Channel:  "some-channel",
		SnapID:   "services-snap-id",
	})

	// verify services stop reason
	verifyStopReason(c, ts, "refresh")

	// check post-refresh hook
	task = ts.Tasks()[14]
	c.Assert(task.Kind(), Equals, "run-hook")
	c.Assert(task.Summary(), Matches, `Run post-refresh hook of "services-snap" snap if present`)

	// verify snaps in the system state
	var snapst snapstate.SnapState
	err = snapstate.Get(s.state, "services-snap", &snapst)
	c.Assert(err, IsNil)

	c.Assert(snapst.Active, Equals, true)
	c.Assert(snapst.Sequence, HasLen, 2)
	c.Assert(snapst.Sequence[0], DeepEquals, &snap.SideInfo{
		RealName: "services-snap",
		SnapID:   "services-snap-id",
		Channel:  "",
		Revision: snap.R(7),
	})
	c.Assert(snapst.Sequence[1], DeepEquals, &snap.SideInfo{
		RealName: "services-snap",
		Channel:  "some-channel",
		SnapID:   "services-snap-id",
		Revision: snap.R(11),
	})
	c.Check(snapst.CohortKey, Equals, "some-cohort")

	// we end up with the auxiliary store info
	c.Check(snapstate.AuxStoreInfoFilename("services-snap-id"), testutil.FilePresent)
}

func (s *snapmgrTestSuite) TestParallelInstanceUpdateRunThrough(c *C) {
	// use services-snap here to make sure services would be stopped/started appropriately
	si := snap.SideInfo{
		RealName: "services-snap",
		Revision: snap.R(7),
		SnapID:   "services-snap-id",
	}
	snaptest.MockSnapInstance(c, "services-snap_instance", `name: services-snap`, &si)
	fi, err := os.Stat(snap.MountFile("services-snap_instance", si.Revision))
	c.Assert(err, IsNil)
	refreshedDate := fi.ModTime()
	// look at disk
	r := snapstate.MockRevisionDate(nil)
	defer r()

	s.state.Lock()
	defer s.state.Unlock()

	tr := config.NewTransaction(s.state)
	tr.Set("core", "experimental.parallel-instances", true)
	tr.Commit()

	snapstate.Set(s.state, "services-snap_instance", &snapstate.SnapState{
		Active:          true,
		Sequence:        []*snap.SideInfo{&si},
		Current:         si.Revision,
		SnapType:        "app",
		TrackingChannel: "latest/stable",
		InstanceKey:     "instance",
	})

	chg := s.state.NewChange("refresh", "refresh a snap")
	ts, err := snapstate.Update(s.state, "services-snap_instance", &snapstate.RevisionOptions{Channel: "some-channel"}, s.user.ID, snapstate.Flags{})
	c.Assert(err, IsNil)
	chg.AddAll(ts)

	s.state.Unlock()
	s.settle(c)
	s.state.Lock()

	expected := fakeOps{
		{
			op: "storesvc-snap-action",
			curSnaps: []store.CurrentSnap{{
				InstanceName:    "services-snap_instance",
				SnapID:          "services-snap-id",
				Revision:        snap.R(7),
				TrackingChannel: "latest/stable",
				RefreshedDate:   refreshedDate,
				Epoch:           snap.E("0"),
			}},
			userID: 1,
		},
		{
			op: "storesvc-snap-action:action",
			action: store.SnapAction{
				Action:       "refresh",
				SnapID:       "services-snap-id",
				InstanceName: "services-snap_instance",
				Channel:      "some-channel",
				Flags:        store.SnapActionEnforceValidation,
			},
			revno:  snap.R(11),
			userID: 1,
		},
		{
			op:   "storesvc-download",
			name: "services-snap",
		},
		{
			op:    "validate-snap:Doing",
			name:  "services-snap_instance",
			revno: snap.R(11),
		},
		{
			op:  "current",
			old: filepath.Join(dirs.SnapMountDir, "services-snap_instance/7"),
		},
		{
			op:   "open-snap-file",
			path: filepath.Join(dirs.SnapBlobDir, "services-snap_instance_11.snap"),
			sinfo: snap.SideInfo{
				RealName: "services-snap",
				SnapID:   "services-snap-id",
				Channel:  "some-channel",
				Revision: snap.R(11),
			},
		},
		{
			op:    "setup-snap",
			name:  "services-snap_instance",
			path:  filepath.Join(dirs.SnapBlobDir, "services-snap_instance_11.snap"),
			revno: snap.R(11),
		},
		{
			op:   "stop-snap-services:refresh",
			path: filepath.Join(dirs.SnapMountDir, "services-snap_instance/7"),
		},
		{
			op: "current-snap-service-states",
		},
		{
			op:   "remove-snap-aliases",
			name: "services-snap_instance",
		},
		{
			op:   "unlink-snap",
			path: filepath.Join(dirs.SnapMountDir, "services-snap_instance/7"),
		},
		{
			op:   "copy-data",
			path: filepath.Join(dirs.SnapMountDir, "services-snap_instance/11"),
			old:  filepath.Join(dirs.SnapMountDir, "services-snap_instance/7"),
		},
		{
			op:    "setup-profiles:Doing",
			name:  "services-snap_instance",
			revno: snap.R(11),
		},
		{
			op: "candidate",
			sinfo: snap.SideInfo{
				RealName: "services-snap",
				SnapID:   "services-snap-id",
				Channel:  "some-channel",
				Revision: snap.R(11),
			},
		},
		{
			op:   "link-snap",
			path: filepath.Join(dirs.SnapMountDir, "services-snap_instance/11"),
		},
		{
			op:    "auto-connect:Doing",
			name:  "services-snap_instance",
			revno: snap.R(11),
		},
		{
			op: "update-aliases",
		},
		{
			op:       "start-snap-services",
			path:     filepath.Join(dirs.SnapMountDir, "services-snap_instance/11"),
			services: []string{"svc1", "svc3", "svc2"},
		},
		{
			op:    "cleanup-trash",
			name:  "services-snap_instance",
			revno: snap.R(11),
		},
	}

	// ensure all our tasks ran
	c.Check(s.fakeStore.downloads, DeepEquals, []fakeDownload{{
		macaroon: s.user.StoreMacaroon,
		name:     "services-snap",
		target:   filepath.Join(dirs.SnapBlobDir, "services-snap_instance_11.snap"),
	}})
	c.Check(s.fakeStore.seenPrivacyKeys["privacy-key"], Equals, true, Commentf("salts seen: %v", s.fakeStore.seenPrivacyKeys))
	// start with an easier-to-read error if this fails:
	c.Assert(s.fakeBackend.ops.Ops(), DeepEquals, expected.Ops())
	c.Assert(s.fakeBackend.ops, DeepEquals, expected)

	// check progress
	task := ts.Tasks()[1]
	_, cur, total := task.Progress()
	c.Assert(cur, Equals, s.fakeStore.fakeCurrentProgress)
	c.Assert(total, Equals, s.fakeStore.fakeTotalProgress)

	// verify snapSetup info
	var snapsup snapstate.SnapSetup
	err = task.Get("snap-setup", &snapsup)
	c.Assert(err, IsNil)
	c.Assert(snapsup, DeepEquals, snapstate.SnapSetup{
		Channel: "some-channel",
		UserID:  s.user.ID,

		SnapPath: filepath.Join(dirs.SnapBlobDir, "services-snap_instance_11.snap"),
		DownloadInfo: &snap.DownloadInfo{
			DownloadURL: "https://some-server.com/some/path.snap",
		},
		SideInfo:    snapsup.SideInfo,
		Type:        snap.TypeApp,
		PlugsOnly:   true,
		InstanceKey: "instance",
	})
	c.Assert(snapsup.SideInfo, DeepEquals, &snap.SideInfo{
		RealName: "services-snap",
		Revision: snap.R(11),
		Channel:  "some-channel",
		SnapID:   "services-snap-id",
	})

	// verify services stop reason
	verifyStopReason(c, ts, "refresh")

	// check post-refresh hook
	task = ts.Tasks()[14]
	c.Assert(task.Kind(), Equals, "run-hook")
	c.Assert(task.Summary(), Matches, `Run post-refresh hook of "services-snap_instance" snap if present`)

	// verify snaps in the system state
	var snapst snapstate.SnapState
	err = snapstate.Get(s.state, "services-snap_instance", &snapst)
	c.Assert(err, IsNil)

	c.Assert(snapst.InstanceKey, Equals, "instance")
	c.Assert(snapst.Active, Equals, true)
	c.Assert(snapst.Sequence, HasLen, 2)
	c.Assert(snapst.Sequence[0], DeepEquals, &snap.SideInfo{
		RealName: "services-snap",
		SnapID:   "services-snap-id",
		Channel:  "",
		Revision: snap.R(7),
	})
	c.Assert(snapst.Sequence[1], DeepEquals, &snap.SideInfo{
		RealName: "services-snap",
		Channel:  "some-channel",
		SnapID:   "services-snap-id",
		Revision: snap.R(11),
	})
}

func (s *snapmgrTestSuite) TestUpdateWithNewBase(c *C) {
	si := &snap.SideInfo{
		RealName: "some-snap",
		SnapID:   "some-snap-id",
		Revision: snap.R(7),
	}
	snaptest.MockSnap(c, `name: some-snap`, si)

	s.state.Lock()
	defer s.state.Unlock()

	snapstate.Set(s.state, "some-snap", &snapstate.SnapState{
		Active:          true,
		TrackingChannel: "latest/edge",
		Sequence:        []*snap.SideInfo{si},
		Current:         snap.R(7),
		SnapType:        "app",
	})

	chg := s.state.NewChange("refresh", "refresh a snap")
	ts, err := snapstate.Update(s.state, "some-snap", &snapstate.RevisionOptions{Channel: "channel-for-base/stable"}, s.user.ID, snapstate.Flags{})
	c.Assert(err, IsNil)
	chg.AddAll(ts)

	s.state.Unlock()
	defer s.se.Stop()
	s.settle(c)
	s.state.Lock()

	c.Check(s.fakeStore.downloads, DeepEquals, []fakeDownload{
		{macaroon: s.user.StoreMacaroon, name: "some-base", target: filepath.Join(dirs.SnapBlobDir, "some-base_11.snap")},
		{macaroon: s.user.StoreMacaroon, name: "some-snap", target: filepath.Join(dirs.SnapBlobDir, "some-snap_11.snap")},
	})
}

func (s *snapmgrTestSuite) TestUpdateWithAlreadyInstalledBase(c *C) {
	si := &snap.SideInfo{
		RealName: "some-snap",
		SnapID:   "some-snap-id",
		Revision: snap.R(7),
	}
	snaptest.MockSnap(c, `name: some-snap`, si)

	s.state.Lock()
	defer s.state.Unlock()

	snapstate.Set(s.state, "some-snap", &snapstate.SnapState{
		Active:          true,
		TrackingChannel: "latest/edge",
		Sequence:        []*snap.SideInfo{si},
		Current:         snap.R(7),
		SnapType:        "app",
	})
	snapstate.Set(s.state, "some-base", &snapstate.SnapState{
		Active:          true,
		TrackingChannel: "latest/stable",
		Sequence: []*snap.SideInfo{{
			RealName: "some-base",
			SnapID:   "some-base-id",
			Revision: snap.R(1),
		}},
		Current:  snap.R(1),
		SnapType: "base",
	})

	chg := s.state.NewChange("refresh", "refresh a snap")
	ts, err := snapstate.Update(s.state, "some-snap", &snapstate.RevisionOptions{Channel: "channel-for-base"}, s.user.ID, snapstate.Flags{})
	c.Assert(err, IsNil)
	chg.AddAll(ts)

	s.state.Unlock()
	defer s.se.Stop()
	s.settle(c)
	s.state.Lock()

	c.Check(s.fakeStore.downloads, DeepEquals, []fakeDownload{
		{macaroon: s.user.StoreMacaroon, name: "some-snap", target: filepath.Join(dirs.SnapBlobDir, "some-snap_11.snap")},
	})
}

func (s *snapmgrTestSuite) TestUpdateWithNewDefaultProvider(c *C) {
	s.state.Lock()
	defer s.state.Unlock()

	snapstate.ReplaceStore(s.state, contentStore{fakeStore: s.fakeStore, state: s.state})
	repo := interfaces.NewRepository()
	ifacerepo.Replace(s.state, repo)

	si := &snap.SideInfo{
		RealName: "snap-content-plug",
		SnapID:   "snap-content-plug-id",
		Revision: snap.R(7),
	}
	snaptest.MockSnap(c, `name: snap-content-plug`, si)
	snapstate.Set(s.state, "snap-content-plug", &snapstate.SnapState{
		Active:          true,
		TrackingChannel: "latest/edge",
		Sequence:        []*snap.SideInfo{si},
		Current:         snap.R(7),
		SnapType:        "app",
	})

	chg := s.state.NewChange("refresh", "refresh a snap")
	ts, err := snapstate.Update(s.state, "snap-content-plug", &snapstate.RevisionOptions{Channel: "stable"}, s.user.ID, snapstate.Flags{})
	c.Assert(err, IsNil)
	chg.AddAll(ts)

	s.state.Unlock()
	defer s.se.Stop()
	s.settle(c)
	s.state.Lock()

	c.Check(s.fakeStore.downloads, DeepEquals, []fakeDownload{
		{macaroon: s.user.StoreMacaroon, name: "snap-content-plug", target: filepath.Join(dirs.SnapBlobDir, "snap-content-plug_11.snap")},
		{macaroon: s.user.StoreMacaroon, name: "snap-content-slot", target: filepath.Join(dirs.SnapBlobDir, "snap-content-slot_11.snap")},
	})
}

func (s *snapmgrTestSuite) TestUpdateWithInstalledDefaultProvider(c *C) {
	s.state.Lock()
	defer s.state.Unlock()

	snapstate.ReplaceStore(s.state, contentStore{fakeStore: s.fakeStore, state: s.state})
	repo := interfaces.NewRepository()
	ifacerepo.Replace(s.state, repo)

	si := &snap.SideInfo{
		RealName: "snap-content-plug",
		SnapID:   "snap-content-plug-id",
		Revision: snap.R(7),
	}
	snaptest.MockSnap(c, `name: snap-content-plug`, si)
	snapstate.Set(s.state, "snap-content-plug", &snapstate.SnapState{
		Active:          true,
		TrackingChannel: "latest/edge",
		Sequence:        []*snap.SideInfo{si},
		Current:         snap.R(7),
		SnapType:        "app",
	})
	snapstate.Set(s.state, "snap-content-slot", &snapstate.SnapState{
		Active:          true,
		TrackingChannel: "latest/stable",
		Sequence: []*snap.SideInfo{{
			RealName: "snap-content-slot",
			SnapID:   "snap-content-slot-id",
			Revision: snap.R(1),
		}},
		Current:  snap.R(1),
		SnapType: "app",
	})

	chg := s.state.NewChange("refresh", "refresh a snap")
	ts, err := snapstate.Update(s.state, "snap-content-plug", &snapstate.RevisionOptions{Channel: "stable"}, s.user.ID, snapstate.Flags{})
	c.Assert(err, IsNil)
	chg.AddAll(ts)

	s.state.Unlock()
	defer s.se.Stop()
	s.settle(c)
	s.state.Lock()

	c.Check(s.fakeStore.downloads, DeepEquals, []fakeDownload{
		{macaroon: s.user.StoreMacaroon, name: "snap-content-plug", target: filepath.Join(dirs.SnapBlobDir, "snap-content-plug_11.snap")},
	})
}

func (s *snapmgrTestSuite) TestUpdateRememberedUserRunThrough(c *C) {
	s.state.Lock()
	defer s.state.Unlock()

	snapstate.Set(s.state, "some-snap", &snapstate.SnapState{
		Active: true,
		Sequence: []*snap.SideInfo{
			{RealName: "some-snap", Revision: snap.R(5), SnapID: "some-snap-id"},
		},
		Current:  snap.R(5),
		SnapType: "app",
		UserID:   1,
	})

	chg := s.state.NewChange("refresh", "refresh a snap")
	ts, err := snapstate.Update(s.state, "some-snap", &snapstate.RevisionOptions{Channel: "some-channel"}, 0, snapstate.Flags{})
	c.Assert(err, IsNil)
	chg.AddAll(ts)

	s.state.Unlock()
	defer s.se.Stop()
	s.settle(c)
	s.state.Lock()

	c.Assert(chg.Status(), Equals, state.DoneStatus)
	c.Assert(chg.Err(), IsNil)

	for _, op := range s.fakeBackend.ops {
		switch op.op {
		case "storesvc-snap-action":
			c.Check(op.userID, Equals, 1)
		case "storesvc-download":
			snapName := op.name
			c.Check(s.fakeStore.downloads[0], DeepEquals, fakeDownload{
				macaroon: "macaroon",
				name:     "some-snap",
				target:   filepath.Join(dirs.SnapBlobDir, "some-snap_11.snap"),
			}, Commentf(snapName))
		}
	}
}

func (s *snapmgrTestSuite) TestUpdateToRevisionRememberedUserRunThrough(c *C) {
	s.state.Lock()
	defer s.state.Unlock()

	snapstate.Set(s.state, "some-snap", &snapstate.SnapState{
		Active: true,
		Sequence: []*snap.SideInfo{
			{RealName: "some-snap", Revision: snap.R(5), SnapID: "some-snap-id"},
		},
		Current:  snap.R(5),
		SnapType: "app",
		UserID:   1,
	})

	chg := s.state.NewChange("refresh", "refresh a snap")
	ts, err := snapstate.Update(s.state, "some-snap", &snapstate.RevisionOptions{Channel: "some-channel", Revision: snap.R(11)}, 0, snapstate.Flags{})
	c.Assert(err, IsNil)
	chg.AddAll(ts)

	s.state.Unlock()
	defer s.se.Stop()
	s.settle(c)
	s.state.Lock()

	c.Assert(chg.Status(), Equals, state.DoneStatus)
	c.Assert(chg.Err(), IsNil)

	for _, op := range s.fakeBackend.ops {
		switch op.op {
		case "storesvc-snap-action:action":
			c.Check(op.userID, Equals, 1)
		case "storesvc-download":
			snapName := op.name
			c.Check(s.fakeStore.downloads[0], DeepEquals, fakeDownload{
				macaroon: "macaroon",
				name:     "some-snap",
				target:   filepath.Join(dirs.SnapBlobDir, "some-snap_11.snap"),
			}, Commentf(snapName))
		}
	}
}

func (s *snapmgrTestSuite) TestUpdateModelKernelSwitchTrackRunThrough(c *C) {
	// use services-snap here to make sure services would be stopped/started appropriately
	si := snap.SideInfo{
		RealName: "kernel",
		Revision: snap.R(7),
		SnapID:   "kernel-id",
	}
	snaptest.MockSnap(c, `name: kernel`, &si)
	fi, err := os.Stat(snap.MountFile("kernel", si.Revision))
	c.Assert(err, IsNil)
	refreshedDate := fi.ModTime()
	// look at disk
	r := snapstate.MockRevisionDate(nil)
	defer r()

	s.state.Lock()
	defer s.state.Unlock()

	r1 := snapstatetest.MockDeviceModel(ModelWithKernelTrack("18"))
	defer r1()
	snapstate.Set(s.state, "kernel", &snapstate.SnapState{
		Active:          true,
		Sequence:        []*snap.SideInfo{&si},
		Current:         si.Revision,
		TrackingChannel: "18/stable",
	})

	chg := s.state.NewChange("refresh", "refresh a snap")
	ts, err := snapstate.Update(s.state, "kernel", &snapstate.RevisionOptions{Channel: "edge"}, s.user.ID, snapstate.Flags{})
	c.Assert(err, IsNil)
	chg.AddAll(ts)

	s.state.Unlock()
	defer s.se.Stop()
	s.settle(c)
	s.state.Lock()

	c.Check(chg.Status(), Equals, state.DoneStatus)

	c.Assert(len(s.fakeBackend.ops) > 2, Equals, true)
	c.Assert(s.fakeBackend.ops[:2], DeepEquals, fakeOps{
		{
			op: "storesvc-snap-action",
			curSnaps: []store.CurrentSnap{{
				InstanceName:    "kernel",
				SnapID:          "kernel-id",
				Revision:        snap.R(7),
				TrackingChannel: "18/stable",
				RefreshedDate:   refreshedDate,
				Epoch:           snap.E("1*"),
			}},
			userID: 1,
		}, {
			op: "storesvc-snap-action:action",
			action: store.SnapAction{
				Action:       "refresh",
				InstanceName: "kernel",
				SnapID:       "kernel-id",
				Channel:      "18/edge",
				Flags:        store.SnapActionEnforceValidation,
			},
			revno:  snap.R(11),
			userID: 1,
		},
	})

	// check progress
	task := ts.Tasks()[1]
	_, cur, total := task.Progress()
	c.Assert(cur, Equals, s.fakeStore.fakeCurrentProgress)
	c.Assert(total, Equals, s.fakeStore.fakeTotalProgress)

	// verify snapSetup info
	var snapsup snapstate.SnapSetup
	err = task.Get("snap-setup", &snapsup)
	c.Assert(err, IsNil)
	c.Assert(snapsup, DeepEquals, snapstate.SnapSetup{
		Channel: "18/edge",
		UserID:  s.user.ID,

		SnapPath: filepath.Join(dirs.SnapBlobDir, "kernel_11.snap"),
		DownloadInfo: &snap.DownloadInfo{
			DownloadURL: "https://some-server.com/some/path.snap",
		},
		SideInfo:  snapsup.SideInfo,
		Type:      snap.TypeKernel,
		PlugsOnly: true,
	})
	c.Assert(snapsup.SideInfo, DeepEquals, &snap.SideInfo{
		RealName: "kernel",
		Revision: snap.R(11),
		Channel:  "18/edge",
		SnapID:   "kernel-id",
	})

	// verify snaps in the system state
	var snapst snapstate.SnapState
	err = snapstate.Get(s.state, "kernel", &snapst)
	c.Assert(err, IsNil)

	c.Assert(snapst.Active, Equals, true)
	c.Assert(snapst.TrackingChannel, Equals, "18/edge")
	c.Assert(snapst.Sequence, HasLen, 2)
	c.Assert(snapst.Sequence[0], DeepEquals, &snap.SideInfo{
		RealName: "kernel",
		SnapID:   "kernel-id",
		Channel:  "",
		Revision: snap.R(7),
	})
	c.Assert(snapst.Sequence[1], DeepEquals, &snap.SideInfo{
		RealName: "kernel",
		Channel:  "18/edge",
		SnapID:   "kernel-id",
		Revision: snap.R(11),
	})
}

func (s *snapmgrTestSuite) TestUpdateManyMultipleCredsNoUserRunThrough(c *C) {
	s.state.Lock()
	defer s.state.Unlock()

	snapstate.Set(s.state, "core", &snapstate.SnapState{
		Active: true,
		Sequence: []*snap.SideInfo{
			{RealName: "core", Revision: snap.R(1), SnapID: "core-snap-id"},
		},
		Current:  snap.R(1),
		SnapType: "os",
	})
	snapstate.Set(s.state, "some-snap", &snapstate.SnapState{
		Active: true,
		Sequence: []*snap.SideInfo{
			{RealName: "some-snap", Revision: snap.R(5), SnapID: "some-snap-id"},
		},
		Current:  snap.R(5),
		SnapType: "app",
		UserID:   1,
	})
	snapstate.Set(s.state, "services-snap", &snapstate.SnapState{
		Active: true,
		Sequence: []*snap.SideInfo{
			{RealName: "services-snap", Revision: snap.R(2), SnapID: "services-snap-id"},
		},
		Current:  snap.R(2),
		SnapType: "app",
		UserID:   2,
	})

	chg := s.state.NewChange("refresh", "refresh all snaps")
	// no user is passed to use for UpdateMany
	updated, tts, err := snapstate.UpdateMany(context.Background(), s.state, nil, 0, nil)
	c.Assert(err, IsNil)
	for _, ts := range tts {
		chg.AddAll(ts)
	}
	c.Check(updated, HasLen, 3)

	s.state.Unlock()
	defer s.se.Stop()
	s.settle(c)
	s.state.Lock()

	c.Assert(chg.Status(), Equals, state.DoneStatus)
	c.Assert(chg.Err(), IsNil)

	macaroonMap := map[string]string{
		"core":          "",
		"some-snap":     "macaroon",
		"services-snap": "macaroon2",
	}

	seen := make(map[string]int)
	ir := 0
	di := 0
	for _, op := range s.fakeBackend.ops {
		switch op.op {
		case "storesvc-snap-action":
			ir++
			c.Check(op.curSnaps, DeepEquals, []store.CurrentSnap{
				{
					InstanceName:  "core",
					SnapID:        "core-snap-id",
					Revision:      snap.R(1),
					RefreshedDate: fakeRevDateEpoch.AddDate(0, 0, 1),
					Epoch:         snap.E("1*"),
				},
				{
					InstanceName:  "services-snap",
					SnapID:        "services-snap-id",
					Revision:      snap.R(2),
					RefreshedDate: fakeRevDateEpoch.AddDate(0, 0, 2),
					Epoch:         snap.E("0"),
				},
				{
					InstanceName:  "some-snap",
					SnapID:        "some-snap-id",
					Revision:      snap.R(5),
					RefreshedDate: fakeRevDateEpoch.AddDate(0, 0, 5),
					Epoch:         snap.E("1*"),
				},
			})
		case "storesvc-snap-action:action":
			snapID := op.action.SnapID
			seen[snapID] = op.userID
		case "storesvc-download":
			snapName := op.name
			fakeDl := s.fakeStore.downloads[di]
			// check target path separately and clear it
			c.Check(fakeDl.target, Matches, filepath.Join(dirs.SnapBlobDir, fmt.Sprintf("%s_[0-9]+.snap", snapName)))
			fakeDl.target = ""
			c.Check(fakeDl, DeepEquals, fakeDownload{
				macaroon: macaroonMap[snapName],
				name:     snapName,
			}, Commentf(snapName))
			di++
		}
	}
	c.Check(ir, Equals, 2)
	// we check all snaps with each user
	c.Check(seen["some-snap-id"], Equals, 1)
	c.Check(seen["services-snap-id"], Equals, 2)
	// coalesced with one of the others
	c.Check(seen["core-snap-id"] > 0, Equals, true)
}

func (s *snapmgrTestSuite) TestUpdateManyMultipleCredsUserRunThrough(c *C) {
	s.state.Lock()
	defer s.state.Unlock()

	snapstate.Set(s.state, "core", &snapstate.SnapState{
		Active: true,
		Sequence: []*snap.SideInfo{
			{RealName: "core", Revision: snap.R(1), SnapID: "core-snap-id"},
		},
		Current:  snap.R(1),
		SnapType: "os",
	})
	snapstate.Set(s.state, "some-snap", &snapstate.SnapState{
		Active: true,
		Sequence: []*snap.SideInfo{
			{RealName: "some-snap", Revision: snap.R(5), SnapID: "some-snap-id"},
		},
		Current:  snap.R(5),
		SnapType: "app",
		UserID:   1,
	})
	snapstate.Set(s.state, "services-snap", &snapstate.SnapState{
		Active: true,
		Sequence: []*snap.SideInfo{
			{RealName: "services-snap", Revision: snap.R(2), SnapID: "services-snap-id"},
		},
		Current:  snap.R(2),
		SnapType: "app",
		UserID:   2,
	})

	chg := s.state.NewChange("refresh", "refresh all snaps")
	// do UpdateMany using user 2 as fallback
	updated, tts, err := snapstate.UpdateMany(context.Background(), s.state, nil, 2, nil)
	c.Assert(err, IsNil)
	for _, ts := range tts {
		chg.AddAll(ts)
	}
	c.Check(updated, HasLen, 3)

	s.state.Unlock()
	defer s.se.Stop()
	s.settle(c)
	s.state.Lock()

	c.Assert(chg.Status(), Equals, state.DoneStatus)
	c.Assert(chg.Err(), IsNil)

	macaroonMap := map[string]string{
		"core":          "macaroon2",
		"some-snap":     "macaroon",
		"services-snap": "macaroon2",
	}

	type snapIDuserID struct {
		snapID string
		userID int
	}
	seen := make(map[snapIDuserID]bool)
	ir := 0
	di := 0
	for _, op := range s.fakeBackend.ops {
		switch op.op {
		case "storesvc-snap-action":
			ir++
			c.Check(op.curSnaps, DeepEquals, []store.CurrentSnap{
				{
					InstanceName:  "core",
					SnapID:        "core-snap-id",
					Revision:      snap.R(1),
					RefreshedDate: fakeRevDateEpoch.AddDate(0, 0, 1),
					Epoch:         snap.E("1*"),
				},
				{
					InstanceName:  "services-snap",
					SnapID:        "services-snap-id",
					Revision:      snap.R(2),
					RefreshedDate: fakeRevDateEpoch.AddDate(0, 0, 2),
					Epoch:         snap.E("0"),
				},
				{
					InstanceName:  "some-snap",
					SnapID:        "some-snap-id",
					Revision:      snap.R(5),
					RefreshedDate: fakeRevDateEpoch.AddDate(0, 0, 5),
					Epoch:         snap.E("1*"),
				},
			})
		case "storesvc-snap-action:action":
			snapID := op.action.SnapID
			seen[snapIDuserID{snapID: snapID, userID: op.userID}] = true
		case "storesvc-download":
			snapName := op.name
			fakeDl := s.fakeStore.downloads[di]
			// check target path separately and clear it
			c.Check(fakeDl.target, Matches, filepath.Join(dirs.SnapBlobDir, fmt.Sprintf("%s_[0-9]+.snap", snapName)))
			fakeDl.target = ""
			c.Check(fakeDl, DeepEquals, fakeDownload{
				macaroon: macaroonMap[snapName],
				name:     snapName,
			}, Commentf(snapName))
			di++
		}
	}
	c.Check(ir, Equals, 2)
	// we check all snaps with each user
	c.Check(seen, DeepEquals, map[snapIDuserID]bool{
		{snapID: "core-snap-id", userID: 2}:     true,
		{snapID: "some-snap-id", userID: 1}:     true,
		{snapID: "services-snap-id", userID: 2}: true,
	})

	var coreState, snapState snapstate.SnapState
	// user in SnapState was preserved
	err = snapstate.Get(s.state, "some-snap", &snapState)
	c.Assert(err, IsNil)
	c.Check(snapState.UserID, Equals, 1)
	c.Check(snapState.Current, DeepEquals, snap.R(11))

	// user in SnapState was set
	err = snapstate.Get(s.state, "core", &coreState)
	c.Assert(err, IsNil)
	c.Check(coreState.UserID, Equals, 2)
	c.Check(coreState.Current, DeepEquals, snap.R(11))

}

func (s *snapmgrTestSuite) TestUpdateManyMultipleCredsUserWithNoStoreAuthRunThrough(c *C) {
	s.state.Lock()
	defer s.state.Unlock()

	snapstate.Set(s.state, "core", &snapstate.SnapState{
		Active: true,
		Sequence: []*snap.SideInfo{
			{RealName: "core", Revision: snap.R(1), SnapID: "core-snap-id"},
		},
		Current:  snap.R(1),
		SnapType: "os",
	})
	snapstate.Set(s.state, "some-snap", &snapstate.SnapState{
		Active: true,
		Sequence: []*snap.SideInfo{
			{RealName: "some-snap", Revision: snap.R(5), SnapID: "some-snap-id"},
		},
		Current:  snap.R(5),
		SnapType: "app",
		UserID:   1,
	})
	snapstate.Set(s.state, "services-snap", &snapstate.SnapState{
		Active: true,
		Sequence: []*snap.SideInfo{
			{RealName: "services-snap", Revision: snap.R(2), SnapID: "services-snap-id"},
		},
		Current:  snap.R(2),
		SnapType: "app",
		UserID:   3,
	})

	chg := s.state.NewChange("refresh", "refresh all snaps")
	// no user is passed to use for UpdateMany
	updated, tts, err := snapstate.UpdateMany(context.Background(), s.state, nil, 0, nil)
	c.Assert(err, IsNil)
	for _, ts := range tts {
		chg.AddAll(ts)
	}
	c.Check(updated, HasLen, 3)

	s.state.Unlock()
	defer s.se.Stop()
	s.settle(c)
	s.state.Lock()

	c.Assert(chg.Status(), Equals, state.DoneStatus)
	c.Assert(chg.Err(), IsNil)

	macaroonMap := map[string]string{
		"core":          "",
		"some-snap":     "macaroon",
		"services-snap": "",
	}

	seen := make(map[string]int)
	ir := 0
	di := 0
	for _, op := range s.fakeBackend.ops {
		switch op.op {
		case "storesvc-snap-action":
			ir++
			c.Check(op.curSnaps, DeepEquals, []store.CurrentSnap{
				{
					InstanceName:  "core",
					SnapID:        "core-snap-id",
					Revision:      snap.R(1),
					RefreshedDate: fakeRevDateEpoch.AddDate(0, 0, 1),
					Epoch:         snap.E("1*"),
				},
				{
					InstanceName:  "services-snap",
					SnapID:        "services-snap-id",
					Revision:      snap.R(2),
					RefreshedDate: fakeRevDateEpoch.AddDate(0, 0, 2),
					Epoch:         snap.E("0"),
				},
				{
					InstanceName:  "some-snap",
					SnapID:        "some-snap-id",
					Revision:      snap.R(5),
					RefreshedDate: fakeRevDateEpoch.AddDate(0, 0, 5),
					Epoch:         snap.E("1*"),
				},
			})
		case "storesvc-snap-action:action":
			snapID := op.action.SnapID
			if _, ok := seen[snapID]; !ok {
				seen[snapID] = op.userID
			}
		case "storesvc-download":
			snapName := op.name
			fakeDl := s.fakeStore.downloads[di]
			// check target path separately and clear it
			c.Check(fakeDl.target, Matches, filepath.Join(dirs.SnapBlobDir, fmt.Sprintf("%s_[0-9]+.snap", snapName)))
			fakeDl.target = ""
			c.Check(fakeDl, DeepEquals, fakeDownload{
				macaroon: macaroonMap[snapName],
				name:     snapName,
			}, Commentf(snapName))
			di++
		}
	}
	c.Check(ir, Equals, 1)
	// we check all snaps with each user
	c.Check(seen["some-snap-id"], Equals, 1)
	// coalesced with request for 1
	c.Check(seen["services-snap-id"], Equals, 1)
	c.Check(seen["core-snap-id"], Equals, 1)
}

func (s *snapmgrTestSuite) TestUpdateUndoRunThrough(c *C) {
	si := snap.SideInfo{
		RealName: "some-snap",
		SnapID:   "some-snap-id",
		Revision: snap.R(7),
	}

	s.state.Lock()
	defer s.state.Unlock()

	snapstate.Set(s.state, "some-snap", &snapstate.SnapState{
		Active:   true,
		Sequence: []*snap.SideInfo{&si},
		Current:  si.Revision,
		SnapType: "app",
	})

	chg := s.state.NewChange("install", "install a snap")
	ts, err := snapstate.Update(s.state, "some-snap", &snapstate.RevisionOptions{Channel: "some-channel"}, s.user.ID, snapstate.Flags{})
	c.Assert(err, IsNil)
	chg.AddAll(ts)

	s.fakeBackend.linkSnapFailTrigger = filepath.Join(dirs.SnapMountDir, "/some-snap/11")

	s.state.Unlock()
	defer s.se.Stop()
	s.settle(c)
	s.state.Lock()

	expected := fakeOps{
		{
			op: "storesvc-snap-action",
			curSnaps: []store.CurrentSnap{{
				InstanceName:  "some-snap",
				SnapID:        "some-snap-id",
				Revision:      snap.R(7),
				RefreshedDate: fakeRevDateEpoch.AddDate(0, 0, 7),
				Epoch:         snap.E("1*"),
			}},
			userID: 1,
		},
		{
			op: "storesvc-snap-action:action",
			action: store.SnapAction{
				Action:       "refresh",
				InstanceName: "some-snap",
				SnapID:       "some-snap-id",
				Channel:      "some-channel",
				Flags:        store.SnapActionEnforceValidation,
			},
			revno:  snap.R(11),
			userID: 1,
		},
		{
			op:   "storesvc-download",
			name: "some-snap",
		},
		{
			op:    "validate-snap:Doing",
			name:  "some-snap",
			revno: snap.R(11),
		},
		{
			op:  "current",
			old: filepath.Join(dirs.SnapMountDir, "some-snap/7"),
		},
		{
			op:   "open-snap-file",
			path: filepath.Join(dirs.SnapBlobDir, "some-snap_11.snap"),
			sinfo: snap.SideInfo{
				RealName: "some-snap",
				SnapID:   "some-snap-id",
				Channel:  "some-channel",
				Revision: snap.R(11),
			},
		},
		{
			op:    "setup-snap",
			name:  "some-snap",
			path:  filepath.Join(dirs.SnapBlobDir, "some-snap_11.snap"),
			revno: snap.R(11),
		},
		{
			op:   "remove-snap-aliases",
			name: "some-snap",
		},
		{
			op:   "unlink-snap",
			path: filepath.Join(dirs.SnapMountDir, "some-snap/7"),
		},
		{
			op:   "copy-data",
			path: filepath.Join(dirs.SnapMountDir, "some-snap/11"),
			old:  filepath.Join(dirs.SnapMountDir, "some-snap/7"),
		},
		{
			op:    "setup-profiles:Doing",
			name:  "some-snap",
			revno: snap.R(11),
		},
		{
			op: "candidate",
			sinfo: snap.SideInfo{
				RealName: "some-snap",
				SnapID:   "some-snap-id",
				Channel:  "some-channel",
				Revision: snap.R(11),
			},
		},
		{
			op:   "link-snap.failed",
			path: filepath.Join(dirs.SnapMountDir, "some-snap/11"),
		},
		{
			op:   "unlink-snap",
			path: filepath.Join(dirs.SnapMountDir, "some-snap/11"),
		},
		{
			op:    "setup-profiles:Undoing",
			name:  "some-snap",
			revno: snap.R(11),
		},
		{
			op:   "undo-copy-snap-data",
			path: filepath.Join(dirs.SnapMountDir, "some-snap/11"),
			old:  filepath.Join(dirs.SnapMountDir, "some-snap/7"),
		},
		{
			op:   "link-snap",
			path: filepath.Join(dirs.SnapMountDir, "some-snap/7"),
		},
		{
			op: "update-aliases",
		},
		{
			op:    "undo-setup-snap",
			name:  "some-snap",
			path:  filepath.Join(dirs.SnapMountDir, "some-snap/11"),
			stype: "app",
		},
		{
			op:   "remove-snap-dir",
			name: "some-snap",
			path: filepath.Join(dirs.SnapMountDir, "some-snap"),
		},
	}

	// ensure all our tasks ran
	c.Check(s.fakeStore.downloads, DeepEquals, []fakeDownload{{
		macaroon: s.user.StoreMacaroon,
		name:     "some-snap",
		target:   filepath.Join(dirs.SnapBlobDir, "some-snap_11.snap"),
	}})
	// start with an easier-to-read error if this fails:
	c.Assert(s.fakeBackend.ops.Ops(), DeepEquals, expected.Ops())
	c.Assert(s.fakeBackend.ops, DeepEquals, expected)

	// verify snaps in the system state
	var snapst snapstate.SnapState
	err = snapstate.Get(s.state, "some-snap", &snapst)
	c.Assert(err, IsNil)

	c.Assert(snapst.Active, Equals, true)
	c.Assert(snapst.Sequence, HasLen, 1)
	c.Assert(snapst.Sequence[0], DeepEquals, &snap.SideInfo{
		RealName: "some-snap",
		SnapID:   "some-snap-id",
		Channel:  "",
		Revision: snap.R(7),
	})
}

func lastWithLane(tasks []*state.Task) *state.Task {
	for i := len(tasks) - 1; i >= 0; i-- {
		if lanes := tasks[i].Lanes(); len(lanes) == 1 && lanes[0] != 0 {
			return tasks[i]
		}
	}
	return nil
}

func (s *snapmgrTestSuite) TestUpdateUndoRestoresRevisionConfig(c *C) {
	var errorTaskExecuted bool

	// overwrite error-trigger task handler with custom one for this test
	erroringHandler := func(task *state.Task, _ *tomb.Tomb) error {
		st := task.State()
		st.Lock()
		defer st.Unlock()

		// modify current config of some-snap
		tr := config.NewTransaction(st)
		tr.Set("some-snap", "foo", "canary")
		tr.Commit()

		errorTaskExecuted = true
		return errors.New("error out")
	}
	s.o.TaskRunner().AddHandler("error-trigger", erroringHandler, nil)

	si := snap.SideInfo{
		RealName: "some-snap",
		SnapID:   "some-snap-id",
		Revision: snap.R(7),
	}
	si2 := snap.SideInfo{
		RealName: "some-snap",
		SnapID:   "some-snap-id",
		Revision: snap.R(6),
	}

	s.state.Lock()
	defer s.state.Unlock()

	snapstate.Set(s.state, "some-snap", &snapstate.SnapState{
		Active:          true,
		Sequence:        []*snap.SideInfo{&si2, &si},
		TrackingChannel: "latest/stable",
		Current:         si.Revision,
		SnapType:        "app",
	})

	// set some configuration
	tr := config.NewTransaction(s.state)
	tr.Set("some-snap", "foo", "revision 7 value")
	tr.Commit()
	config.SaveRevisionConfig(s.state, "some-snap", snap.R(7))

	chg := s.state.NewChange("install", "install a snap")
	ts, err := snapstate.Update(s.state, "some-snap", &snapstate.RevisionOptions{Channel: "some-channel"}, s.user.ID, snapstate.Flags{})
	c.Assert(err, IsNil)
	chg.AddAll(ts)

	last := lastWithLane(ts.Tasks())
	c.Assert(last, NotNil)

	terr := s.state.NewTask("error-trigger", "provoking total undo")
	terr.WaitFor(last)
	terr.JoinLane(last.Lanes()[0])
	chg.AddTask(terr)

	s.state.Unlock()
	defer s.se.Stop()
	s.settle(c)
	s.state.Lock()

	c.Check(chg.Status(), Equals, state.ErrorStatus)
	c.Check(errorTaskExecuted, Equals, true)

	// after undoing the update some-snap config should be restored to that of rev.7
	var val string
	tr = config.NewTransaction(s.state)
	c.Assert(tr.Get("some-snap", "foo", &val), IsNil)
	c.Check(val, Equals, "revision 7 value")
}

func (s *snapmgrTestSuite) TestUpdateTotalUndoRunThrough(c *C) {
	si := snap.SideInfo{
		RealName: "some-snap",
		SnapID:   "some-snap-id",
		Revision: snap.R(7),
	}

	s.state.Lock()
	defer s.state.Unlock()

	snapstate.Set(s.state, "some-snap", &snapstate.SnapState{
		Active:          true,
		Sequence:        []*snap.SideInfo{&si},
		TrackingChannel: "latest/stable",
		Current:         si.Revision,
		SnapType:        "app",
	})

	chg := s.state.NewChange("install", "install a snap")
	ts, err := snapstate.Update(s.state, "some-snap", &snapstate.RevisionOptions{Channel: "some-channel"}, s.user.ID, snapstate.Flags{})
	c.Assert(err, IsNil)
	chg.AddAll(ts)

	// We need to make it not be rerefresh, and we could do just
	// that but instead we do the 'right' thing and attach it to
	// the last task that's on a lane.
	last := lastWithLane(ts.Tasks())
	c.Assert(last, NotNil)

	terr := s.state.NewTask("error-trigger", "provoking total undo")
	terr.WaitFor(last)
	terr.JoinLane(last.Lanes()[0])
	chg.AddTask(terr)

	s.state.Unlock()
	defer s.se.Stop()
	s.settle(c)
	s.state.Lock()

	expected := fakeOps{
		{
			op: "storesvc-snap-action",
			curSnaps: []store.CurrentSnap{{
				InstanceName:    "some-snap",
				SnapID:          "some-snap-id",
				Revision:        snap.R(7),
				TrackingChannel: "latest/stable",
				RefreshedDate:   fakeRevDateEpoch.AddDate(0, 0, 7),
				Epoch:           snap.E("1*"),
			}},
			userID: 1,
		},
		{
			op: "storesvc-snap-action:action",
			action: store.SnapAction{
				Action:       "refresh",
				InstanceName: "some-snap",
				SnapID:       "some-snap-id",
				Channel:      "some-channel",
				Flags:        store.SnapActionEnforceValidation,
			},
			revno:  snap.R(11),
			userID: 1,
		},
		{
			op:   "storesvc-download",
			name: "some-snap",
		},
		{
			op:    "validate-snap:Doing",
			name:  "some-snap",
			revno: snap.R(11),
		},
		{
			op:  "current",
			old: filepath.Join(dirs.SnapMountDir, "some-snap/7"),
		},
		{
			op:   "open-snap-file",
			path: filepath.Join(dirs.SnapBlobDir, "some-snap_11.snap"),
			sinfo: snap.SideInfo{
				RealName: "some-snap",
				SnapID:   "some-snap-id",
				Channel:  "some-channel",
				Revision: snap.R(11),
			},
		},
		{
			op:    "setup-snap",
			name:  "some-snap",
			path:  filepath.Join(dirs.SnapBlobDir, "some-snap_11.snap"),
			revno: snap.R(11),
		},
		{
			op:   "remove-snap-aliases",
			name: "some-snap",
		},
		{
			op:   "unlink-snap",
			path: filepath.Join(dirs.SnapMountDir, "some-snap/7"),
		},
		{
			op:   "copy-data",
			path: filepath.Join(dirs.SnapMountDir, "some-snap/11"),
			old:  filepath.Join(dirs.SnapMountDir, "some-snap/7"),
		},
		{
			op:    "setup-profiles:Doing",
			name:  "some-snap",
			revno: snap.R(11),
		},
		{
			op: "candidate",
			sinfo: snap.SideInfo{
				RealName: "some-snap",
				SnapID:   "some-snap-id",
				Channel:  "some-channel",
				Revision: snap.R(11),
			},
		},
		{
			op:   "link-snap",
			path: filepath.Join(dirs.SnapMountDir, "some-snap/11"),
		},
		{
			op:    "auto-connect:Doing",
			name:  "some-snap",
			revno: snap.R(11),
		},
		{
			op: "update-aliases",
		},
		// undoing everything from here down...
		{
			op:   "remove-snap-aliases",
			name: "some-snap",
		},
		{
			op: "current-snap-service-states",
		},
		{
			op:   "unlink-snap",
			path: filepath.Join(dirs.SnapMountDir, "some-snap/11"),
		},
		{
			op:    "setup-profiles:Undoing",
			name:  "some-snap",
			revno: snap.R(11),
		},
		{
			op:   "undo-copy-snap-data",
			path: filepath.Join(dirs.SnapMountDir, "some-snap/11"),
			old:  filepath.Join(dirs.SnapMountDir, "some-snap/7"),
		},
		{
			op:   "link-snap",
			path: filepath.Join(dirs.SnapMountDir, "some-snap/7"),
		},
		{
			op: "update-aliases",
		},
		{
			op:    "undo-setup-snap",
			name:  "some-snap",
			path:  filepath.Join(dirs.SnapMountDir, "some-snap/11"),
			stype: "app",
		},
		{
			op:   "remove-snap-dir",
			name: "some-snap",
			path: filepath.Join(dirs.SnapMountDir, "some-snap"),
		},
	}

	// ensure all our tasks ran
	c.Check(s.fakeStore.downloads, DeepEquals, []fakeDownload{{
		macaroon: s.user.StoreMacaroon,
		name:     "some-snap",
		target:   filepath.Join(dirs.SnapBlobDir, "some-snap_11.snap"),
	}})
	// friendlier failure first
	c.Assert(s.fakeBackend.ops.Ops(), DeepEquals, expected.Ops())
	c.Assert(s.fakeBackend.ops, DeepEquals, expected)

	// verify snaps in the system state
	var snapst snapstate.SnapState
	err = snapstate.Get(s.state, "some-snap", &snapst)
	c.Assert(err, IsNil)

	c.Assert(snapst.Active, Equals, true)
	c.Assert(snapst.TrackingChannel, Equals, "latest/stable")
	c.Assert(snapst.Sequence, HasLen, 1)
	c.Assert(snapst.Sequence[0], DeepEquals, &snap.SideInfo{
		RealName: "some-snap",
		SnapID:   "some-snap-id",
		Channel:  "",
		Revision: snap.R(7),
	})
}

func (s *snapmgrTestSuite) TestUpdateSameRevision(c *C) {
	si := snap.SideInfo{
		RealName: "some-snap",
		SnapID:   "some-snap-id",
		Revision: snap.R(7),
	}

	s.state.Lock()
	defer s.state.Unlock()

	snapstate.Set(s.state, "some-snap", &snapstate.SnapState{
		Active:          true,
		Sequence:        []*snap.SideInfo{&si},
		TrackingChannel: "channel-for-7/stable",
		Current:         si.Revision,
	})

	_, err := snapstate.Update(s.state, "some-snap", &snapstate.RevisionOptions{Channel: "channel-for-7/stable"}, s.user.ID, snapstate.Flags{})
	c.Assert(err, Equals, store.ErrNoUpdateAvailable)
}

// A noResultsStore returns no results for install/refresh requests
type noResultsStore struct {
	*fakeStore
}

func (n noResultsStore) SnapAction(ctx context.Context, currentSnaps []*store.CurrentSnap, actions []*store.SnapAction, assertQuery store.AssertionQuery, user *auth.UserState, opts *store.RefreshOptions) ([]store.SnapActionResult, []store.AssertionResult, error) {
	if assertQuery != nil {
		panic("no assertion query support")
	}
	return nil, nil, &store.SnapActionError{NoResults: true}
}

func (s *snapmgrTestSuite) TestUpdateNoStoreResults(c *C) {
	s.state.Lock()
	defer s.state.Unlock()

	snapstate.ReplaceStore(s.state, noResultsStore{fakeStore: s.fakeStore})

	// this is an atypical case in which the store didn't return
	// an error nor a result, we are defensive and return
	// a reasonable error
	si := snap.SideInfo{
		RealName: "some-snap",
		SnapID:   "some-snap-id",
		Revision: snap.R(7),
	}

	snapstate.Set(s.state, "some-snap", &snapstate.SnapState{
		Active:          true,
		Sequence:        []*snap.SideInfo{&si},
		TrackingChannel: "channel-for-7/stable",
		Current:         si.Revision,
	})

	_, err := snapstate.Update(s.state, "some-snap", &snapstate.RevisionOptions{Channel: "channel-for-7"}, s.user.ID, snapstate.Flags{})
	c.Assert(err, Equals, snapstate.ErrMissingExpectedResult)
}

func (s *snapmgrTestSuite) TestUpdateNoStoreResultsWithChannelChange(c *C) {
	s.state.Lock()
	defer s.state.Unlock()

	snapstate.ReplaceStore(s.state, noResultsStore{fakeStore: s.fakeStore})

	// this is an atypical case in which the store didn't return
	// an error nor a result, we are defensive and return
	// a reasonable error
	si := snap.SideInfo{
		RealName: "some-snap",
		SnapID:   "some-snap-id",
		Revision: snap.R(7),
	}

	snapstate.Set(s.state, "some-snap", &snapstate.SnapState{
		Active:          true,
		Sequence:        []*snap.SideInfo{&si},
		TrackingChannel: "channel-for-9/stable",
		Current:         si.Revision,
	})

	_, err := snapstate.Update(s.state, "some-snap", &snapstate.RevisionOptions{Channel: "channel-for-7"}, s.user.ID, snapstate.Flags{})
	c.Assert(err, Equals, snapstate.ErrMissingExpectedResult)
}

func (s *snapmgrTestSuite) TestUpdateSameRevisionSwitchesChannel(c *C) {
	si := snap.SideInfo{
		RealName: "some-snap",
		SnapID:   "some-snap-id",
		Revision: snap.R(7),
	}

	s.state.Lock()
	defer s.state.Unlock()

	snapstate.Set(s.state, "some-snap", &snapstate.SnapState{
		Active:          true,
		Sequence:        []*snap.SideInfo{&si},
		TrackingChannel: "other-chanenl/stable",
		Current:         si.Revision,
	})

	ts, err := snapstate.Update(s.state, "some-snap", &snapstate.RevisionOptions{Channel: "channel-for-7/stable"}, s.user.ID, snapstate.Flags{})
	c.Assert(err, IsNil)
	c.Check(ts.Tasks(), HasLen, 1)
	c.Check(ts.Tasks()[0].Kind(), Equals, "switch-snap-channel")
}

func (s *snapmgrTestSuite) TestUpdateSameRevisionSwitchesChannelConflict(c *C) {
	si := snap.SideInfo{
		RealName: "some-snap",
		SnapID:   "some-snap-id",
		Revision: snap.R(7),
	}

	s.state.Lock()
	defer s.state.Unlock()

	snapstate.Set(s.state, "some-snap", &snapstate.SnapState{
		Active:          true,
		Sequence:        []*snap.SideInfo{&si},
		TrackingChannel: "other-channel/stable",
		Current:         si.Revision,
	})

	ts, err := snapstate.Update(s.state, "some-snap", &snapstate.RevisionOptions{Channel: "channel-for-7"}, s.user.ID, snapstate.Flags{})
	c.Assert(err, IsNil)
	// make it visible
	s.state.NewChange("refresh", "refresh a snap").AddAll(ts)

	_, err = snapstate.Update(s.state, "some-snap", &snapstate.RevisionOptions{Channel: "channel-for-7"}, s.user.ID, snapstate.Flags{})
	c.Check(err, ErrorMatches, `snap "some-snap" has "refresh" change in progress`)
}

func (s *snapmgrTestSuite) TestUpdateSameRevisionSwitchChannelRunThrough(c *C) {
	si := snap.SideInfo{
		RealName: "some-snap",
		SnapID:   "some-snap-id",
		Channel:  "other-channel",
		Revision: snap.R(7),
	}

	s.state.Lock()
	defer s.state.Unlock()

	snapstate.Set(s.state, "some-snap", &snapstate.SnapState{
		Active:          true,
		Sequence:        []*snap.SideInfo{&si},
		TrackingChannel: "other-channel/stable",
		Current:         si.Revision,
	})

	ts, err := snapstate.Update(s.state, "some-snap", &snapstate.RevisionOptions{Channel: "channel-for-7/stable"}, s.user.ID, snapstate.Flags{})
	c.Assert(err, IsNil)
	chg := s.state.NewChange("refresh", "refresh a snap")
	chg.AddAll(ts)

	s.state.Unlock()
	defer s.se.Stop()
	s.settle(c)
	s.state.Lock()

	expected := fakeOps{
		// we just expect the "storesvc-snap-action" ops, we
		// don't have a fakeOp for switchChannel because it has
		// not a backend method, it just manipulates the state
		{
			op: "storesvc-snap-action",
			curSnaps: []store.CurrentSnap{{
				InstanceName:    "some-snap",
				SnapID:          "some-snap-id",
				Revision:        snap.R(7),
				TrackingChannel: "other-channel/stable",
				RefreshedDate:   fakeRevDateEpoch.AddDate(0, 0, 7),
				Epoch:           snap.E("1*"),
			}},
			userID: 1,
		},

		{
			op: "storesvc-snap-action:action",
			action: store.SnapAction{
				Action:       "refresh",
				InstanceName: "some-snap",
				SnapID:       "some-snap-id",
				Channel:      "channel-for-7/stable",
				Flags:        store.SnapActionEnforceValidation,
			},
			userID: 1,
		},
	}

	// start with an easier-to-read error if this fails:
	c.Assert(s.fakeBackend.ops.Ops(), DeepEquals, expected.Ops())
	c.Assert(s.fakeBackend.ops, DeepEquals, expected)

	// verify snapSetup info
	var snapsup snapstate.SnapSetup
	task := ts.Tasks()[0]
	err = task.Get("snap-setup", &snapsup)
	c.Assert(err, IsNil)
	c.Assert(snapsup, DeepEquals, snapstate.SnapSetup{
		Channel:  "channel-for-7/stable",
		SideInfo: snapsup.SideInfo,
	})
	c.Assert(snapsup.SideInfo, DeepEquals, &snap.SideInfo{
		RealName: "some-snap",
		SnapID:   "some-snap-id",
		Revision: snap.R(7),
		Channel:  "channel-for-7/stable",
	})

	// verify snaps in the system state
	var snapst snapstate.SnapState
	err = snapstate.Get(s.state, "some-snap", &snapst)
	c.Assert(err, IsNil)

	c.Assert(snapst.Active, Equals, true)
	c.Assert(snapst.Sequence, HasLen, 1)
	c.Assert(snapst.Sequence[0], DeepEquals, &snap.SideInfo{
		RealName: "some-snap",
		SnapID:   "some-snap-id",
		Channel:  "channel-for-7/stable",
		Revision: snap.R(7),
	})
}

func (s *snapmgrTestSuite) TestUpdateSameRevisionToggleIgnoreValidation(c *C) {
	si := snap.SideInfo{
		RealName: "some-snap",
		SnapID:   "some-snap-id",
		Revision: snap.R(7),
	}

	s.state.Lock()
	defer s.state.Unlock()

	snapstate.Set(s.state, "some-snap", &snapstate.SnapState{
		Active:          true,
		Sequence:        []*snap.SideInfo{&si},
		TrackingChannel: "channel-for-7/stable",
		Current:         si.Revision,
	})

	ts, err := snapstate.Update(s.state, "some-snap", &snapstate.RevisionOptions{Channel: "channel-for-7/stable"}, s.user.ID, snapstate.Flags{IgnoreValidation: true})
	c.Assert(err, IsNil)
	c.Check(ts.Tasks(), HasLen, 1)
	c.Check(ts.Tasks()[0].Kind(), Equals, "toggle-snap-flags")
}

func (s *snapmgrTestSuite) TestUpdateSameRevisionToggleIgnoreValidationConflict(c *C) {
	si := snap.SideInfo{
		RealName: "some-snap",
		SnapID:   "some-snap-id",
		Revision: snap.R(7),
	}

	s.state.Lock()
	defer s.state.Unlock()

	snapstate.Set(s.state, "some-snap", &snapstate.SnapState{
		Active:          true,
		Sequence:        []*snap.SideInfo{&si},
		TrackingChannel: "channel-for-7/stable",
		Current:         si.Revision,
	})

	ts, err := snapstate.Update(s.state, "some-snap", &snapstate.RevisionOptions{Channel: "channel-for-7"}, s.user.ID, snapstate.Flags{IgnoreValidation: true})
	c.Assert(err, IsNil)
	// make it visible
	s.state.NewChange("refresh", "refresh a snap").AddAll(ts)

	_, err = snapstate.Update(s.state, "some-snap", &snapstate.RevisionOptions{Channel: "channel-for-7"}, s.user.ID, snapstate.Flags{IgnoreValidation: true})
	c.Check(err, ErrorMatches, `snap "some-snap" has "refresh" change in progress`)

}

func (s *snapmgrTestSuite) TestUpdateSameRevisionToggleIgnoreValidationRunThrough(c *C) {
	si := snap.SideInfo{
		RealName: "some-snap",
		SnapID:   "some-snap-id",
		Revision: snap.R(7),
		Channel:  "channel-for-7",
	}

	s.state.Lock()
	defer s.state.Unlock()

	snapstate.Set(s.state, "some-snap", &snapstate.SnapState{
		Active:          true,
		Sequence:        []*snap.SideInfo{&si},
		TrackingChannel: "channel-for-7/stable",
		Current:         si.Revision,
	})

	ts, err := snapstate.Update(s.state, "some-snap", &snapstate.RevisionOptions{Channel: "channel-for-7/stable"}, s.user.ID, snapstate.Flags{IgnoreValidation: true})
	c.Assert(err, IsNil)

	chg := s.state.NewChange("refresh", "refresh a snap")
	chg.AddAll(ts)

	s.state.Unlock()
	defer s.se.Stop()
	s.settle(c)
	s.state.Lock()

	// verify snapSetup info
	var snapsup snapstate.SnapSetup
	task := ts.Tasks()[0]
	err = task.Get("snap-setup", &snapsup)
	c.Assert(err, IsNil)
	c.Check(snapsup, DeepEquals, snapstate.SnapSetup{
		SideInfo: snapsup.SideInfo,
		Flags: snapstate.Flags{
			IgnoreValidation: true,
		},
	})
	c.Check(snapsup.SideInfo, DeepEquals, &snap.SideInfo{
		RealName: "some-snap",
		SnapID:   "some-snap-id",
		Revision: snap.R(7),
		Channel:  "channel-for-7",
	})

	// verify snaps in the system state
	var snapst snapstate.SnapState
	err = snapstate.Get(s.state, "some-snap", &snapst)
	c.Assert(err, IsNil)

	c.Check(snapst.Active, Equals, true)
	c.Check(snapst.Sequence, HasLen, 1)
	c.Check(snapst.Sequence[0], DeepEquals, &snap.SideInfo{
		RealName: "some-snap",
		SnapID:   "some-snap-id",
		Channel:  "channel-for-7",
		Revision: snap.R(7),
	})
	c.Check(snapst.IgnoreValidation, Equals, true)
}

func (s *snapmgrTestSuite) TestUpdateValidateRefreshesSaysNo(c *C) {
	si := snap.SideInfo{
		RealName: "some-snap",
		SnapID:   "some-snap-id",
		Revision: snap.R(7),
	}

	s.state.Lock()
	defer s.state.Unlock()

	snapstate.Set(s.state, "some-snap", &snapstate.SnapState{
		Active:   true,
		Sequence: []*snap.SideInfo{&si},
		Current:  si.Revision,
	})

	validateErr := errors.New("refresh control error")
	validateRefreshes := func(st *state.State, refreshes []*snap.Info, ignoreValidation map[string]bool, userID int, deviceCtx snapstate.DeviceContext) ([]*snap.Info, error) {
		c.Check(refreshes, HasLen, 1)
		c.Check(refreshes[0].SnapID, Equals, "some-snap-id")
		c.Check(refreshes[0].Revision, Equals, snap.R(11))
		c.Check(ignoreValidation, HasLen, 0)
		return nil, validateErr
	}
	// hook it up
	snapstate.ValidateRefreshes = validateRefreshes

	_, err := snapstate.Update(s.state, "some-snap", &snapstate.RevisionOptions{Channel: "stable"}, s.user.ID, snapstate.Flags{})
	c.Assert(err, Equals, validateErr)
}

func (s *snapmgrTestSuite) TestUpdateValidateRefreshesSaysNoButIgnoreValidationIsSet(c *C) {
	si := snap.SideInfo{
		RealName: "some-snap",
		SnapID:   "some-snap-id",
		Revision: snap.R(7),
	}

	s.state.Lock()
	defer s.state.Unlock()

	snapstate.Set(s.state, "some-snap", &snapstate.SnapState{
		Active:   true,
		Sequence: []*snap.SideInfo{&si},
		Current:  si.Revision,
		SnapType: "app",
	})

	validateErr := errors.New("refresh control error")
	validateRefreshes := func(st *state.State, refreshes []*snap.Info, ignoreValidation map[string]bool, userID int, deviceCtx snapstate.DeviceContext) ([]*snap.Info, error) {
		return nil, validateErr
	}
	// hook it up
	snapstate.ValidateRefreshes = validateRefreshes

	flags := snapstate.Flags{JailMode: true, IgnoreValidation: true}
	ts, err := snapstate.Update(s.state, "some-snap", &snapstate.RevisionOptions{Channel: "stable"}, s.user.ID, flags)
	c.Assert(err, IsNil)

	var snapsup snapstate.SnapSetup
	err = ts.Tasks()[0].Get("snap-setup", &snapsup)
	c.Assert(err, IsNil)
	c.Check(snapsup.Flags, DeepEquals, flags.ForSnapSetup())
}

func (s *snapmgrTestSuite) TestUpdateIgnoreValidationSticky(c *C) {
	si := snap.SideInfo{
		RealName: "some-snap",
		SnapID:   "some-snap-id",
		Revision: snap.R(7),
	}

	s.state.Lock()
	defer s.state.Unlock()

	snapstate.Set(s.state, "some-snap", &snapstate.SnapState{
		Active:   true,
		Sequence: []*snap.SideInfo{&si},
		Current:  si.Revision,
		SnapType: "app",
	})

	validateErr := errors.New("refresh control error")
	validateRefreshesFail := func(st *state.State, refreshes []*snap.Info, ignoreValidation map[string]bool, userID int, deviceCtx snapstate.DeviceContext) ([]*snap.Info, error) {
		c.Check(refreshes, HasLen, 1)
		if len(ignoreValidation) == 0 {
			return nil, validateErr
		}
		c.Check(ignoreValidation, DeepEquals, map[string]bool{
			"some-snap": true,
		})
		return refreshes, nil
	}
	// hook it up
	snapstate.ValidateRefreshes = validateRefreshesFail

	flags := snapstate.Flags{IgnoreValidation: true}
	ts, err := snapstate.Update(s.state, "some-snap", &snapstate.RevisionOptions{Channel: "stable"}, s.user.ID, flags)
	c.Assert(err, IsNil)

	c.Check(s.fakeBackend.ops[0], DeepEquals, fakeOp{
		op: "storesvc-snap-action",
		curSnaps: []store.CurrentSnap{{
			InstanceName:     "some-snap",
			SnapID:           "some-snap-id",
			Revision:         snap.R(7),
			IgnoreValidation: false,
			RefreshedDate:    fakeRevDateEpoch.AddDate(0, 0, 7),
			Epoch:            snap.E("1*"),
		}},
		userID: 1,
	})
	c.Check(s.fakeBackend.ops[1], DeepEquals, fakeOp{
		op:    "storesvc-snap-action:action",
		revno: snap.R(11),
		action: store.SnapAction{
			Action:       "refresh",
			InstanceName: "some-snap",
			SnapID:       "some-snap-id",
			Channel:      "stable",
			Flags:        store.SnapActionIgnoreValidation,
		},
		userID: 1,
	})

	chg := s.state.NewChange("refresh", "refresh snap")
	chg.AddAll(ts)

	s.state.Unlock()
	defer s.se.Stop()
	s.settle(c)
	s.state.Lock()

	// verify snap has IgnoreValidation set
	var snapst snapstate.SnapState
	err = snapstate.Get(s.state, "some-snap", &snapst)
	c.Assert(err, IsNil)
	c.Check(snapst.IgnoreValidation, Equals, true)
	c.Check(snapst.Current, Equals, snap.R(11))

	s.fakeBackend.ops = nil
	s.fakeStore.refreshRevnos = map[string]snap.Revision{
		"some-snap-id": snap.R(12),
	}
	_, tts, err := snapstate.UpdateMany(context.Background(), s.state, []string{"some-snap"}, s.user.ID, nil)
	c.Assert(err, IsNil)
	c.Check(tts, HasLen, 2)
	verifyLastTasksetIsReRefresh(c, tts)

	c.Check(s.fakeBackend.ops[0], DeepEquals, fakeOp{
		op: "storesvc-snap-action",
		curSnaps: []store.CurrentSnap{{
			InstanceName:     "some-snap",
			SnapID:           "some-snap-id",
			Revision:         snap.R(11),
			TrackingChannel:  "latest/stable",
			IgnoreValidation: true,
			RefreshedDate:    fakeRevDateEpoch.AddDate(0, 0, 11),
			Epoch:            snap.E("1*"),
		}},
		userID: 1,
	})
	c.Check(s.fakeBackend.ops[1], DeepEquals, fakeOp{
		op:    "storesvc-snap-action:action",
		revno: snap.R(12),
		action: store.SnapAction{
			Action:       "refresh",
			InstanceName: "some-snap",
			SnapID:       "some-snap-id",
			Flags:        0,
		},
		userID: 1,
	})

	chg = s.state.NewChange("refresh", "refresh snaps")
	chg.AddAll(tts[0])

	s.state.Unlock()
	defer s.se.Stop()
	s.settle(c)
	s.state.Lock()

	snapst = snapstate.SnapState{}
	err = snapstate.Get(s.state, "some-snap", &snapst)
	c.Assert(err, IsNil)
	c.Check(snapst.IgnoreValidation, Equals, true)
	c.Check(snapst.Current, Equals, snap.R(12))

	// reset ignore validation
	s.fakeBackend.ops = nil
	s.fakeStore.refreshRevnos = map[string]snap.Revision{
		"some-snap-id": snap.R(11),
	}
	validateRefreshes := func(st *state.State, refreshes []*snap.Info, ignoreValidation map[string]bool, userID int, deviceCtx snapstate.DeviceContext) ([]*snap.Info, error) {
		return refreshes, nil
	}
	// hook it up
	snapstate.ValidateRefreshes = validateRefreshes
	flags = snapstate.Flags{}
	ts, err = snapstate.Update(s.state, "some-snap", &snapstate.RevisionOptions{Channel: "stable"}, s.user.ID, flags)
	c.Assert(err, IsNil)

	c.Check(s.fakeBackend.ops[0], DeepEquals, fakeOp{
		op: "storesvc-snap-action",
		curSnaps: []store.CurrentSnap{{
			InstanceName:     "some-snap",
			SnapID:           "some-snap-id",
			Revision:         snap.R(12),
			TrackingChannel:  "latest/stable",
			IgnoreValidation: true,
			RefreshedDate:    fakeRevDateEpoch.AddDate(0, 0, 12),
			Epoch:            snap.E("1*"),
		}},
		userID: 1,
	})
	c.Check(s.fakeBackend.ops[1], DeepEquals, fakeOp{
		op:    "storesvc-snap-action:action",
		revno: snap.R(11),
		action: store.SnapAction{
			Action:       "refresh",
			InstanceName: "some-snap",
			SnapID:       "some-snap-id",
			Channel:      "latest/stable",
			Flags:        store.SnapActionEnforceValidation,
		},
		userID: 1,
	})

	chg = s.state.NewChange("refresh", "refresh snap")
	chg.AddAll(ts)

	s.state.Unlock()
	defer s.se.Stop()
	s.settle(c)
	s.state.Lock()

	snapst = snapstate.SnapState{}
	err = snapstate.Get(s.state, "some-snap", &snapst)
	c.Assert(err, IsNil)
	c.Check(snapst.IgnoreValidation, Equals, false)
	c.Check(snapst.Current, Equals, snap.R(11))
}

func (s *snapmgrTestSuite) TestParallelInstanceUpdateIgnoreValidationSticky(c *C) {
	si := snap.SideInfo{
		RealName: "some-snap",
		SnapID:   "some-snap-id",
		Revision: snap.R(7),
	}

	s.state.Lock()
	defer s.state.Unlock()

	tr := config.NewTransaction(s.state)
	tr.Set("core", "experimental.parallel-instances", true)
	tr.Commit()

	snapstate.Set(s.state, "some-snap", &snapstate.SnapState{
		Active:   true,
		Sequence: []*snap.SideInfo{&si},
		Current:  si.Revision,
		SnapType: "app",
	})
	snapstate.Set(s.state, "some-snap_instance", &snapstate.SnapState{
		Active:      true,
		Sequence:    []*snap.SideInfo{&si},
		Current:     si.Revision,
		SnapType:    "app",
		InstanceKey: "instance",
	})

	validateErr := errors.New("refresh control error")
	validateRefreshesFail := func(st *state.State, refreshes []*snap.Info, ignoreValidation map[string]bool, userID int, deviceCtx snapstate.DeviceContext) ([]*snap.Info, error) {
		c.Check(refreshes, HasLen, 2)
		if len(ignoreValidation) == 0 {
			return nil, validateErr
		}
		c.Check(ignoreValidation, DeepEquals, map[string]bool{
			"some-snap_instance": true,
		})
		return refreshes, nil
	}
	// hook it up
	snapstate.ValidateRefreshes = validateRefreshesFail

	flags := snapstate.Flags{IgnoreValidation: true}
	ts, err := snapstate.Update(s.state, "some-snap_instance", &snapstate.RevisionOptions{Channel: "stable"}, s.user.ID, flags)
	c.Assert(err, IsNil)

	c.Check(s.fakeBackend.ops[0], DeepEquals, fakeOp{
		op: "storesvc-snap-action",
		curSnaps: []store.CurrentSnap{{
			InstanceName:     "some-snap",
			SnapID:           "some-snap-id",
			Revision:         snap.R(7),
			IgnoreValidation: false,
			RefreshedDate:    fakeRevDateEpoch.AddDate(0, 0, 7),
			Epoch:            snap.E("1*"),
		}, {
			InstanceName:     "some-snap_instance",
			SnapID:           "some-snap-id",
			Revision:         snap.R(7),
			IgnoreValidation: false,
			RefreshedDate:    fakeRevDateEpoch.AddDate(0, 0, 7),
			Epoch:            snap.E("1*"),
		}},
		userID: 1,
	})
	c.Check(s.fakeBackend.ops[1], DeepEquals, fakeOp{
		op:    "storesvc-snap-action:action",
		revno: snap.R(11),
		action: store.SnapAction{
			Action:       "refresh",
			InstanceName: "some-snap_instance",
			SnapID:       "some-snap-id",
			Channel:      "stable",
			Flags:        store.SnapActionIgnoreValidation,
		},
		userID: 1,
	})

	chg := s.state.NewChange("refresh", "refresh snaps")
	chg.AddAll(ts)

	s.state.Unlock()
	defer s.se.Stop()
	s.settle(c)
	s.state.Lock()

	// ensure all our tasks ran
	c.Assert(chg.Err(), IsNil)
	c.Assert(chg.IsReady(), Equals, true)

	// verify snap 'instance' has IgnoreValidation set and the snap was
	// updated
	var snapst snapstate.SnapState
	err = snapstate.Get(s.state, "some-snap_instance", &snapst)
	c.Assert(err, IsNil)
	c.Check(snapst.IgnoreValidation, Equals, true)
	c.Check(snapst.Current, Equals, snap.R(11))
	// and the other snap does not
	err = snapstate.Get(s.state, "some-snap", &snapst)
	c.Assert(err, IsNil)
	c.Check(snapst.Current, Equals, snap.R(7))
	c.Check(snapst.IgnoreValidation, Equals, false)

	s.fakeBackend.ops = nil
	s.fakeStore.refreshRevnos = map[string]snap.Revision{
		"some-snap-id": snap.R(12),
	}
	updates, tts, err := snapstate.UpdateMany(context.Background(), s.state, []string{"some-snap", "some-snap_instance"}, s.user.ID, nil)
	c.Assert(err, IsNil)
	c.Check(tts, HasLen, 3)
	verifyLastTasksetIsReRefresh(c, tts)
	sort.Strings(updates)
	c.Check(updates, DeepEquals, []string{"some-snap", "some-snap_instance"})

	chg = s.state.NewChange("refresh", "refresh snaps")
	for _, ts := range tts[:len(tts)-1] {
		chg.AddAll(ts)
	}

	s.state.Unlock()
	s.settle(c)
	s.state.Lock()

	// ensure all our tasks ran
	c.Assert(chg.Err(), IsNil)
	c.Assert(chg.IsReady(), Equals, true)

	err = snapstate.Get(s.state, "some-snap", &snapst)
	c.Assert(err, IsNil)
	c.Check(snapst.IgnoreValidation, Equals, false)
	c.Check(snapst.Current, Equals, snap.R(12))

	err = snapstate.Get(s.state, "some-snap_instance", &snapst)
	c.Assert(err, IsNil)
	c.Check(snapst.IgnoreValidation, Equals, true)
	c.Check(snapst.Current, Equals, snap.R(12))

	for i := 0; i < 2; i++ {
		op := s.fakeBackend.ops[i]
		switch op.op {
		case "storesvc-snap-action":
			c.Check(op, DeepEquals, fakeOp{
				op: "storesvc-snap-action",
				curSnaps: []store.CurrentSnap{{
					InstanceName:     "some-snap",
					SnapID:           "some-snap-id",
					Revision:         snap.R(7),
					IgnoreValidation: false,
					RefreshedDate:    fakeRevDateEpoch.AddDate(0, 0, 7),
					Epoch:            snap.E("1*"),
				}, {
					InstanceName:     "some-snap_instance",
					SnapID:           "some-snap-id",
					Revision:         snap.R(11),
					TrackingChannel:  "latest/stable",
					IgnoreValidation: true,
					RefreshedDate:    fakeRevDateEpoch.AddDate(0, 0, 11),
					Epoch:            snap.E("1*"),
				}},
				userID: 1,
			})
		case "storesvc-snap-action:action":
			switch op.action.InstanceName {
			case "some-snap":
				c.Check(op, DeepEquals, fakeOp{
					op:    "storesvc-snap-action:action",
					revno: snap.R(12),
					action: store.SnapAction{
						Action:       "refresh",
						InstanceName: "some-snap",
						SnapID:       "some-snap-id",
						Flags:        0,
					},
					userID: 1,
				})
			case "some-snap_instance":
				c.Check(op, DeepEquals, fakeOp{
					op:    "storesvc-snap-action:action",
					revno: snap.R(12),
					action: store.SnapAction{
						Action:       "refresh",
						InstanceName: "some-snap_instance",
						SnapID:       "some-snap-id",
						Flags:        0,
					},
					userID: 1,
				})
			default:
				c.Fatalf("unexpected instance name %q", op.action.InstanceName)
			}
		default:
			c.Fatalf("unexpected action %q", op.op)
		}
	}

}

func (s *snapmgrTestSuite) TestUpdateFromLocal(c *C) {
	si := snap.SideInfo{
		RealName: "some-snap",
		Revision: snap.R("x1"),
	}

	s.state.Lock()
	defer s.state.Unlock()

	snapstate.Set(s.state, "some-snap", &snapstate.SnapState{
		Active:          true,
		Sequence:        []*snap.SideInfo{&si},
		TrackingChannel: "channel-for-7/stable",
		Current:         si.Revision,
	})

	_, err := snapstate.Update(s.state, "some-snap", &snapstate.RevisionOptions{Channel: "channel-for-7"}, s.user.ID, snapstate.Flags{})
	c.Assert(err, Equals, store.ErrLocalSnap)
}

func (s *snapmgrTestSuite) TestUpdateAmend(c *C) {
	si := snap.SideInfo{
		RealName: "some-snap",
		Revision: snap.R("x1"),
	}

	s.state.Lock()
	defer s.state.Unlock()

	snapstate.Set(s.state, "some-snap", &snapstate.SnapState{
		Active:          true,
		Sequence:        []*snap.SideInfo{&si},
		TrackingChannel: "channel-for-7/stable",
		Current:         si.Revision,
	})

	ts, err := snapstate.Update(s.state, "some-snap", &snapstate.RevisionOptions{Channel: "channel-for-7"}, s.user.ID, snapstate.Flags{Amend: true})
	c.Assert(err, IsNil)
	verifyUpdateTasks(c, unlinkBefore|cleanupAfter|doesReRefresh, 0, ts, s.state)

	// ensure we go from local to store revision-7
	var snapsup snapstate.SnapSetup
	tasks := ts.Tasks()
	c.Check(tasks[1].Kind(), Equals, "download-snap")
	err = tasks[1].Get("snap-setup", &snapsup)
	c.Assert(err, IsNil)
	c.Check(snapsup.Revision(), Equals, snap.R(7))
}

func (s *snapmgrTestSuite) TestUpdateAmendSnapNotFound(c *C) {
	si := snap.SideInfo{
		RealName: "snap-unknown",
		Revision: snap.R("x1"),
	}

	s.state.Lock()
	defer s.state.Unlock()

	snapstate.Set(s.state, "snap-unknown", &snapstate.SnapState{
		Active:          true,
		Sequence:        []*snap.SideInfo{&si},
		TrackingChannel: "latest/stable",
		Current:         si.Revision,
	})

	_, err := snapstate.Update(s.state, "snap-unknown", &snapstate.RevisionOptions{Channel: "stable"}, s.user.ID, snapstate.Flags{Amend: true})
	c.Assert(err, Equals, store.ErrSnapNotFound)
}

func (s *snapmgrTestSuite) TestSingleUpdateBlockedRevision(c *C) {
	// single updates should *not* set the block list
	si7 := snap.SideInfo{
		RealName: "some-snap",
		SnapID:   "some-snap-id",
		Revision: snap.R(7),
	}
	si11 := snap.SideInfo{
		RealName: "some-snap",
		SnapID:   "some-snap-id",
		Revision: snap.R(11),
	}

	s.state.Lock()
	defer s.state.Unlock()

	snapstate.Set(s.state, "some-snap", &snapstate.SnapState{
		Active:   true,
		Sequence: []*snap.SideInfo{&si7, &si11},
		Current:  si7.Revision,
		SnapType: "app",
	})

	_, err := snapstate.Update(s.state, "some-snap", &snapstate.RevisionOptions{Channel: "some-channel"}, s.user.ID, snapstate.Flags{})
	c.Assert(err, IsNil)

	c.Assert(s.fakeBackend.ops, HasLen, 2)
	c.Check(s.fakeBackend.ops[0], DeepEquals, fakeOp{
		op: "storesvc-snap-action",
		curSnaps: []store.CurrentSnap{{
			InstanceName:  "some-snap",
			SnapID:        "some-snap-id",
			Revision:      snap.R(7),
			RefreshedDate: fakeRevDateEpoch.AddDate(0, 0, 7),
			Epoch:         snap.E("1*"),
		}},
		userID: 1,
	})
}

func (s *snapmgrTestSuite) TestMultiUpdateBlockedRevision(c *C) {
	// multi-updates should *not* set the block list
	si7 := snap.SideInfo{
		RealName: "some-snap",
		SnapID:   "some-snap-id",
		Revision: snap.R(7),
	}
	si11 := snap.SideInfo{
		RealName: "some-snap",
		SnapID:   "some-snap-id",
		Revision: snap.R(11),
	}

	s.state.Lock()
	defer s.state.Unlock()

	snapstate.Set(s.state, "some-snap", &snapstate.SnapState{
		Active:   true,
		Sequence: []*snap.SideInfo{&si7, &si11},
		Current:  si7.Revision,
		SnapType: "app",
	})

	updates, _, err := snapstate.UpdateMany(context.Background(), s.state, []string{"some-snap"}, s.user.ID, nil)
	c.Assert(err, IsNil)
	c.Check(updates, DeepEquals, []string{"some-snap"})

	c.Assert(s.fakeBackend.ops, HasLen, 2)
	c.Check(s.fakeBackend.ops[0], DeepEquals, fakeOp{
		op: "storesvc-snap-action",
		curSnaps: []store.CurrentSnap{{
			InstanceName:  "some-snap",
			SnapID:        "some-snap-id",
			Revision:      snap.R(7),
			RefreshedDate: fakeRevDateEpoch.AddDate(0, 0, 7),
			Epoch:         snap.E("1*"),
		}},
		userID: 1,
	})
}

func (s *snapmgrTestSuite) TestAllUpdateBlockedRevision(c *C) {
	//  update-all *should* set the block list
	si7 := snap.SideInfo{
		RealName: "some-snap",
		SnapID:   "some-snap-id",
		Revision: snap.R(7),
	}
	si11 := snap.SideInfo{
		RealName: "some-snap",
		SnapID:   "some-snap-id",
		Revision: snap.R(11),
	}

	s.state.Lock()
	defer s.state.Unlock()

	snapstate.Set(s.state, "some-snap", &snapstate.SnapState{
		Active:   true,
		Sequence: []*snap.SideInfo{&si7, &si11},
		Current:  si7.Revision,
	})

	updates, _, err := snapstate.UpdateMany(context.Background(), s.state, nil, s.user.ID, nil)
	c.Check(err, IsNil)
	c.Check(updates, HasLen, 0)

	c.Assert(s.fakeBackend.ops, HasLen, 2)
	c.Check(s.fakeBackend.ops[0], DeepEquals, fakeOp{
		op: "storesvc-snap-action",
		curSnaps: []store.CurrentSnap{{
			InstanceName:  "some-snap",
			SnapID:        "some-snap-id",
			Revision:      snap.R(7),
			RefreshedDate: fakeRevDateEpoch.AddDate(0, 0, 7),
			Block:         []snap.Revision{snap.R(11)},
			Epoch:         snap.E("1*"),
		}},
		userID: 1,
	})
}

var orthogonalAutoAliasesScenarios = []struct {
	aliasesBefore map[string][]string
	names         []string
	prune         []string
	update        bool
	new           bool
}{
	{nil, nil, nil, true, true},
	{nil, []string{"some-snap"}, nil, true, false},
	{nil, []string{"other-snap"}, nil, false, true},
	{map[string][]string{"some-snap": {"aliasA", "aliasC"}}, []string{"some-snap"}, nil, true, false},
	{map[string][]string{"other-snap": {"aliasB", "aliasC"}}, []string{"other-snap"}, []string{"other-snap"}, false, false},
	{map[string][]string{"other-snap": {"aliasB", "aliasC"}}, nil, []string{"other-snap"}, true, false},
	{map[string][]string{"other-snap": {"aliasB", "aliasC"}}, []string{"some-snap"}, nil, true, false},
	{map[string][]string{"other-snap": {"aliasC"}}, []string{"other-snap"}, []string{"other-snap"}, false, true},
	{map[string][]string{"other-snap": {"aliasC"}}, nil, []string{"other-snap"}, true, true},
	{map[string][]string{"other-snap": {"aliasC"}}, []string{"some-snap"}, nil, true, false},
	{map[string][]string{"some-snap": {"aliasB"}, "other-snap": {"aliasA"}}, []string{"some-snap"}, []string{"other-snap"}, true, false},
	{map[string][]string{"some-snap": {"aliasB"}, "other-snap": {"aliasA"}}, nil, []string{"other-snap", "some-snap"}, true, true},
	{map[string][]string{"some-snap": {"aliasB"}, "other-snap": {"aliasA"}}, []string{"other-snap"}, []string{"other-snap", "some-snap"}, false, true},
	{map[string][]string{"some-snap": {"aliasB"}}, nil, []string{"some-snap"}, true, true},
	{map[string][]string{"some-snap": {"aliasB"}}, []string{"other-snap"}, []string{"some-snap"}, false, true},
	{map[string][]string{"some-snap": {"aliasB"}}, []string{"some-snap"}, nil, true, false},
	{map[string][]string{"other-snap": {"aliasA"}}, nil, []string{"other-snap"}, true, true},
	{map[string][]string{"other-snap": {"aliasA"}}, []string{"other-snap"}, []string{"other-snap"}, false, true},
	{map[string][]string{"other-snap": {"aliasA"}}, []string{"some-snap"}, []string{"other-snap"}, true, false},
}

func (s *snapmgrTestSuite) TestUpdateManyAutoAliasesScenarios(c *C) {
	s.state.Lock()
	defer s.state.Unlock()

	snapstate.Set(s.state, "other-snap", &snapstate.SnapState{
		Active: true,
		Sequence: []*snap.SideInfo{
			{RealName: "other-snap", SnapID: "other-snap-id", Revision: snap.R(2)},
		},
		Current:  snap.R(2),
		SnapType: "app",
	})

	snapstate.AutoAliases = func(st *state.State, info *snap.Info) (map[string]string, error) {
		switch info.InstanceName() {
		case "some-snap":
			return map[string]string{"aliasA": "cmdA"}, nil
		case "other-snap":
			return map[string]string{"aliasB": "cmdB"}, nil
		}
		return nil, nil
	}

	snapstate.Set(s.state, "some-snap", &snapstate.SnapState{
		Active: true,
		Sequence: []*snap.SideInfo{
			{RealName: "some-snap", SnapID: "some-snap-id", Revision: snap.R(4)},
		},
		Current:  snap.R(4),
		SnapType: "app",
	})

	expectedSet := func(aliases []string) map[string]bool {
		res := make(map[string]bool, len(aliases))
		for _, alias := range aliases {
			res[alias] = true
		}
		return res
	}

	for _, scenario := range orthogonalAutoAliasesScenarios {
		for _, instanceName := range []string{"some-snap", "other-snap"} {
			var snapst snapstate.SnapState
			err := snapstate.Get(s.state, instanceName, &snapst)
			c.Assert(err, IsNil)
			snapst.Aliases = nil
			snapst.AutoAliasesDisabled = false
			if autoAliases := scenario.aliasesBefore[instanceName]; autoAliases != nil {
				targets := make(map[string]*snapstate.AliasTarget)
				for _, alias := range autoAliases {
					targets[alias] = &snapstate.AliasTarget{Auto: "cmd" + alias[len(alias)-1:]}
				}

				snapst.Aliases = targets
			}
			snapstate.Set(s.state, instanceName, &snapst)
		}

		updates, tts, err := snapstate.UpdateMany(context.Background(), s.state, scenario.names, s.user.ID, nil)
		c.Check(err, IsNil)
		if scenario.update {
			verifyLastTasksetIsReRefresh(c, tts)
		}

		_, dropped, err := snapstate.AutoAliasesDelta(s.state, []string{"some-snap", "other-snap"})
		c.Assert(err, IsNil)

		j := 0
		expectedUpdatesSet := make(map[string]bool)
		var expectedPruned map[string]map[string]bool
		var pruneTs *state.TaskSet
		if len(scenario.prune) != 0 {
			pruneTs = tts[0]
			j++
			taskAliases := make(map[string]map[string]bool)
			for _, aliasTask := range pruneTs.Tasks() {
				c.Check(aliasTask.Kind(), Equals, "prune-auto-aliases")
				var aliases []string
				err := aliasTask.Get("aliases", &aliases)
				c.Assert(err, IsNil)
				snapsup, err := snapstate.TaskSnapSetup(aliasTask)
				c.Assert(err, IsNil)
				taskAliases[snapsup.InstanceName()] = expectedSet(aliases)
			}
			expectedPruned = make(map[string]map[string]bool)
			for _, instanceName := range scenario.prune {
				expectedPruned[instanceName] = expectedSet(dropped[instanceName])
				if instanceName == "other-snap" && !scenario.new && !scenario.update {
					expectedUpdatesSet["other-snap"] = true
				}
			}
			c.Check(taskAliases, DeepEquals, expectedPruned)
		}
		if scenario.update {
			updateTs := tts[j]
			j++
			expectedUpdatesSet["some-snap"] = true
			first := updateTs.Tasks()[0]
			c.Check(first.Kind(), Equals, "prerequisites")
			wait := false
			if expectedPruned["other-snap"]["aliasA"] {
				wait = true
			} else if expectedPruned["some-snap"] != nil {
				wait = true
			}
			if wait {
				c.Check(first.WaitTasks(), DeepEquals, pruneTs.Tasks())
			} else {
				c.Check(first.WaitTasks(), HasLen, 0)
			}
		}
		if scenario.new {
			newTs := tts[j]
			j++
			expectedUpdatesSet["other-snap"] = true
			tasks := newTs.Tasks()
			c.Check(tasks, HasLen, 1)
			aliasTask := tasks[0]
			c.Check(aliasTask.Kind(), Equals, "refresh-aliases")

			wait := false
			if expectedPruned["some-snap"]["aliasB"] {
				wait = true
			} else if expectedPruned["other-snap"] != nil {
				wait = true
			}
			if wait {
				c.Check(aliasTask.WaitTasks(), DeepEquals, pruneTs.Tasks())
			} else {
				c.Check(aliasTask.WaitTasks(), HasLen, 0)
			}
		}
		l := len(tts)
		if scenario.update {
			l--
		}
		c.Assert(j, Equals, l, Commentf("%#v", scenario))

		// check reported updated names
		c.Check(len(updates) > 0, Equals, true)
		sort.Strings(updates)
		expectedUpdates := make([]string, 0, len(expectedUpdatesSet))
		for x := range expectedUpdatesSet {
			expectedUpdates = append(expectedUpdates, x)
		}
		sort.Strings(expectedUpdates)
		c.Check(updates, DeepEquals, expectedUpdates)
	}
}

func (s *snapmgrTestSuite) TestUpdateOneAutoAliasesScenarios(c *C) {
	s.state.Lock()
	defer s.state.Unlock()

	snapstate.Set(s.state, "other-snap", &snapstate.SnapState{
		Active: true,
		Sequence: []*snap.SideInfo{
			{RealName: "other-snap", SnapID: "other-snap-id", Revision: snap.R(2)},
		},
		Current:  snap.R(2),
		SnapType: "app",
	})

	snapstate.AutoAliases = func(st *state.State, info *snap.Info) (map[string]string, error) {
		switch info.InstanceName() {
		case "some-snap":
			return map[string]string{"aliasA": "cmdA"}, nil
		case "other-snap":
			return map[string]string{"aliasB": "cmdB"}, nil
		}
		return nil, nil
	}

	snapstate.Set(s.state, "some-snap", &snapstate.SnapState{
		Active: true,
		Sequence: []*snap.SideInfo{
			{RealName: "some-snap", SnapID: "some-snap-id", Revision: snap.R(4)},
		},
		Current:  snap.R(4),
		SnapType: "app",
	})

	expectedSet := func(aliases []string) map[string]bool {
		res := make(map[string]bool, len(aliases))
		for _, alias := range aliases {
			res[alias] = true
		}
		return res
	}

	for _, scenario := range orthogonalAutoAliasesScenarios {
		if len(scenario.names) != 1 {
			continue
		}

		for _, instanceName := range []string{"some-snap", "other-snap"} {
			var snapst snapstate.SnapState
			err := snapstate.Get(s.state, instanceName, &snapst)
			c.Assert(err, IsNil)
			snapst.Aliases = nil
			snapst.AutoAliasesDisabled = false
			if autoAliases := scenario.aliasesBefore[instanceName]; autoAliases != nil {
				targets := make(map[string]*snapstate.AliasTarget)
				for _, alias := range autoAliases {
					targets[alias] = &snapstate.AliasTarget{Auto: "cmd" + alias[len(alias)-1:]}
				}

				snapst.Aliases = targets
			}
			snapstate.Set(s.state, instanceName, &snapst)
		}

		ts, err := snapstate.Update(s.state, scenario.names[0], nil, s.user.ID, snapstate.Flags{})
		c.Assert(err, IsNil)
		_, dropped, err := snapstate.AutoAliasesDelta(s.state, []string{"some-snap", "other-snap"})
		c.Assert(err, IsNil)

		j := 0

		tasks := ts.Tasks()
		// make sure the last task from Update is the rerefresh
		if scenario.update {
			reRefresh := tasks[len(tasks)-1]
			c.Check(reRefresh.Kind(), Equals, "check-rerefresh")
			// nothing should wait on it
			c.Check(reRefresh.NumHaltTasks(), Equals, 0)
			tasks = tasks[:len(tasks)-1] // and now forget about it
		}

		var expectedPruned map[string]map[string]bool
		var pruneTasks []*state.Task
		if len(scenario.prune) != 0 {
			nprune := len(scenario.prune)
			pruneTasks = tasks[:nprune]
			j += nprune
			taskAliases := make(map[string]map[string]bool)
			for _, aliasTask := range pruneTasks {
				c.Check(aliasTask.Kind(), Equals, "prune-auto-aliases")
				var aliases []string
				err := aliasTask.Get("aliases", &aliases)
				c.Assert(err, IsNil)
				snapsup, err := snapstate.TaskSnapSetup(aliasTask)
				c.Assert(err, IsNil)
				taskAliases[snapsup.InstanceName()] = expectedSet(aliases)
			}
			expectedPruned = make(map[string]map[string]bool)
			for _, instanceName := range scenario.prune {
				expectedPruned[instanceName] = expectedSet(dropped[instanceName])
			}
			c.Check(taskAliases, DeepEquals, expectedPruned)
		}
		if scenario.update {
			first := tasks[j]
			j += 19
			c.Check(first.Kind(), Equals, "prerequisites")
			wait := false
			if expectedPruned["other-snap"]["aliasA"] {
				wait = true
			} else if expectedPruned["some-snap"] != nil {
				wait = true
			}
			if wait {
				c.Check(first.WaitTasks(), DeepEquals, pruneTasks)
			} else {
				c.Check(first.WaitTasks(), HasLen, 0)
			}
		}
		if scenario.new {
			aliasTask := tasks[j]
			j++
			c.Check(aliasTask.Kind(), Equals, "refresh-aliases")
			wait := false
			if expectedPruned["some-snap"]["aliasB"] {
				wait = true
			} else if expectedPruned["other-snap"] != nil {
				wait = true
			}
			if wait {
				c.Check(aliasTask.WaitTasks(), DeepEquals, pruneTasks)
			} else {
				c.Check(aliasTask.WaitTasks(), HasLen, 0)
			}
		}
		c.Assert(len(tasks), Equals, j, Commentf("%#v", scenario))

		// conflict checks are triggered
		chg := s.state.NewChange("update", "...")
		chg.AddAll(ts)
		err = snapstate.CheckChangeConflict(s.state, scenario.names[0], nil)
		c.Check(err, ErrorMatches, `.* has "update" change in progress`)
		chg.SetStatus(state.DoneStatus)
	}
}

func (s *snapmgrTestSuite) TestUpdateLocalSnapFails(c *C) {
	si := snap.SideInfo{
		RealName: "some-snap",
		Revision: snap.R(7),
	}

	s.state.Lock()
	defer s.state.Unlock()

	snapstate.Set(s.state, "some-snap", &snapstate.SnapState{
		Active:   true,
		Sequence: []*snap.SideInfo{&si},
		Current:  si.Revision,
	})

	_, err := snapstate.Update(s.state, "some-snap", &snapstate.RevisionOptions{Channel: "some-channel"}, s.user.ID, snapstate.Flags{})
	c.Assert(err, Equals, store.ErrLocalSnap)
}

func (s *snapmgrTestSuite) TestUpdateDisabledUnsupported(c *C) {
	si := snap.SideInfo{
		RealName: "some-snap",
		SnapID:   "some-snap-id",
		Revision: snap.R(7),
	}

	s.state.Lock()
	defer s.state.Unlock()

	snapstate.Set(s.state, "some-snap", &snapstate.SnapState{
		Active:   false,
		Sequence: []*snap.SideInfo{&si},
		Current:  si.Revision,
	})

	_, err := snapstate.Update(s.state, "some-snap", &snapstate.RevisionOptions{Channel: "some-channel"}, s.user.ID, snapstate.Flags{})
	c.Assert(err, ErrorMatches, `refreshing disabled snap "some-snap" not supported`)
}

func (s *snapmgrTestSuite) TestUpdateKernelTrackChecksSwitchingTracks(c *C) {
	si := snap.SideInfo{
		RealName: "kernel",
		SnapID:   "kernel-id",
		Revision: snap.R(7),
	}

	s.state.Lock()
	defer s.state.Unlock()

	r := snapstatetest.MockDeviceModel(ModelWithKernelTrack("18"))
	defer r()
	snapstate.Set(s.state, "kernel", &snapstate.SnapState{
		Active:          true,
		Sequence:        []*snap.SideInfo{&si},
		Current:         si.Revision,
		TrackingChannel: "18/stable",
	})

	// switching tracks is not ok
	_, err := snapstate.Update(s.state, "kernel", &snapstate.RevisionOptions{Channel: "new-channel"}, s.user.ID, snapstate.Flags{})
	c.Assert(err, ErrorMatches, `cannot switch from kernel track "18" as specified for the \(device\) model to "new-channel"`)

	// no change to the channel is ok
	_, err = snapstate.Update(s.state, "kernel", nil, s.user.ID, snapstate.Flags{})
	c.Assert(err, IsNil)

	// switching risk level is ok
	_, err = snapstate.Update(s.state, "kernel", &snapstate.RevisionOptions{Channel: "18/beta"}, s.user.ID, snapstate.Flags{})
	c.Assert(err, IsNil)

	// switching just risk within the pinned track is ok
	_, err = snapstate.Update(s.state, "kernel", &snapstate.RevisionOptions{Channel: "beta"}, s.user.ID, snapstate.Flags{})
	c.Assert(err, IsNil)
}

func (s *snapmgrTestSuite) TestUpdateGadgetTrackChecksSwitchingTracks(c *C) {
	si := snap.SideInfo{
		RealName: "brand-gadget",
		SnapID:   "brand-gadget-id",
		Revision: snap.R(7),
	}

	s.state.Lock()
	defer s.state.Unlock()

	r := snapstatetest.MockDeviceModel(ModelWithGadgetTrack("18"))
	defer r()
	snapstate.Set(s.state, "brand-gadget", &snapstate.SnapState{
		Active:          true,
		Sequence:        []*snap.SideInfo{&si},
		Current:         si.Revision,
		TrackingChannel: "18/stable",
	})

	// switching tracks is not ok
	_, err := snapstate.Update(s.state, "brand-gadget", &snapstate.RevisionOptions{Channel: "new-channel"}, s.user.ID, snapstate.Flags{})
	c.Assert(err, ErrorMatches, `cannot switch from gadget track "18" as specified for the \(device\) model to "new-channel"`)

	// no change to the channel is ok
	_, err = snapstate.Update(s.state, "brand-gadget", nil, s.user.ID, snapstate.Flags{})
	c.Assert(err, IsNil)

	// switching risk level is ok
	_, err = snapstate.Update(s.state, "brand-gadget", &snapstate.RevisionOptions{Channel: "18/beta"}, s.user.ID, snapstate.Flags{})
	c.Assert(err, IsNil)

	// switching just risk within the pinned track is ok
	_, err = snapstate.Update(s.state, "brand-gadget", &snapstate.RevisionOptions{Channel: "beta"}, s.user.ID, snapstate.Flags{})
	c.Assert(err, IsNil)

}

func makeTestSnap(c *C, snapYamlContent string) (snapFilePath string) {
	return snaptest.MakeTestSnapWithFiles(c, snapYamlContent, nil)
}

func (s *snapmgrTestSuite) TestRemoveRunThrough(c *C) {
	c.Assert(snapstate.KeepAuxStoreInfo("some-snap-id", nil), IsNil)
	c.Check(snapstate.AuxStoreInfoFilename("some-snap-id"), testutil.FilePresent)
	si := snap.SideInfo{
		SnapID:   "some-snap-id",
		RealName: "some-snap",
		Revision: snap.R(7),
	}

	s.state.Lock()
	defer s.state.Unlock()

	snapstate.Set(s.state, "some-snap", &snapstate.SnapState{
		Active:   true,
		Sequence: []*snap.SideInfo{&si},
		Current:  si.Revision,
		SnapType: "app",
	})

	chg := s.state.NewChange("remove", "remove a snap")
	ts, err := snapstate.Remove(s.state, "some-snap", snap.R(0), nil)
	c.Assert(err, IsNil)
	chg.AddAll(ts)

	s.state.Unlock()
	defer s.se.Stop()
	s.settle(c)
	s.state.Lock()

	expected := fakeOps{
		{
			op:    "auto-disconnect:Doing",
			name:  "some-snap",
			revno: snap.R(7),
		},
		{
			op:   "remove-snap-aliases",
			name: "some-snap",
		},
		{
			op:   "unlink-snap",
			path: filepath.Join(dirs.SnapMountDir, "some-snap/7"),
		},
		{
			op:    "remove-profiles:Doing",
			name:  "some-snap",
			revno: snap.R(7),
		},
		{
			op:   "remove-snap-data",
			path: filepath.Join(dirs.SnapMountDir, "some-snap/7"),
		},
		{
			op:   "remove-snap-common-data",
			path: filepath.Join(dirs.SnapMountDir, "some-snap/7"),
		},
		{
			op:   "remove-snap-data-dir",
			name: "some-snap",
			path: filepath.Join(dirs.SnapDataDir, "some-snap"),
		},
		{
			op:    "remove-snap-files",
			path:  filepath.Join(dirs.SnapMountDir, "some-snap/7"),
			stype: "app",
		},
		{
			op:   "discard-namespace",
			name: "some-snap",
		},
		{
			op:   "remove-snap-dir",
			name: "some-snap",
			path: filepath.Join(dirs.SnapMountDir, "some-snap"),
		},
	}
	// start with an easier-to-read error if this fails:
	c.Check(len(s.fakeBackend.ops), Equals, len(expected))
	c.Assert(s.fakeBackend.ops.Ops(), DeepEquals, expected.Ops())
	c.Check(s.fakeBackend.ops, DeepEquals, expected)

	// verify snapSetup info
	tasks := ts.Tasks()
	for _, t := range tasks {
		if t.Kind() == "run-hook" {
			continue
		}
		if t.Kind() == "save-snapshot" {
			continue
		}
		snapsup, err := snapstate.TaskSnapSetup(t)
		c.Assert(err, IsNil)

		var expSnapSetup *snapstate.SnapSetup
		switch t.Kind() {
		case "discard-conns":
			expSnapSetup = &snapstate.SnapSetup{
				SideInfo: &snap.SideInfo{
					RealName: "some-snap",
				},
			}
		case "clear-snap", "discard-snap":
			expSnapSetup = &snapstate.SnapSetup{
				SideInfo: &snap.SideInfo{
					RealName: "some-snap",
					SnapID:   "some-snap-id",
					Revision: snap.R(7),
				},
			}
		default:
			expSnapSetup = &snapstate.SnapSetup{
				SideInfo: &snap.SideInfo{
					RealName: "some-snap",
					Revision: snap.R(7),
					SnapID:   "some-snap-id",
				},
				Type:      snap.TypeApp,
				PlugsOnly: true,
			}

		}

		c.Check(snapsup, DeepEquals, expSnapSetup, Commentf(t.Kind()))
	}

	// verify snaps in the system state
	var snapst snapstate.SnapState
	err = snapstate.Get(s.state, "some-snap", &snapst)
	c.Assert(err, Equals, state.ErrNoState)
	c.Check(snapstate.AuxStoreInfoFilename("some-snap-id"), testutil.FileAbsent)

}

func (s *snapmgrTestSuite) TestParallelInstanceRemoveRunThrough(c *C) {
	si := snap.SideInfo{
		RealName: "some-snap",
		Revision: snap.R(7),
	}

	s.state.Lock()
	defer s.state.Unlock()

	// pretend we have both a regular snap and a parallel instance
	snapstate.Set(s.state, "some-snap_instance", &snapstate.SnapState{
		Active:      true,
		Sequence:    []*snap.SideInfo{&si},
		Current:     si.Revision,
		SnapType:    "app",
		InstanceKey: "instance",
	})
	snapstate.Set(s.state, "some-snap", &snapstate.SnapState{
		Active:   true,
		Sequence: []*snap.SideInfo{&si},
		Current:  si.Revision,
		SnapType: "app",
	})

	chg := s.state.NewChange("remove", "remove a snap")
	ts, err := snapstate.Remove(s.state, "some-snap_instance", snap.R(0), nil)
	c.Assert(err, IsNil)
	chg.AddAll(ts)

	s.state.Unlock()
	s.settle(c)
	s.state.Lock()

	expected := fakeOps{
		{
			op:    "auto-disconnect:Doing",
			name:  "some-snap_instance",
			revno: snap.R(7),
		},
		{
			op:   "remove-snap-aliases",
			name: "some-snap_instance",
		},
		{
			op:   "unlink-snap",
			path: filepath.Join(dirs.SnapMountDir, "some-snap_instance/7"),
		},
		{
			op:    "remove-profiles:Doing",
			name:  "some-snap_instance",
			revno: snap.R(7),
		},
		{
			op:   "remove-snap-data",
			path: filepath.Join(dirs.SnapMountDir, "some-snap_instance/7"),
		},
		{
			op:   "remove-snap-common-data",
			path: filepath.Join(dirs.SnapMountDir, "some-snap_instance/7"),
		},
		{
			op:             "remove-snap-data-dir",
			name:           "some-snap_instance",
			path:           filepath.Join(dirs.SnapDataDir, "some-snap"),
			otherInstances: true,
		},
		{
			op:    "remove-snap-files",
			path:  filepath.Join(dirs.SnapMountDir, "some-snap_instance/7"),
			stype: "app",
		},
		{
			op:   "discard-namespace",
			name: "some-snap_instance",
		},
		{
			op:             "remove-snap-dir",
			name:           "some-snap_instance",
			path:           filepath.Join(dirs.SnapMountDir, "some-snap"),
			otherInstances: true,
		},
	}
	// start with an easier-to-read error if this fails:
	c.Check(len(s.fakeBackend.ops), Equals, len(expected))
	c.Assert(s.fakeBackend.ops.Ops(), DeepEquals, expected.Ops())
	c.Check(s.fakeBackend.ops, DeepEquals, expected)

	// verify snapSetup info
	tasks := ts.Tasks()
	for _, t := range tasks {
		if t.Kind() == "run-hook" {
			continue
		}
		if t.Kind() == "save-snapshot" {
			continue
		}
		snapsup, err := snapstate.TaskSnapSetup(t)
		c.Assert(err, IsNil)

		var expSnapSetup *snapstate.SnapSetup
		switch t.Kind() {
		case "discard-conns":
			expSnapSetup = &snapstate.SnapSetup{
				SideInfo: &snap.SideInfo{
					RealName: "some-snap",
				},
				InstanceKey: "instance",
			}
		case "clear-snap", "discard-snap":
			expSnapSetup = &snapstate.SnapSetup{
				SideInfo: &snap.SideInfo{
					RealName: "some-snap",
					Revision: snap.R(7),
				},
				InstanceKey: "instance",
			}
		default:
			expSnapSetup = &snapstate.SnapSetup{
				SideInfo: &snap.SideInfo{
					RealName: "some-snap",
					Revision: snap.R(7),
				},
				Type:        snap.TypeApp,
				PlugsOnly:   true,
				InstanceKey: "instance",
			}

		}

		c.Check(snapsup, DeepEquals, expSnapSetup, Commentf(t.Kind()))
	}

	// verify snaps in the system state
	var snapst snapstate.SnapState
	err = snapstate.Get(s.state, "some-snap_instance", &snapst)
	c.Assert(err, Equals, state.ErrNoState)

	// the non-instance snap is still there
	err = snapstate.Get(s.state, "some-snap", &snapst)
	c.Assert(err, IsNil)
}

func (s *snapmgrTestSuite) TestParallelInstanceRemoveRunThroughOtherInstances(c *C) {
	si := snap.SideInfo{
		RealName: "some-snap",
		Revision: snap.R(7),
	}

	s.state.Lock()
	defer s.state.Unlock()

	// pretend we have both a regular snap and a parallel instance
	snapstate.Set(s.state, "some-snap_instance", &snapstate.SnapState{
		Active:      true,
		Sequence:    []*snap.SideInfo{&si},
		Current:     si.Revision,
		SnapType:    "app",
		InstanceKey: "instance",
	})
	snapstate.Set(s.state, "some-snap_other", &snapstate.SnapState{
		Active:      true,
		Sequence:    []*snap.SideInfo{&si},
		Current:     si.Revision,
		SnapType:    "app",
		InstanceKey: "other",
	})

	chg := s.state.NewChange("remove", "remove a snap")
	ts, err := snapstate.Remove(s.state, "some-snap_instance", snap.R(0), nil)
	c.Assert(err, IsNil)
	chg.AddAll(ts)

	s.state.Unlock()
	s.settle(c)
	s.state.Lock()

	expected := fakeOps{
		{
			op:    "auto-disconnect:Doing",
			name:  "some-snap_instance",
			revno: snap.R(7),
		},
		{
			op:   "remove-snap-aliases",
			name: "some-snap_instance",
		},
		{
			op:   "unlink-snap",
			path: filepath.Join(dirs.SnapMountDir, "some-snap_instance/7"),
		},
		{
			op:    "remove-profiles:Doing",
			name:  "some-snap_instance",
			revno: snap.R(7),
		},
		{
			op:   "remove-snap-data",
			path: filepath.Join(dirs.SnapMountDir, "some-snap_instance/7"),
		},
		{
			op:   "remove-snap-common-data",
			path: filepath.Join(dirs.SnapMountDir, "some-snap_instance/7"),
		},
		{
			op:             "remove-snap-data-dir",
			name:           "some-snap_instance",
			path:           filepath.Join(dirs.SnapDataDir, "some-snap"),
			otherInstances: true,
		},
		{
			op:    "remove-snap-files",
			path:  filepath.Join(dirs.SnapMountDir, "some-snap_instance/7"),
			stype: "app",
		},
		{
			op:   "discard-namespace",
			name: "some-snap_instance",
		},
		{
			op:             "remove-snap-dir",
			name:           "some-snap_instance",
			path:           filepath.Join(dirs.SnapMountDir, "some-snap"),
			otherInstances: true,
		},
	}
	// start with an easier-to-read error if this fails:
	c.Check(len(s.fakeBackend.ops), Equals, len(expected))
	c.Assert(s.fakeBackend.ops.Ops(), DeepEquals, expected.Ops())
	c.Check(s.fakeBackend.ops, DeepEquals, expected)

	// verify snaps in the system state
	var snapst snapstate.SnapState
	err = snapstate.Get(s.state, "some-snap_instance", &snapst)
	c.Assert(err, Equals, state.ErrNoState)

	// the other instance is still there
	err = snapstate.Get(s.state, "some-snap_other", &snapst)
	c.Assert(err, IsNil)
}

func (s *snapmgrTestSuite) TestRemoveWithManyRevisionsRunThrough(c *C) {
	si3 := snap.SideInfo{
		SnapID:   "some-snap-id",
		RealName: "some-snap",
		Revision: snap.R(3),
	}

	si5 := snap.SideInfo{
		SnapID:   "some-snap-id",
		RealName: "some-snap",
		Revision: snap.R(5),
	}

	si7 := snap.SideInfo{
		SnapID:   "some-snap-id",
		RealName: "some-snap",
		Revision: snap.R(7),
	}

	s.state.Lock()
	defer s.state.Unlock()

	snapstate.Set(s.state, "some-snap", &snapstate.SnapState{
		Active:   true,
		Sequence: []*snap.SideInfo{&si5, &si3, &si7},
		Current:  si7.Revision,
		SnapType: "app",
	})

	chg := s.state.NewChange("remove", "remove a snap")
	ts, err := snapstate.Remove(s.state, "some-snap", snap.R(0), nil)
	c.Assert(err, IsNil)
	chg.AddAll(ts)

	s.state.Unlock()
	defer s.se.Stop()
	s.settle(c)
	s.state.Lock()

	expected := fakeOps{
		{
			op:    "auto-disconnect:Doing",
			name:  "some-snap",
			revno: snap.R(7),
		},
		{
			op:   "remove-snap-aliases",
			name: "some-snap",
		},
		{
			op:   "unlink-snap",
			path: filepath.Join(dirs.SnapMountDir, "some-snap/7"),
		},
		{
			op:    "remove-profiles:Doing",
			name:  "some-snap",
			revno: snap.R(7),
		},
		{
			op:   "remove-snap-data",
			path: filepath.Join(dirs.SnapMountDir, "some-snap/7"),
		},
		{
			op:    "remove-snap-files",
			path:  filepath.Join(dirs.SnapMountDir, "some-snap/7"),
			stype: "app",
		},
		{
			op:   "remove-snap-data",
			path: filepath.Join(dirs.SnapMountDir, "some-snap/3"),
		},
		{
			op:    "remove-snap-files",
			path:  filepath.Join(dirs.SnapMountDir, "some-snap/3"),
			stype: "app",
		},
		{
			op:   "remove-snap-data",
			path: filepath.Join(dirs.SnapMountDir, "some-snap/5"),
		},
		{
			op:   "remove-snap-common-data",
			path: filepath.Join(dirs.SnapMountDir, "some-snap/5"),
		},
		{
			op:   "remove-snap-data-dir",
			name: "some-snap",
			path: filepath.Join(dirs.SnapDataDir, "some-snap"),
		},
		{
			op:    "remove-snap-files",
			path:  filepath.Join(dirs.SnapMountDir, "some-snap/5"),
			stype: "app",
		},
		{
			op:   "discard-namespace",
			name: "some-snap",
		},
		{
			op:   "remove-snap-dir",
			name: "some-snap",
			path: filepath.Join(dirs.SnapMountDir, "some-snap"),
		},
	}
	// start with an easier-to-read error if this fails:
	c.Assert(s.fakeBackend.ops.Ops(), DeepEquals, expected.Ops())
	c.Assert(s.fakeBackend.ops, DeepEquals, expected)

	// verify snapSetup info
	tasks := ts.Tasks()
	revnos := []snap.Revision{{N: 7}, {N: 3}, {N: 5}}
	whichRevno := 0
	for _, t := range tasks {
		if t.Kind() == "run-hook" {
			continue
		}
		if t.Kind() == "save-snapshot" {
			continue
		}
		snapsup, err := snapstate.TaskSnapSetup(t)
		c.Assert(err, IsNil)

		var expSnapSetup *snapstate.SnapSetup
		switch t.Kind() {
		case "discard-conns":
			expSnapSetup = &snapstate.SnapSetup{
				SideInfo: &snap.SideInfo{
					SnapID:   "some-snap-id",
					RealName: "some-snap",
				},
			}
		case "clear-snap", "discard-snap":
			expSnapSetup = &snapstate.SnapSetup{
				SideInfo: &snap.SideInfo{
					SnapID:   "some-snap-id",
					RealName: "some-snap",
					Revision: revnos[whichRevno],
				},
			}
		default:
			expSnapSetup = &snapstate.SnapSetup{
				SideInfo: &snap.SideInfo{
					SnapID:   "some-snap-id",
					RealName: "some-snap",
					Revision: snap.R(7),
				},
				Type:      snap.TypeApp,
				PlugsOnly: true,
			}

		}

		c.Check(snapsup, DeepEquals, expSnapSetup, Commentf(t.Kind()))

		if t.Kind() == "discard-snap" {
			whichRevno++
		}
	}

	// verify snaps in the system state
	var snapst snapstate.SnapState
	err = snapstate.Get(s.state, "some-snap", &snapst)
	c.Assert(err, Equals, state.ErrNoState)
}

func (s *snapmgrTestSuite) TestRemoveOneRevisionRunThrough(c *C) {
	si3 := snap.SideInfo{
		RealName: "some-snap",
		Revision: snap.R(3),
	}

	si5 := snap.SideInfo{
		RealName: "some-snap",
		Revision: snap.R(5),
	}

	si7 := snap.SideInfo{
		RealName: "some-snap",
		Revision: snap.R(7),
	}

	s.state.Lock()
	defer s.state.Unlock()

	snapstate.Set(s.state, "some-snap", &snapstate.SnapState{
		Active:   true,
		Sequence: []*snap.SideInfo{&si5, &si3, &si7},
		Current:  si7.Revision,
		SnapType: "app",
	})

	chg := s.state.NewChange("remove", "remove a snap")
	ts, err := snapstate.Remove(s.state, "some-snap", snap.R(3), nil)
	c.Assert(err, IsNil)
	chg.AddAll(ts)

	s.state.Unlock()
	defer s.se.Stop()
	s.settle(c)
	s.state.Lock()

	c.Check(len(s.fakeBackend.ops), Equals, 2)
	expected := fakeOps{
		{
			op:   "remove-snap-data",
			path: filepath.Join(dirs.SnapMountDir, "some-snap/3"),
		},
		{
			op:    "remove-snap-files",
			path:  filepath.Join(dirs.SnapMountDir, "some-snap/3"),
			stype: "app",
		},
	}
	// start with an easier-to-read error if this fails:
	c.Assert(s.fakeBackend.ops.Ops(), DeepEquals, expected.Ops())
	c.Assert(s.fakeBackend.ops, DeepEquals, expected)

	// verify snapSetup info
	tasks := ts.Tasks()
	for _, t := range tasks {
		if t.Kind() == "save-snapshot" {
			continue
		}
		snapsup, err := snapstate.TaskSnapSetup(t)
		c.Assert(err, IsNil)

		expSnapSetup := &snapstate.SnapSetup{
			SideInfo: &snap.SideInfo{
				RealName: "some-snap",
				Revision: snap.R(3),
			},
		}

		c.Check(snapsup, DeepEquals, expSnapSetup, Commentf(t.Kind()))
	}

	// verify snaps in the system state
	var snapst snapstate.SnapState
	err = snapstate.Get(s.state, "some-snap", &snapst)
	c.Assert(err, IsNil)
	c.Check(snapst.Sequence, HasLen, 2)
}

func (s *snapmgrTestSuite) TestRemoveLastRevisionRunThrough(c *C) {
	si := snap.SideInfo{
		RealName: "some-snap",
		Revision: snap.R(2),
	}

	s.state.Lock()
	defer s.state.Unlock()

	snapstate.Set(s.state, "some-snap", &snapstate.SnapState{
		Active:   false,
		Sequence: []*snap.SideInfo{&si},
		Current:  si.Revision,
		SnapType: "app",
	})

	chg := s.state.NewChange("remove", "remove a snap")
	ts, err := snapstate.Remove(s.state, "some-snap", snap.R(2), nil)
	c.Assert(err, IsNil)
	chg.AddAll(ts)

	s.state.Unlock()
	defer s.se.Stop()
	s.settle(c)
	s.state.Lock()

	c.Check(len(s.fakeBackend.ops), Equals, 7)
	expected := fakeOps{
		{
			op:    "auto-disconnect:Doing",
			name:  "some-snap",
			revno: snap.R(2),
		},
		{
			op:   "remove-snap-data",
			path: filepath.Join(dirs.SnapMountDir, "some-snap/2"),
		},
		{
			op:   "remove-snap-common-data",
			path: filepath.Join(dirs.SnapMountDir, "some-snap/2"),
		},
		{
			op:   "remove-snap-data-dir",
			name: "some-snap",
			path: filepath.Join(dirs.SnapDataDir, "some-snap"),
		},
		{
			op:    "remove-snap-files",
			path:  filepath.Join(dirs.SnapMountDir, "some-snap/2"),
			stype: "app",
		},
		{
			op:   "discard-namespace",
			name: "some-snap",
		},
		{
			op:   "remove-snap-dir",
			name: "some-snap",
			path: filepath.Join(dirs.SnapMountDir, "some-snap"),
		},
	}
	// start with an easier-to-read error if this fails:
	c.Assert(s.fakeBackend.ops.Ops(), DeepEquals, expected.Ops())
	c.Assert(s.fakeBackend.ops, DeepEquals, expected)

	// verify snapSetup info
	tasks := ts.Tasks()
	for _, t := range tasks {
		if t.Kind() == "run-hook" {
			continue
		}
		if t.Kind() == "save-snapshot" {
			continue
		}
		snapsup, err := snapstate.TaskSnapSetup(t)
		c.Assert(err, IsNil)

		expSnapSetup := &snapstate.SnapSetup{
			SideInfo: &snap.SideInfo{
				RealName: "some-snap",
			},
		}
		if t.Kind() != "discard-conns" {
			expSnapSetup.SideInfo.Revision = snap.R(2)
		}
		if t.Kind() == "auto-disconnect" {
			expSnapSetup.PlugsOnly = true
			expSnapSetup.Type = "app"
		}

		c.Check(snapsup, DeepEquals, expSnapSetup, Commentf(t.Kind()))
	}

	// verify snaps in the system state
	var snapst snapstate.SnapState
	err = snapstate.Get(s.state, "some-snap", &snapst)
	c.Assert(err, Equals, state.ErrNoState)
}

func (s *snapmgrTestSuite) TestRemoveCurrentActiveRevisionRefused(c *C) {
	si := snap.SideInfo{
		RealName: "some-snap",
		Revision: snap.R(2),
	}

	s.state.Lock()
	defer s.state.Unlock()

	snapstate.Set(s.state, "some-snap", &snapstate.SnapState{
		Active:   true,
		Sequence: []*snap.SideInfo{&si},
		Current:  si.Revision,
		SnapType: "app",
	})

	_, err := snapstate.Remove(s.state, "some-snap", snap.R(2), nil)

	c.Check(err, ErrorMatches, `cannot remove active revision 2 of snap "some-snap"`)
}

func (s *snapmgrTestSuite) TestRemoveCurrentRevisionOfSeveralRefused(c *C) {
	si := snap.SideInfo{
		RealName: "some-snap",
		Revision: snap.R(2),
	}

	s.state.Lock()
	defer s.state.Unlock()

	snapstate.Set(s.state, "some-snap", &snapstate.SnapState{
		Active:   true,
		Sequence: []*snap.SideInfo{&si, &si},
		Current:  si.Revision,
		SnapType: "app",
	})

	_, err := snapstate.Remove(s.state, "some-snap", snap.R(2), nil)
	c.Assert(err, NotNil)
	c.Check(err.Error(), Equals, `cannot remove active revision 2 of snap "some-snap" (revert first?)`)
}

func (s *snapmgrTestSuite) TestRemoveMissingRevisionRefused(c *C) {
	si := snap.SideInfo{
		RealName: "some-snap",
		Revision: snap.R(2),
	}

	s.state.Lock()
	defer s.state.Unlock()

	snapstate.Set(s.state, "some-snap", &snapstate.SnapState{
		Active:   true,
		Sequence: []*snap.SideInfo{&si},
		Current:  si.Revision,
		SnapType: "app",
	})

	_, err := snapstate.Remove(s.state, "some-snap", snap.R(1), nil)

	c.Check(err, ErrorMatches, `revision 1 of snap "some-snap" is not installed`)
}

func (s *snapmgrTestSuite) TestRemoveRefused(c *C) {
	si := snap.SideInfo{
		RealName: "brand-gadget",
		Revision: snap.R(7),
	}

	s.state.Lock()
	defer s.state.Unlock()

	snapstate.Set(s.state, "brand-gadget", &snapstate.SnapState{
		Active:   true,
		Sequence: []*snap.SideInfo{&si},
		Current:  si.Revision,
		SnapType: "gadget",
	})

	_, err := snapstate.Remove(s.state, "brand-gadget", snap.R(0), nil)

	c.Check(err, ErrorMatches, `snap "brand-gadget" is not removable: snap is used by the model`)
}

func (s *snapmgrTestSuite) TestRemoveRefusedLastRevision(c *C) {
	si := snap.SideInfo{
		RealName: "brand-gadget",
		Revision: snap.R(7),
	}

	s.state.Lock()
	defer s.state.Unlock()

	snapstate.Set(s.state, "brand-gadget", &snapstate.SnapState{
		Active:   false,
		Sequence: []*snap.SideInfo{&si},
		Current:  si.Revision,
		SnapType: "gadget",
	})

	_, err := snapstate.Remove(s.state, "brand-gadget", snap.R(7), nil)

	c.Check(err, ErrorMatches, `snap "brand-gadget" is not removable: snap is used by the model`)
}

func (s *snapmgrTestSuite) TestRemoveDeletesConfigOnLastRevision(c *C) {
	si := snap.SideInfo{
		RealName: "some-snap",
		Revision: snap.R(7),
	}

	s.state.Lock()
	defer s.state.Unlock()

	snapstate.Set(s.state, "some-snap", &snapstate.SnapState{
		Active:   true,
		Sequence: []*snap.SideInfo{&si},
		Current:  si.Revision,
		SnapType: "app",
	})

	snapstate.Set(s.state, "another-snap", &snapstate.SnapState{
		Active:   true,
		Sequence: []*snap.SideInfo{&si},
		Current:  si.Revision,
		SnapType: "app",
	})

	tr := config.NewTransaction(s.state)
	tr.Set("some-snap", "foo", "bar")
	tr.Commit()

	// a config for some other snap to verify its not accidentally destroyed
	tr = config.NewTransaction(s.state)
	tr.Set("another-snap", "bar", "baz")
	tr.Commit()

	var res string
	tr = config.NewTransaction(s.state)
	c.Assert(tr.Get("some-snap", "foo", &res), IsNil)
	c.Assert(tr.Get("another-snap", "bar", &res), IsNil)

	chg := s.state.NewChange("remove", "remove a snap")
	ts, err := snapstate.Remove(s.state, "some-snap", snap.R(0), nil)
	c.Assert(err, IsNil)
	chg.AddAll(ts)

	s.state.Unlock()
	defer s.se.Stop()
	s.settle(c)
	s.state.Lock()

	// verify snaps in the system state
	var snapst snapstate.SnapState
	err = snapstate.Get(s.state, "some-snap", &snapst)
	c.Assert(err, Equals, state.ErrNoState)

	tr = config.NewTransaction(s.state)
	err = tr.Get("some-snap", "foo", &res)
	c.Assert(err, NotNil)
	c.Assert(err, ErrorMatches, `snap "some-snap" has no "foo" configuration option`)

	// and another snap has its config intact
	c.Assert(tr.Get("another-snap", "bar", &res), IsNil)
	c.Assert(res, Equals, "baz")
}

func (s *snapmgrTestSuite) TestRemoveDoesntDeleteConfigIfNotLastRevision(c *C) {
	si1 := snap.SideInfo{
		RealName: "some-snap",
		Revision: snap.R(7),
	}
	si2 := snap.SideInfo{
		RealName: "some-snap",
		Revision: snap.R(8),
	}

	s.state.Lock()
	defer s.state.Unlock()

	snapstate.Set(s.state, "some-snap", &snapstate.SnapState{
		Active:   true,
		Sequence: []*snap.SideInfo{&si1, &si2},
		Current:  si2.Revision,
		SnapType: "app",
	})

	tr := config.NewTransaction(s.state)
	tr.Set("some-snap", "foo", "bar")
	tr.Commit()

	var res string
	tr = config.NewTransaction(s.state)
	c.Assert(tr.Get("some-snap", "foo", &res), IsNil)

	chg := s.state.NewChange("remove", "remove a snap")
	ts, err := snapstate.Remove(s.state, "some-snap", si1.Revision, nil)
	c.Assert(err, IsNil)
	chg.AddAll(ts)

	s.state.Unlock()
	defer s.se.Stop()
	s.settle(c)
	s.state.Lock()

	// verify snaps in the system state
	var snapst snapstate.SnapState
	err = snapstate.Get(s.state, "some-snap", &snapst)
	c.Assert(err, IsNil)

	tr = config.NewTransaction(s.state)
	c.Assert(tr.Get("some-snap", "foo", &res), IsNil)
	c.Assert(res, Equals, "bar")
}

func (s *snapmgrTestSuite) TestUpdateMakesConfigSnapshot(c *C) {
	s.state.Lock()
	defer s.state.Unlock()

	snapstate.Set(s.state, "some-snap", &snapstate.SnapState{
		Active: true,
		Sequence: []*snap.SideInfo{
			{RealName: "some-snap", SnapID: "some-snap-id", Revision: snap.R(1)},
		},
		Current:  snap.R(1),
		SnapType: "app",
	})

	tr := config.NewTransaction(s.state)
	tr.Set("some-snap", "foo", "bar")
	tr.Commit()

	var cfgs map[string]interface{}
	// we don't have config snapshots yet
	c.Assert(s.state.Get("revision-config", &cfgs), Equals, state.ErrNoState)

	chg := s.state.NewChange("update", "update a snap")
	opts := &snapstate.RevisionOptions{Channel: "some-channel", Revision: snap.R(2)}
	ts, err := snapstate.Update(s.state, "some-snap", opts, s.user.ID, snapstate.Flags{})
	c.Assert(err, IsNil)
	chg.AddAll(ts)

	s.state.Unlock()
	defer s.se.Stop()
	s.settle(c)

	s.state.Lock()
	cfgs = nil
	// config copy of rev. 1 has been made
	c.Assert(s.state.Get("revision-config", &cfgs), IsNil)
	c.Assert(cfgs["some-snap"], DeepEquals, map[string]interface{}{
		"1": map[string]interface{}{
			"foo": "bar",
		},
	})
}

func (s *snapmgrTestSuite) TestRevertRestoresConfigSnapshot(c *C) {
	s.state.Lock()
	defer s.state.Unlock()

	snapstate.Set(s.state, "some-snap", &snapstate.SnapState{
		Active: true,
		Sequence: []*snap.SideInfo{
			{RealName: "some-snap", SnapID: "some-snap-id", Revision: snap.R(1)},
			{RealName: "some-snap", Revision: snap.R(2)},
		},
		Current:  snap.R(2),
		SnapType: "app",
	})

	// set configuration for current snap
	tr := config.NewTransaction(s.state)
	tr.Set("some-snap", "foo", "100")
	tr.Commit()

	// make config snapshot for rev.1
	config.SaveRevisionConfig(s.state, "some-snap", snap.R(1))

	// modify for rev. 2
	tr = config.NewTransaction(s.state)
	tr.Set("some-snap", "foo", "200")
	tr.Commit()

	chg := s.state.NewChange("revert", "revert snap")
	ts, err := snapstate.Revert(s.state, "some-snap", snapstate.Flags{})
	c.Assert(err, IsNil)
	chg.AddAll(ts)

	s.state.Unlock()
	defer s.se.Stop()
	s.settle(c)

	s.state.Lock()
	// config snapshot of rev. 2 has been made by 'revert'
	var cfgs map[string]interface{}
	c.Assert(s.state.Get("revision-config", &cfgs), IsNil)
	c.Assert(cfgs["some-snap"], DeepEquals, map[string]interface{}{
		"1": map[string]interface{}{"foo": "100"},
		"2": map[string]interface{}{"foo": "200"},
	})

	// current snap configuration has been restored from rev. 1 config snapshot
	tr = config.NewTransaction(s.state)
	var res string
	c.Assert(tr.Get("some-snap", "foo", &res), IsNil)
	c.Assert(res, Equals, "100")
}

func (s *snapmgrTestSuite) TestRefreshDoesntRestoreRevisionConfig(c *C) {
	restore := release.MockOnClassic(false)
	defer restore()

	s.state.Lock()
	defer s.state.Unlock()

	snapstate.Set(s.state, "some-snap", &snapstate.SnapState{
		Active: true,
		Sequence: []*snap.SideInfo{
			{RealName: "some-snap", SnapID: "some-snap-id", Revision: snap.R(1)},
		},
		Current:  snap.R(1),
		SnapType: "app",
	})

	// set global configuration (affecting current snap)
	tr := config.NewTransaction(s.state)
	tr.Set("some-snap", "foo", "100")
	tr.Commit()

	// set per-revision config for the upcoming rev. 2, we don't expect it restored though
	// since only revert restores revision configs.
	s.state.Set("revision-config", map[string]interface{}{
		"some-snap": map[string]interface{}{
			"2": map[string]interface{}{"foo": "200"},
		},
	})

	// simulate a refresh to rev. 2
	chg := s.state.NewChange("update", "update some-snap")
	ts, err := snapstate.Update(s.state, "some-snap", &snapstate.RevisionOptions{Channel: "some-channel", Revision: snap.R(2)}, s.user.ID, snapstate.Flags{})
	c.Assert(err, IsNil)
	chg.AddAll(ts)

	s.state.Unlock()
	defer s.se.Stop()
	s.settle(c)

	s.state.Lock()
	// config of rev. 1 has been stored in per-revision map
	var cfgs map[string]interface{}
	c.Assert(s.state.Get("revision-config", &cfgs), IsNil)
	c.Assert(cfgs["some-snap"], DeepEquals, map[string]interface{}{
		"1": map[string]interface{}{"foo": "100"},
		"2": map[string]interface{}{"foo": "200"},
	})

	// config of rev. 2 hasn't been restored by refresh, old value returned
	tr = config.NewTransaction(s.state)
	var res string
	c.Assert(tr.Get("some-snap", "foo", &res), IsNil)
	c.Assert(res, Equals, "100")
}

func (s *snapmgrTestSuite) TestUpdateDoesGC(c *C) {
	s.state.Lock()
	defer s.state.Unlock()
	restore := release.MockOnClassic(false)
	defer restore()

	snapstate.Set(s.state, "some-snap", &snapstate.SnapState{
		Active: true,
		Sequence: []*snap.SideInfo{
			{RealName: "some-snap", SnapID: "some-snap-id", Revision: snap.R(1)},
			{RealName: "some-snap", SnapID: "some-snap-id", Revision: snap.R(2)},
			{RealName: "some-snap", SnapID: "some-snap-id", Revision: snap.R(3)},
			{RealName: "some-snap", SnapID: "some-snap-id", Revision: snap.R(4)},
		},
		Current:  snap.R(4),
		SnapType: "app",
	})

	chg := s.state.NewChange("update", "update a snap")
	ts, err := snapstate.Update(s.state, "some-snap", &snapstate.RevisionOptions{Channel: "some-channel"}, s.user.ID, snapstate.Flags{})
	c.Assert(err, IsNil)
	chg.AddAll(ts)

	s.state.Unlock()
	defer s.se.Stop()
	s.settle(c)
	s.state.Lock()

	// ensure garbage collection runs as the last tasks
	expectedTail := fakeOps{
		{
			op:   "link-snap",
			path: filepath.Join(dirs.SnapMountDir, "some-snap/11"),
		},
		{
			op:    "auto-connect:Doing",
			name:  "some-snap",
			revno: snap.R(11),
		},
		{
			op: "update-aliases",
		},
		{
			op:   "remove-snap-data",
			path: filepath.Join(dirs.SnapMountDir, "some-snap/1"),
		},
		{
			op:    "remove-snap-files",
			path:  filepath.Join(dirs.SnapMountDir, "some-snap/1"),
			stype: "app",
		},
		{
			op:   "remove-snap-data",
			path: filepath.Join(dirs.SnapMountDir, "some-snap/2"),
		},
		{
			op:    "remove-snap-files",
			path:  filepath.Join(dirs.SnapMountDir, "some-snap/2"),
			stype: "app",
		},
		{
			op:    "cleanup-trash",
			name:  "some-snap",
			revno: snap.R(11),
		},
	}

	opsTail := s.fakeBackend.ops[len(s.fakeBackend.ops)-len(expectedTail):]
	c.Assert(opsTail.Ops(), DeepEquals, expectedTail.Ops())
	c.Check(opsTail, DeepEquals, expectedTail)
}

func (s *snapmgrTestSuite) TestRevertNoRevertAgain(c *C) {
	siNew := snap.SideInfo{
		RealName: "some-snap",
		Revision: snap.R(77),
	}

	si := snap.SideInfo{
		RealName: "some-snap",
		Revision: snap.R(7),
	}

	s.state.Lock()
	defer s.state.Unlock()

	snapstate.Set(s.state, "some-snap", &snapstate.SnapState{
		Active:   true,
		Sequence: []*snap.SideInfo{&si, &siNew},
		Current:  snap.R(7),
	})

	ts, err := snapstate.Revert(s.state, "some-snap", snapstate.Flags{})
	c.Assert(err, ErrorMatches, "no revision to revert to")
	c.Assert(ts, IsNil)
}

func (s *snapmgrTestSuite) TestRevertNothingToRevertTo(c *C) {
	si := snap.SideInfo{
		RealName: "some-snap",
		Revision: snap.R(7),
	}

	s.state.Lock()
	defer s.state.Unlock()

	snapstate.Set(s.state, "some-snap", &snapstate.SnapState{
		Active:   true,
		Sequence: []*snap.SideInfo{&si},
		Current:  si.Revision,
	})

	ts, err := snapstate.Revert(s.state, "some-snap", snapstate.Flags{})
	c.Assert(err, ErrorMatches, "no revision to revert to")
	c.Assert(ts, IsNil)
}

func (s *snapmgrTestSuite) TestRevertToRevisionNoValidVersion(c *C) {
	si := snap.SideInfo{
		RealName: "some-snap",
		Revision: snap.R(7),
	}
	si2 := snap.SideInfo{
		RealName: "some-snap",
		Revision: snap.R(77),
	}

	s.state.Lock()
	defer s.state.Unlock()

	snapstate.Set(s.state, "some-snap", &snapstate.SnapState{
		Active:   true,
		Sequence: []*snap.SideInfo{&si, &si2},
		Current:  snap.R(77),
	})

	ts, err := snapstate.RevertToRevision(s.state, "some-snap", snap.R("99"), snapstate.Flags{})
	c.Assert(err, ErrorMatches, `cannot find revision 99 for snap "some-snap"`)
	c.Assert(ts, IsNil)
}

func (s *snapmgrTestSuite) TestRevertToRevisionAlreadyCurrent(c *C) {
	si := snap.SideInfo{
		RealName: "some-snap",
		Revision: snap.R(7),
	}
	si2 := snap.SideInfo{
		RealName: "some-snap",
		Revision: snap.R(77),
	}

	s.state.Lock()
	defer s.state.Unlock()

	snapstate.Set(s.state, "some-snap", &snapstate.SnapState{
		Active:   true,
		Sequence: []*snap.SideInfo{&si, &si2},
		Current:  snap.R(77),
	})

	ts, err := snapstate.RevertToRevision(s.state, "some-snap", snap.R("77"), snapstate.Flags{})
	c.Assert(err, ErrorMatches, `already on requested revision`)
	c.Assert(ts, IsNil)
}

func (s *snapmgrTestSuite) TestRevertRunThrough(c *C) {
	si := snap.SideInfo{
		RealName: "some-snap",
		Revision: snap.R(7),
	}
	siOld := snap.SideInfo{
		RealName: "some-snap",
		Revision: snap.R(2),
	}

	s.state.Lock()
	defer s.state.Unlock()

	snapstate.Set(s.state, "some-snap", &snapstate.SnapState{
		Active:   true,
		SnapType: "app",
		Sequence: []*snap.SideInfo{&siOld, &si},
		Current:  si.Revision,
	})

	chg := s.state.NewChange("revert", "revert a snap backwards")
	ts, err := snapstate.Revert(s.state, "some-snap", snapstate.Flags{})
	c.Assert(err, IsNil)
	chg.AddAll(ts)

	s.state.Unlock()
	defer s.se.Stop()
	s.settle(c)
	s.state.Lock()

	expected := fakeOps{
		{
			op:   "remove-snap-aliases",
			name: "some-snap",
		},
		{
			op:   "unlink-snap",
			path: filepath.Join(dirs.SnapMountDir, "some-snap/7"),
		},
		{
			op:    "setup-profiles:Doing",
			name:  "some-snap",
			revno: snap.R(2),
		},
		{
			op: "candidate",
			sinfo: snap.SideInfo{
				RealName: "some-snap",
				Revision: snap.R(2),
			},
		},
		{
			op:   "link-snap",
			path: filepath.Join(dirs.SnapMountDir, "some-snap/2"),
		},
		{
			op:    "auto-connect:Doing",
			name:  "some-snap",
			revno: snap.R(2),
		},
		{
			op: "update-aliases",
		},
	}
	// start with an easier-to-read error if this fails:
	c.Assert(s.fakeBackend.ops.Ops(), DeepEquals, expected.Ops())
	c.Assert(s.fakeBackend.ops, DeepEquals, expected)

	// verify that the R(2) version is active now and R(7) is still there
	var snapst snapstate.SnapState
	err = snapstate.Get(s.state, "some-snap", &snapst)
	c.Assert(err, IsNil)

	c.Assert(snapst.Active, Equals, true)
	c.Assert(snapst.Current, Equals, snap.R(2))
	c.Assert(snapst.Sequence, HasLen, 2)
	c.Assert(snapst.Sequence[0], DeepEquals, &snap.SideInfo{
		RealName: "some-snap",
		Channel:  "",
		Revision: snap.R(2),
	})
	c.Assert(snapst.Sequence[1], DeepEquals, &snap.SideInfo{
		RealName: "some-snap",
		Channel:  "",
		Revision: snap.R(7),
	})
	c.Assert(snapst.Block(), DeepEquals, []snap.Revision{snap.R(7)})
}

func (s *snapmgrTestSuite) TestRevertWithBaseRunThrough(c *C) {
	si := snap.SideInfo{
		RealName: "some-snap-with-base",
		Revision: snap.R(7),
	}
	siOld := snap.SideInfo{
		RealName: "some-snap-with-base",
		Revision: snap.R(2),
	}

	s.state.Lock()
	defer s.state.Unlock()

	// core18 with snapd, no core snap
	snapstate.Set(s.state, "core", nil)
	snapstate.Set(s.state, "core18", &snapstate.SnapState{
		Active: true,
		Sequence: []*snap.SideInfo{
			{RealName: "core18", SnapID: "core18-snap-id", Revision: snap.R(1)},
		},
		Current:  snap.R(1),
		SnapType: "base",
	})
	snapstate.Set(s.state, "snapd", &snapstate.SnapState{
		Active: true,
		Sequence: []*snap.SideInfo{
			{RealName: "snapd", SnapID: "snapd-snap-id", Revision: snap.R(1)},
		},
		Current:  snap.R(1),
		SnapType: "app",
	})

	// test snap to revert
	snapstate.Set(s.state, "some-snap-with-base", &snapstate.SnapState{
		Active:   true,
		SnapType: "app",
		Sequence: []*snap.SideInfo{&siOld, &si},
		Current:  si.Revision,
	})

	chg := s.state.NewChange("revert", "revert a snap backwards")
	ts, err := snapstate.Revert(s.state, "some-snap-with-base", snapstate.Flags{})
	c.Assert(err, IsNil)
	chg.AddAll(ts)

	s.state.Unlock()
	defer s.se.Stop()
	s.settle(c)
	s.state.Lock()

	expected := fakeOps{
		{
			op:   "remove-snap-aliases",
			name: "some-snap-with-base",
		},
		{
			op:   "unlink-snap",
			path: filepath.Join(dirs.SnapMountDir, "some-snap-with-base/7"),
		},
		{
			op:    "setup-profiles:Doing",
			name:  "some-snap-with-base",
			revno: snap.R(2),
		},
		{
			op: "candidate",
			sinfo: snap.SideInfo{
				RealName: "some-snap-with-base",
				Revision: snap.R(2),
			},
		},
		{
			op:   "link-snap",
			path: filepath.Join(dirs.SnapMountDir, "some-snap-with-base/2"),
		},
		{
			op:    "auto-connect:Doing",
			name:  "some-snap-with-base",
			revno: snap.R(2),
		},
		{
			op: "update-aliases",
		},
	}
	// start with an easier-to-read error if this fails:
	c.Assert(s.fakeBackend.ops.Ops(), DeepEquals, expected.Ops())
	c.Assert(s.fakeBackend.ops, DeepEquals, expected)

	// verify that the R(2) version is active now and R(7) is still there
	var snapst snapstate.SnapState
	err = snapstate.Get(s.state, "some-snap-with-base", &snapst)
	c.Assert(err, IsNil)

	c.Assert(snapst.Active, Equals, true)
	c.Assert(snapst.Current, Equals, snap.R(2))
}

func (s *snapmgrTestSuite) TestParallelInstanceRevertRunThrough(c *C) {
	si := snap.SideInfo{
		RealName: "some-snap",
		Revision: snap.R(7),
	}
	siOld := snap.SideInfo{
		RealName: "some-snap",
		Revision: snap.R(2),
	}

	s.state.Lock()
	defer s.state.Unlock()

	snapstate.Set(s.state, "some-snap_instance", &snapstate.SnapState{
		Active:      true,
		SnapType:    "app",
		Sequence:    []*snap.SideInfo{&siOld, &si},
		Current:     si.Revision,
		InstanceKey: "instance",
	})

	// another snap withouth instance key
	snapstate.Set(s.state, "some-snap", &snapstate.SnapState{
		Active:   true,
		SnapType: "app",
		Sequence: []*snap.SideInfo{&siOld, &si},
		Current:  si.Revision,
	})

	chg := s.state.NewChange("revert", "revert a snap backwards")
	ts, err := snapstate.Revert(s.state, "some-snap_instance", snapstate.Flags{})
	c.Assert(err, IsNil)
	chg.AddAll(ts)

	s.state.Unlock()
	defer s.se.Stop()
	s.settle(c)
	s.state.Lock()

	expected := fakeOps{
		{
			op:   "remove-snap-aliases",
			name: "some-snap_instance",
		},
		{
			op:   "unlink-snap",
			path: filepath.Join(dirs.SnapMountDir, "some-snap_instance/7"),
		},
		{
			op:    "setup-profiles:Doing",
			name:  "some-snap_instance",
			revno: snap.R(2),
		},
		{
			op: "candidate",
			sinfo: snap.SideInfo{
				RealName: "some-snap",
				Revision: snap.R(2),
			},
		},
		{
			op:   "link-snap",
			path: filepath.Join(dirs.SnapMountDir, "some-snap_instance/2"),
		},
		{
			op:    "auto-connect:Doing",
			name:  "some-snap_instance",
			revno: snap.R(2),
		},
		{
			op: "update-aliases",
		},
	}
	// start with an easier-to-read error if this fails:
	c.Assert(s.fakeBackend.ops.Ops(), DeepEquals, expected.Ops())
	c.Assert(s.fakeBackend.ops, DeepEquals, expected)

	// verify that the R(2) version is active now and R(7) is still there
	var snapst snapstate.SnapState
	err = snapstate.Get(s.state, "some-snap_instance", &snapst)
	c.Assert(err, IsNil)

	c.Assert(snapst.Active, Equals, true)
	c.Assert(snapst.Current, Equals, snap.R(2))
	c.Assert(snapst.InstanceKey, Equals, "instance")
	c.Assert(snapst.Sequence, HasLen, 2)
	c.Assert(snapst.Sequence[0], DeepEquals, &snap.SideInfo{
		RealName: "some-snap",
		Channel:  "",
		Revision: snap.R(2),
	})
	c.Assert(snapst.Sequence[1], DeepEquals, &snap.SideInfo{
		RealName: "some-snap",
		Channel:  "",
		Revision: snap.R(7),
	})
	c.Assert(snapst.Block(), DeepEquals, []snap.Revision{snap.R(7)})

	// non instance snap is not affected
	var nonInstanceSnapst snapstate.SnapState
	err = snapstate.Get(s.state, "some-snap", &nonInstanceSnapst)
	c.Assert(err, IsNil)
	c.Assert(nonInstanceSnapst.Current, Equals, snap.R(7))

}

func (s *snapmgrTestSuite) TestRevertWithLocalRevisionRunThrough(c *C) {
	si := snap.SideInfo{
		RealName: "some-snap",
		Revision: snap.R(-7),
	}
	siOld := snap.SideInfo{
		RealName: "some-snap",
		Revision: snap.R(-2),
	}

	s.state.Lock()
	defer s.state.Unlock()

	snapstate.Set(s.state, "some-snap", &snapstate.SnapState{
		Active:   true,
		SnapType: "app",
		Sequence: []*snap.SideInfo{&siOld, &si},
		Current:  si.Revision,
	})

	chg := s.state.NewChange("revert", "revert a snap backwards")
	ts, err := snapstate.Revert(s.state, "some-snap", snapstate.Flags{})
	c.Assert(err, IsNil)
	chg.AddAll(ts)

	s.state.Unlock()
	defer s.se.Stop()
	s.settle(c)
	s.state.Lock()

	c.Assert(s.fakeBackend.ops.Ops(), HasLen, 7)

	// verify that LocalRevision is still -7
	var snapst snapstate.SnapState
	err = snapstate.Get(s.state, "some-snap", &snapst)
	c.Assert(err, IsNil)

	c.Assert(snapst.LocalRevision(), Equals, snap.R(-7))
}

func (s *snapmgrTestSuite) TestRevertToRevisionNewVersion(c *C) {
	siNew := snap.SideInfo{
		RealName: "some-snap",
		Revision: snap.R(7),
		SnapID:   "october",
	}

	si := snap.SideInfo{
		RealName: "some-snap",
		Revision: snap.R(2),
		SnapID:   "october",
	}

	s.state.Lock()
	defer s.state.Unlock()

	snapstate.Set(s.state, "some-snap", &snapstate.SnapState{
		Active:          true,
		SnapType:        "app",
		Sequence:        []*snap.SideInfo{&si, &siNew},
		Current:         snap.R(2),
		TrackingChannel: "latest/edge",
	})

	chg := s.state.NewChange("revert", "revert a snap forward")
	ts, err := snapstate.RevertToRevision(s.state, "some-snap", snap.R(7), snapstate.Flags{})
	c.Assert(err, IsNil)
	chg.AddAll(ts)

	s.state.Unlock()
	defer s.se.Stop()
	s.settle(c)
	s.state.Lock()

	expected := fakeOps{
		{
			op:   "remove-snap-aliases",
			name: "some-snap",
		},
		{
			op:   "unlink-snap",
			path: filepath.Join(dirs.SnapMountDir, "some-snap/2"),
		},
		{
			op:    "setup-profiles:Doing",
			name:  "some-snap",
			revno: snap.R(7),
		},
		{
			op:    "candidate",
			sinfo: siNew,
		},
		{
			op:   "link-snap",
			path: filepath.Join(dirs.SnapMountDir, "some-snap/7"),
		},
		{
			op:    "auto-connect:Doing",
			name:  "some-snap",
			revno: snap.R(7),
		},
		{
			op: "update-aliases",
		},
	}
	// start with an easier-to-read error if this fails:
	c.Assert(s.fakeBackend.ops.Ops(), DeepEquals, expected.Ops())
	c.Assert(s.fakeBackend.ops, DeepEquals, expected)

	// verify that the R(7) version is active now
	var snapst snapstate.SnapState
	err = snapstate.Get(s.state, "some-snap", &snapst)
	c.Assert(err, IsNil)

	c.Check(snapst.Active, Equals, true)
	c.Check(snapst.Current, Equals, snap.R(7))
	c.Check(snapst.Sequence, HasLen, 2)
	c.Check(snapst.TrackingChannel, Equals, "latest/edge")
	c.Check(snapst.CurrentSideInfo(), DeepEquals, &siNew)

	c.Check(snapst.Block(), HasLen, 0)
}

func (s *snapmgrTestSuite) TestRevertTotalUndoRunThrough(c *C) {
	si := snap.SideInfo{
		RealName: "some-snap",
		Revision: snap.R(1),
	}
	si2 := snap.SideInfo{
		RealName: "some-snap",
		Revision: snap.R(2),
	}

	s.state.Lock()
	defer s.state.Unlock()

	snapstate.Set(s.state, "some-snap", &snapstate.SnapState{
		Active:   true,
		SnapType: "app",
		Sequence: []*snap.SideInfo{&si, &si2},
		Current:  si2.Revision,
	})

	chg := s.state.NewChange("revert", "revert a snap")
	ts, err := snapstate.Revert(s.state, "some-snap", snapstate.Flags{})
	c.Assert(err, IsNil)
	chg.AddAll(ts)

	tasks := ts.Tasks()
	last := tasks[len(tasks)-1]

	terr := s.state.NewTask("error-trigger", "provoking total undo")
	terr.WaitFor(last)
	chg.AddTask(terr)

	s.state.Unlock()
	defer s.se.Stop()
	s.settle(c)
	s.state.Lock()

	expected := fakeOps{
		{
			op:   "remove-snap-aliases",
			name: "some-snap",
		},
		{
			op:   "unlink-snap",
			path: filepath.Join(dirs.SnapMountDir, "some-snap/2"),
		},
		{
			op:    "setup-profiles:Doing",
			name:  "some-snap",
			revno: snap.R(1),
		},
		{
			op: "candidate",
			sinfo: snap.SideInfo{
				RealName: "some-snap",
				Revision: snap.R(1),
			},
		},
		{
			op:   "link-snap",
			path: filepath.Join(dirs.SnapMountDir, "some-snap/1"),
		},
		{
			op:    "auto-connect:Doing",
			name:  "some-snap",
			revno: snap.R(1),
		},
		{
			op: "update-aliases",
		},
		// undoing everything from here down...
		{
			op:   "remove-snap-aliases",
			name: "some-snap",
		},
		{
			op: "current-snap-service-states",
		},
		{
			op:   "unlink-snap",
			path: filepath.Join(dirs.SnapMountDir, "some-snap/1"),
		},
		{
			op:    "setup-profiles:Undoing",
			name:  "some-snap",
			revno: snap.R(1),
		},
		{
			op:   "link-snap",
			path: filepath.Join(dirs.SnapMountDir, "some-snap/2"),
		},
		{
			op: "update-aliases",
		},
	}
	// start with an easier-to-read error if this fails:
	c.Assert(s.fakeBackend.ops.Ops(), DeepEquals, expected.Ops())
	c.Check(s.fakeBackend.ops, DeepEquals, expected)

	// verify snaps in the system state
	var snapst snapstate.SnapState
	err = snapstate.Get(s.state, "some-snap", &snapst)
	c.Assert(err, IsNil)

	c.Assert(snapst.Active, Equals, true)
	c.Assert(snapst.Sequence, HasLen, 2)
	c.Assert(snapst.Current, Equals, si2.Revision)
}

func (s *snapmgrTestSuite) TestRevertUndoRunThrough(c *C) {
	si := snap.SideInfo{
		RealName: "some-snap",
		Revision: snap.R(1),
	}
	si2 := snap.SideInfo{
		RealName: "some-snap",
		Revision: snap.R(2),
	}

	s.state.Lock()
	defer s.state.Unlock()

	snapstate.Set(s.state, "some-snap", &snapstate.SnapState{
		Active:   true,
		SnapType: "app",
		Sequence: []*snap.SideInfo{&si, &si2},
		Current:  si2.Revision,
	})

	chg := s.state.NewChange("revert", "install a revert")
	ts, err := snapstate.Revert(s.state, "some-snap", snapstate.Flags{})
	c.Assert(err, IsNil)
	chg.AddAll(ts)

	s.fakeBackend.linkSnapFailTrigger = filepath.Join(dirs.SnapMountDir, "some-snap/1")

	s.state.Unlock()
	defer s.se.Stop()
	s.settle(c)
	s.state.Lock()

	expected := fakeOps{
		{
			op:   "remove-snap-aliases",
			name: "some-snap",
		},
		{
			op:   "unlink-snap",
			path: filepath.Join(dirs.SnapMountDir, "some-snap/2"),
		},
		{
			op:    "setup-profiles:Doing",
			name:  "some-snap",
			revno: snap.R(1),
		},
		{
			op: "candidate",
			sinfo: snap.SideInfo{
				RealName: "some-snap",
				Revision: snap.R(1),
			},
		},
		{
			op:   "link-snap.failed",
			path: filepath.Join(dirs.SnapMountDir, "some-snap/1"),
		},
		// undo stuff here
		{
			op:   "unlink-snap",
			path: filepath.Join(dirs.SnapMountDir, "some-snap/1"),
		},
		{
			op:    "setup-profiles:Undoing",
			name:  "some-snap",
			revno: snap.R(1),
		},
		{
			op:   "link-snap",
			path: filepath.Join(dirs.SnapMountDir, "some-snap/2"),
		},
		{
			op: "update-aliases",
		},
	}

	// ensure all our tasks ran
	// start with an easier-to-read error if this fails:
	c.Assert(s.fakeBackend.ops.Ops(), DeepEquals, expected.Ops())
	c.Assert(s.fakeBackend.ops, DeepEquals, expected)

	// verify snaps in the system state
	var snapst snapstate.SnapState
	err = snapstate.Get(s.state, "some-snap", &snapst)
	c.Assert(err, IsNil)

	c.Assert(snapst.Active, Equals, true)
	c.Assert(snapst.Sequence, HasLen, 2)
	c.Assert(snapst.Current, Equals, snap.R(2))
}

func (s *snapmgrTestSuite) TestEnableDoesNotEnableAgain(c *C) {
	si := snap.SideInfo{
		RealName: "some-snap",
		Revision: snap.R(7),
	}

	s.state.Lock()
	defer s.state.Unlock()

	snapstate.Set(s.state, "some-snap", &snapstate.SnapState{
		Sequence: []*snap.SideInfo{&si},
		Current:  snap.R(7),
		Active:   true,
	})

	ts, err := snapstate.Enable(s.state, "some-snap")
	c.Assert(err, ErrorMatches, `snap "some-snap" already enabled`)
	c.Assert(ts, IsNil)
}

func (s *snapmgrTestSuite) TestEnableRunThrough(c *C) {
	si := snap.SideInfo{
		RealName: "some-snap",
		Revision: snap.R(7),
		Channel:  "edge",
		SnapID:   "foo",
	}

	s.state.Lock()
	defer s.state.Unlock()

	flags := snapstate.Flags{
		DevMode:  true,
		JailMode: true,
		Classic:  true,
		TryMode:  true,
		Required: true,
	}
	snapstate.Set(s.state, "some-snap", &snapstate.SnapState{
		Sequence:            []*snap.SideInfo{&si},
		Current:             si.Revision,
		Active:              false,
		TrackingChannel:     "latest/edge",
		Flags:               flags,
		AliasesPending:      true,
		AutoAliasesDisabled: true,
	})

	chg := s.state.NewChange("enable", "enable a snap")
	ts, err := snapstate.Enable(s.state, "some-snap")
	c.Assert(err, IsNil)
	chg.AddAll(ts)

	s.state.Unlock()
	defer s.se.Stop()
	s.settle(c)
	s.state.Lock()

	expected := fakeOps{
		{
			op:    "setup-profiles:Doing",
			name:  "some-snap",
			revno: snap.R(7),
		},
		{
			op:    "candidate",
			sinfo: si,
		},
		{
			op:   "link-snap",
			path: filepath.Join(dirs.SnapMountDir, "some-snap/7"),
		},
		{
			op:    "auto-connect:Doing",
			name:  "some-snap",
			revno: snap.R(7),
		},
		{
			op: "update-aliases",
		},
	}
	// start with an easier-to-read error if this fails:
	c.Assert(s.fakeBackend.ops.Ops(), DeepEquals, expected.Ops())
	c.Assert(s.fakeBackend.ops, DeepEquals, expected)

	var snapst snapstate.SnapState
	err = snapstate.Get(s.state, "some-snap", &snapst)
	c.Assert(err, IsNil)
	c.Check(snapst.Flags, DeepEquals, flags)

	c.Assert(snapst.Active, Equals, true)
	c.Assert(snapst.AliasesPending, Equals, false)
	c.Assert(snapst.AutoAliasesDisabled, Equals, true)

	info, err := snapst.CurrentInfo()
	c.Assert(err, IsNil)
	c.Assert(info.Channel, Equals, "edge")
	c.Assert(info.SnapID, Equals, "foo")

	first := ts.Tasks()[0]
	snapsup, err := snapstate.TaskSnapSetup(first)
	c.Assert(err, IsNil)
	c.Check(snapsup, DeepEquals, &snapstate.SnapSetup{
		SideInfo:  &si,
		Flags:     flags,
		Type:      snap.TypeApp,
		PlugsOnly: true,
	})
}

func (s *snapmgrTestSuite) TestDisableRunThrough(c *C) {
	si := snap.SideInfo{
		RealName: "some-snap",
		Revision: snap.R(7),
	}

	s.state.Lock()
	defer s.state.Unlock()

	snapstate.Set(s.state, "some-snap", &snapstate.SnapState{
		Sequence: []*snap.SideInfo{&si},
		Current:  si.Revision,
		Active:   true,
		SnapType: "app",
	})

	chg := s.state.NewChange("disable", "disable a snap")
	ts, err := snapstate.Disable(s.state, "some-snap")
	c.Assert(err, IsNil)
	chg.AddAll(ts)

	s.state.Unlock()
	defer s.se.Stop()
	s.settle(c)
	s.state.Lock()

	expected := fakeOps{
		{
			op:   "remove-snap-aliases",
			name: "some-snap",
		},
		{
			op:   "unlink-snap",
			path: filepath.Join(dirs.SnapMountDir, "some-snap/7"),
		},
		{
			op:    "remove-profiles:Doing",
			name:  "some-snap",
			revno: snap.R(7),
		},
	}
	// start with an easier-to-read error if this fails:
	c.Assert(s.fakeBackend.ops.Ops(), DeepEquals, expected.Ops())
	c.Assert(s.fakeBackend.ops, DeepEquals, expected)

	var snapst snapstate.SnapState
	err = snapstate.Get(s.state, "some-snap", &snapst)
	c.Assert(err, IsNil)

	c.Assert(snapst.Active, Equals, false)
	c.Assert(snapst.AliasesPending, Equals, true)

	first := ts.Tasks()[0]
	snapsup, err := snapstate.TaskSnapSetup(first)
	c.Assert(err, IsNil)
	c.Check(snapsup, DeepEquals, &snapstate.SnapSetup{
		SideInfo: &snap.SideInfo{
			RealName: "some-snap",
			Revision: snap.R(7),
		},
		Type:      snap.TypeApp,
		PlugsOnly: true,
	})
}

func (s *snapmgrTestSuite) TestParallelInstanceEnableRunThrough(c *C) {
	si := snap.SideInfo{
		RealName: "some-snap",
		Revision: snap.R(7),
		Channel:  "edge",
		SnapID:   "foo",
	}

	s.state.Lock()
	defer s.state.Unlock()

	flags := snapstate.Flags{
		DevMode:  true,
		JailMode: true,
		Classic:  true,
		TryMode:  true,
		Required: true,
	}
	snapstate.Set(s.state, "some-snap_instance", &snapstate.SnapState{
		Sequence:            []*snap.SideInfo{&si},
		Current:             si.Revision,
		Active:              false,
		TrackingChannel:     "latest/edge",
		Flags:               flags,
		AliasesPending:      true,
		AutoAliasesDisabled: true,
		InstanceKey:         "instance",
	})
	snapstate.Set(s.state, "some-snap", &snapstate.SnapState{
		Sequence:            []*snap.SideInfo{&si},
		Current:             si.Revision,
		Active:              false,
		TrackingChannel:     "latest/edge",
		Flags:               flags,
		AliasesPending:      true,
		AutoAliasesDisabled: true,
	})

	chg := s.state.NewChange("enable", "enable a snap")
	ts, err := snapstate.Enable(s.state, "some-snap_instance")
	c.Assert(err, IsNil)
	chg.AddAll(ts)

	s.state.Unlock()
	s.settle(c)
	s.state.Lock()

	expected := fakeOps{
		{
			op:    "setup-profiles:Doing",
			name:  "some-snap_instance",
			revno: snap.R(7),
		},
		{
			op:    "candidate",
			sinfo: si,
		},
		{
			op:   "link-snap",
			path: filepath.Join(dirs.SnapMountDir, "some-snap_instance/7"),
		},
		{
			op:    "auto-connect:Doing",
			name:  "some-snap_instance",
			revno: snap.R(7),
		},
		{
			op: "update-aliases",
		},
	}
	// start with an easier-to-read error if this fails:
	c.Assert(s.fakeBackend.ops.Ops(), DeepEquals, expected.Ops())
	c.Assert(s.fakeBackend.ops, DeepEquals, expected)

	var snapst snapstate.SnapState
	err = snapstate.Get(s.state, "some-snap_instance", &snapst)
	c.Assert(err, IsNil)
	c.Check(snapst.Flags, DeepEquals, flags)

	c.Assert(snapst.InstanceKey, Equals, "instance")
	c.Assert(snapst.Active, Equals, true)
	c.Assert(snapst.AliasesPending, Equals, false)
	c.Assert(snapst.AutoAliasesDisabled, Equals, true)

	info, err := snapst.CurrentInfo()
	c.Assert(err, IsNil)
	c.Assert(info.Channel, Equals, "edge")
	c.Assert(info.SnapID, Equals, "foo")

	// the non-parallel instance is still disabled
	snapst = snapstate.SnapState{}
	err = snapstate.Get(s.state, "some-snap", &snapst)
	c.Assert(err, IsNil)
	c.Assert(snapst.InstanceKey, Equals, "")
	c.Assert(snapst.Active, Equals, false)
}

func (s *snapmgrTestSuite) TestParallelInstanceDisableRunThrough(c *C) {
	si := snap.SideInfo{
		RealName: "some-snap",
		Revision: snap.R(7),
	}

	s.state.Lock()
	defer s.state.Unlock()

	snapstate.Set(s.state, "some-snap", &snapstate.SnapState{
		Sequence: []*snap.SideInfo{&si},
		Current:  si.Revision,
		Active:   true,
	})
	snapstate.Set(s.state, "some-snap_instance", &snapstate.SnapState{
		Sequence:    []*snap.SideInfo{&si},
		Current:     si.Revision,
		Active:      true,
		InstanceKey: "instance",
	})

	chg := s.state.NewChange("disable", "disable a snap")
	ts, err := snapstate.Disable(s.state, "some-snap_instance")
	c.Assert(err, IsNil)
	chg.AddAll(ts)

	s.state.Unlock()
	s.settle(c)
	s.state.Lock()

	expected := fakeOps{
		{
			op:   "remove-snap-aliases",
			name: "some-snap_instance",
		},
		{
			op:   "unlink-snap",
			path: filepath.Join(dirs.SnapMountDir, "some-snap_instance/7"),
		},
		{
			op:    "remove-profiles:Doing",
			name:  "some-snap_instance",
			revno: snap.R(7),
		},
	}
	// start with an easier-to-read error if this fails:
	c.Assert(s.fakeBackend.ops.Ops(), DeepEquals, expected.Ops())
	c.Assert(s.fakeBackend.ops, DeepEquals, expected)

	var snapst snapstate.SnapState
	err = snapstate.Get(s.state, "some-snap_instance", &snapst)
	c.Assert(err, IsNil)
	c.Assert(snapst.InstanceKey, Equals, "instance")
	c.Assert(snapst.Active, Equals, false)
	c.Assert(snapst.AliasesPending, Equals, true)

	// the non-parallel instance is still active
	snapst = snapstate.SnapState{}
	err = snapstate.Get(s.state, "some-snap", &snapst)
	c.Assert(err, IsNil)
	c.Assert(snapst.InstanceKey, Equals, "")
	c.Assert(snapst.Active, Equals, true)
}

type switchScenario struct {
	chanFrom string
	chanTo   string
	cohFrom  string
	cohTo    string
	summary  string
}

var switchScenarios = map[string]switchScenario{
	"no cohort at all": {
		chanFrom: "latest/stable",
		chanTo:   "some-channel/stable",
		cohFrom:  "",
		cohTo:    "",
		summary:  `Switch snap "some-snap" from channel "latest/stable" to "some-channel/stable"`,
	},
	"no cohort, from empty channel": {
		chanFrom: "",
		chanTo:   "some-channel/stable",
		cohFrom:  "",
		cohTo:    "",
		summary:  `Switch snap "some-snap" to channel "some-channel/stable"`,
	},
	"no cohort change requested": {
		chanFrom: "latest/stable",
		chanTo:   "some-channel/stable",
		cohFrom:  "some-cohort",
		cohTo:    "some-cohort",
		summary:  `Switch snap "some-snap" from channel "latest/stable" to "some-channel/stable"`,
	},
	"leave cohort": {
		chanFrom: "latest/stable",
		chanTo:   "latest/stable",
		cohFrom:  "some-cohort",
		cohTo:    "",
		summary:  `Switch snap "some-snap" away from cohort "…me-cohort"`,
	},
	"leave cohort, change channel": {
		chanFrom: "latest/stable",
		chanTo:   "latest/edge",
		cohFrom:  "some-cohort",
		cohTo:    "",
		summary:  `Switch snap "some-snap" from channel "latest/stable" to "latest/edge" and away from cohort "…me-cohort"`,
	},
	"leave cohort, change from empty channel": {
		chanFrom: "",
		chanTo:   "latest/stable",
		cohFrom:  "some-cohort",
		cohTo:    "",
		summary:  `Switch snap "some-snap" to channel "latest/stable" and away from cohort "…me-cohort"`,
	},
	"no channel at all": {
		chanFrom: "",
		chanTo:   "",
		cohFrom:  "some-cohort",
		cohTo:    "some-other-cohort",
		summary:  `Switch snap "some-snap" from cohort "…me-cohort" to "…er-cohort"`,
	},
	"no channel change requested": {
		chanFrom: "latest/stable",
		chanTo:   "latest/stable",
		cohFrom:  "some-cohort",
		cohTo:    "some-other-cohort",
		summary:  `Switch snap "some-snap" from cohort "…me-cohort" to "…er-cohort"`,
	},
	"no channel change requested, from empty cohort": {
		chanFrom: "latest/stable",
		chanTo:   "latest/stable",
		cohFrom:  "",
		cohTo:    "some-cohort",
		summary:  `Switch snap "some-snap" from no cohort to "…me-cohort"`,
	},
	"all change": {
		chanFrom: "latest/stable",
		chanTo:   "latest/edge",
		cohFrom:  "some-cohort",
		cohTo:    "some-other-cohort",
		summary:  `Switch snap "some-snap" from channel "latest/stable" to "latest/edge" and from cohort "…me-cohort" to "…er-cohort"`,
	},
	"all change, from empty channel": {
		chanFrom: "",
		chanTo:   "latest/stable",
		cohFrom:  "some-cohort",
		cohTo:    "some-other-cohort",
		summary:  `Switch snap "some-snap" to channel "latest/stable" and from cohort "…me-cohort" to "…er-cohort"`,
	},
	"all change, from empty cohort": {
		chanFrom: "latest/stable",
		chanTo:   "latest/edge",
		cohFrom:  "",
		cohTo:    "some-cohort",
		summary:  `Switch snap "some-snap" from channel "latest/stable" to "latest/edge" and from no cohort to "…me-cohort"`,
	},
	"all change, from empty channel and cohort": {
		chanFrom: "",
		chanTo:   "latest/stable",
		cohFrom:  "",
		cohTo:    "some-cohort",
		summary:  `Switch snap "some-snap" to channel "latest/stable" and from no cohort to "…me-cohort"`,
	},
	"no change": {
		chanFrom: "latest/stable",
		chanTo:   "latest/stable",
		cohFrom:  "some-cohort",
		cohTo:    "some-cohort",
		summary:  `No change switch (no-op)`,
	},
}

func (s *snapmgrTestSuite) TestSwitchScenarios(c *C) {
	for k, t := range switchScenarios {
		s.testSwitchScenario(c, k, t)
	}
}

func (s *snapmgrTestSuite) testSwitchScenario(c *C, desc string, t switchScenario) {
	comment := Commentf("%q (%+v)", desc, t)
	si := snap.SideInfo{
		RealName: "some-snap",
		Revision: snap.R(7),
		Channel:  t.chanFrom,
		SnapID:   "foo",
	}

	s.state.Lock()
	defer s.state.Unlock()

	snapstate.Set(s.state, "some-snap", &snapstate.SnapState{
		Sequence:        []*snap.SideInfo{&si},
		Current:         si.Revision,
		TrackingChannel: t.chanFrom,
		CohortKey:       t.cohFrom,
	})

	summary := snapstate.SwitchSummary("some-snap", t.chanFrom, t.chanTo, t.cohFrom, t.cohTo)
	c.Check(summary, Equals, t.summary, comment)
	chg := s.state.NewChange("switch-snap", summary)
	ts, err := snapstate.Switch(s.state, "some-snap", &snapstate.RevisionOptions{
		Channel:     t.chanTo,
		CohortKey:   t.cohTo,
		LeaveCohort: t.cohFrom != "" && t.cohTo == "",
	})
	c.Assert(err, IsNil, comment)
	chg.AddAll(ts)

	s.state.Unlock()
	s.settle(c)
	s.state.Lock()

	// switch is not really really doing anything backend related
	c.Assert(s.fakeBackend.ops, HasLen, 0, comment)

	expectedChanTo := t.chanTo
	if t.chanTo == "" {
		expectedChanTo = t.chanFrom
	}
	expectedCohTo := t.cohTo

	// ensure the desired channel/cohort has changed
	var snapst snapstate.SnapState
	err = snapstate.Get(s.state, "some-snap", &snapst)
	c.Assert(err, IsNil, comment)
	c.Assert(snapst.TrackingChannel, Equals, expectedChanTo, comment)
	c.Assert(snapst.CohortKey, Equals, expectedCohTo, comment)

	// ensure the current info has not changed
	info, err := snapst.CurrentInfo()
	c.Assert(err, IsNil, comment)
	c.Assert(info.Channel, Equals, t.chanFrom, comment)
}

func (s *snapmgrTestSuite) TestUpdateScenarios(c *C) {
	// TODO: also use channel-for-7 or equiv to check updates that are switches
	for k, t := range switchScenarios {
		s.testUpdateScenario(c, k, t)
	}
}

func (s *snapmgrTestSuite) testUpdateScenario(c *C, desc string, t switchScenario) {
	// reset
	s.fakeBackend.ops = nil

	comment := Commentf("%q (%+v)", desc, t)
	si := snap.SideInfo{
		RealName: "some-snap",
		Revision: snap.R(7),
		Channel:  t.chanFrom,
		SnapID:   "some-snap-id",
	}

	s.state.Lock()
	defer s.state.Unlock()

	snapstate.Set(s.state, "some-snap", &snapstate.SnapState{
		Sequence:        []*snap.SideInfo{&si},
		Active:          true,
		Current:         si.Revision,
		TrackingChannel: t.chanFrom,
		CohortKey:       t.cohFrom,
	})

	chg := s.state.NewChange("update-snap", t.summary)
	ts, err := snapstate.Update(s.state, "some-snap", &snapstate.RevisionOptions{
		Channel:     t.chanTo,
		CohortKey:   t.cohTo,
		LeaveCohort: t.cohFrom != "" && t.cohTo == "",
	}, 0, snapstate.Flags{})
	c.Assert(err, IsNil, comment)
	chg.AddAll(ts)

	s.state.Unlock()
	s.settle(c)
	s.state.Lock()

	// switch is not really really doing anything backend related
	c.Assert(s.fakeBackend.ops.Ops(), DeepEquals, []string{
		"storesvc-snap-action",
		"storesvc-snap-action:action",
		"storesvc-download",
		"validate-snap:Doing",
		"current",
		"open-snap-file",
		"setup-snap",
		"remove-snap-aliases",
		"unlink-snap",
		"copy-data",
		"setup-profiles:Doing",
		"candidate",
		"link-snap",
		"auto-connect:Doing",
		"update-aliases",
		"cleanup-trash",
	}, comment)

	expectedChanTo := t.chanTo
	if t.chanTo == "" {
		expectedChanTo = t.chanFrom
	}
	expectedCohTo := t.cohTo

	// ensure the desired channel/cohort has changed
	var snapst snapstate.SnapState
	err = snapstate.Get(s.state, "some-snap", &snapst)
	c.Assert(err, IsNil, comment)
	c.Assert(snapst.TrackingChannel, Equals, expectedChanTo, comment)
	c.Assert(snapst.CohortKey, Equals, expectedCohTo, comment)

	// ensure the current info *has* changed
	info, err := snapst.CurrentInfo()
	c.Assert(err, IsNil, comment)
	c.Assert(info.Channel, Equals, expectedChanTo, comment)
}

func (s *snapmgrTestSuite) TestParallelInstallSwitchRunThrough(c *C) {
	si := snap.SideInfo{
		RealName: "some-snap",
		Revision: snap.R(7),
		Channel:  "edge",
		SnapID:   "foo",
	}

	s.state.Lock()
	defer s.state.Unlock()

	snapstate.Set(s.state, "some-snap", &snapstate.SnapState{
		Sequence:        []*snap.SideInfo{&si},
		Current:         si.Revision,
		TrackingChannel: "latest/edge",
	})

	snapstate.Set(s.state, "some-snap_instance", &snapstate.SnapState{
		Sequence:        []*snap.SideInfo{&si},
		Current:         si.Revision,
		TrackingChannel: "latest/edge",
		InstanceKey:     "instance",
	})

	chg := s.state.NewChange("switch-snap", "switch snap to some-channel")
	ts, err := snapstate.Switch(s.state, "some-snap_instance", &snapstate.RevisionOptions{Channel: "some-channel"})
	c.Assert(err, IsNil)
	chg.AddAll(ts)

	s.state.Unlock()
	defer s.se.Stop()
	s.settle(c)
	s.state.Lock()

	// switch is not really really doing anything backend related
	c.Assert(s.fakeBackend.ops, HasLen, 0)

	// ensure the desired channel has changed
	var snapst snapstate.SnapState
	err = snapstate.Get(s.state, "some-snap_instance", &snapst)
	c.Assert(err, IsNil)
	c.Assert(snapst.TrackingChannel, Equals, "some-channel/stable")

	// ensure the current info has not changed
	info, err := snapst.CurrentInfo()
	c.Assert(err, IsNil)
	c.Assert(info.Channel, Equals, "edge")

	// Ensure that the non-intance snap is unchanged
	var nonInstanceSnapst snapstate.SnapState
	err = snapstate.Get(s.state, "some-snap", &nonInstanceSnapst)
	c.Assert(err, IsNil)
	c.Assert(nonInstanceSnapst.TrackingChannel, Equals, "latest/edge")
}

func (s *snapmgrTestSuite) TestDisableDoesNotEnableAgain(c *C) {
	si := snap.SideInfo{
		RealName: "some-snap",
		Revision: snap.R(7),
	}

	s.state.Lock()
	defer s.state.Unlock()

	snapstate.Set(s.state, "some-snap", &snapstate.SnapState{
		Sequence: []*snap.SideInfo{&si},
		Current:  snap.R(7),
		Active:   false,
	})

	ts, err := snapstate.Disable(s.state, "some-snap")
	c.Assert(err, ErrorMatches, `snap "some-snap" already disabled`)
	c.Assert(ts, IsNil)
}

func (s *snapmgrTestSuite) TestRefreshFailureCausesErrorReport(c *C) {
	var errSnap, errMsg, errSig string
	var errExtra map[string]string
	var n int
	restore := snapstate.MockErrtrackerReport(func(aSnap, aErrMsg, aDupSig string, extra map[string]string) (string, error) {
		errSnap = aSnap
		errMsg = aErrMsg
		errSig = aDupSig
		errExtra = extra
		n += 1
		return "oopsid", nil
	})
	defer restore()

	si := snap.SideInfo{
		RealName: "some-snap",
		SnapID:   "some-snap-id",
		Revision: snap.R(7),
	}

	s.state.Lock()
	defer s.state.Unlock()

	s.state.Set("ubuntu-core-transition-retry", 7)
	snapstate.Set(s.state, "some-snap", &snapstate.SnapState{
		Active:   true,
		Sequence: []*snap.SideInfo{&si},
		Current:  si.Revision,
		SnapType: "app",
	})

	chg := s.state.NewChange("install", "install a snap")
	ts, err := snapstate.Update(s.state, "some-snap", &snapstate.RevisionOptions{Channel: "some-channel"}, s.user.ID, snapstate.Flags{})
	c.Assert(err, IsNil)
	chg.AddAll(ts)

	s.fakeBackend.linkSnapFailTrigger = filepath.Join(dirs.SnapMountDir, "some-snap/11")

	s.state.Unlock()
	defer s.se.Stop()
	s.settle(c)
	s.state.Lock()

	// verify we generated a failure report
	c.Check(n, Equals, 1)
	c.Check(errSnap, Equals, "some-snap")
	c.Check(errExtra, DeepEquals, map[string]string{
		"UbuntuCoreTransitionCount": "7",
		"Channel":                   "some-channel",
		"Revision":                  "11",
	})
	c.Check(errMsg, Matches, `(?sm)change "install": "install a snap"
prerequisites: Undo
 snap-setup: "some-snap" \(11\) "some-channel"
download-snap: Undoing
validate-snap: Done
.*
link-snap: Error
 INFO unlink
 ERROR fail
auto-connect: Hold
set-auto-aliases: Hold
setup-aliases: Hold
run-hook: Hold
start-snap-services: Hold
cleanup: Hold
run-hook: Hold`)
	c.Check(errSig, Matches, `(?sm)snap-install:
prerequisites: Undo
 snap-setup: "some-snap"
download-snap: Undoing
validate-snap: Done
.*
link-snap: Error
 INFO unlink
 ERROR fail
auto-connect: Hold
set-auto-aliases: Hold
setup-aliases: Hold
run-hook: Hold
start-snap-services: Hold
cleanup: Hold
run-hook: Hold`)

	// run again with empty "ubuntu-core-transition-retry"
	s.state.Set("ubuntu-core-transition-retry", 0)
	chg = s.state.NewChange("install", "install a snap")
	ts, err = snapstate.Update(s.state, "some-snap", &snapstate.RevisionOptions{Channel: "some-channel"}, s.user.ID, snapstate.Flags{})
	c.Assert(err, IsNil)
	chg.AddAll(ts)
	s.state.Unlock()
	defer s.se.Stop()
	s.settle(c)
	s.state.Lock()
	// verify that we excluded this field from the bugreport
	c.Check(n, Equals, 2)
	c.Check(errExtra, DeepEquals, map[string]string{
		"Channel":  "some-channel",
		"Revision": "11",
	})

}

func (s *snapmgrTestSuite) TestAbortCausesNoErrReport(c *C) {
	errReported := 0
	restore := snapstate.MockErrtrackerReport(func(aSnap, aErrMsg, aDupSig string, extra map[string]string) (string, error) {
		errReported++
		return "oops-id", nil
	})
	defer restore()

	s.state.Lock()
	defer s.state.Unlock()

	chg := s.state.NewChange("install", "install a snap")
	opts := &snapstate.RevisionOptions{Channel: "some-channel"}
	ts, err := snapstate.Install(context.Background(), s.state, "some-snap", opts, s.user.ID, snapstate.Flags{})
	c.Assert(err, IsNil)

	s.fakeBackend.linkSnapWaitCh = make(chan int)
	s.fakeBackend.linkSnapWaitTrigger = filepath.Join(dirs.SnapMountDir, "some-snap/11")
	go func() {
		<-s.fakeBackend.linkSnapWaitCh
		chg.Abort()
		s.fakeBackend.linkSnapWaitCh <- 1
	}()

	chg.AddAll(ts)

	s.state.Unlock()
	defer s.se.Stop()
	s.settle(c)
	s.state.Lock()

	c.Check(chg.Status(), Equals, state.UndoneStatus)
	c.Assert(errReported, Equals, 0)
}

func (s *snapmgrTestSuite) TestErrreportDisable(c *C) {
	s.state.Lock()
	defer s.state.Unlock()

	tr := config.NewTransaction(s.state)
	tr.Set("core", "problem-reports.disabled", true)
	tr.Commit()

	restore := snapstate.MockErrtrackerReport(func(aSnap, aErrMsg, aDupSig string, extra map[string]string) (string, error) {
		c.Fatalf("this should not be reached")
		return "", nil
	})
	defer restore()

	chg := s.state.NewChange("install", "install a snap")
	opts := &snapstate.RevisionOptions{Channel: "some-channel"}
	ts, err := snapstate.Install(context.Background(), s.state, "some-snap", opts, s.user.ID, snapstate.Flags{})
	c.Assert(err, IsNil)
	chg.AddAll(ts)
	s.fakeBackend.linkSnapFailTrigger = filepath.Join(dirs.SnapMountDir, "some-snap/11")

	s.state.Unlock()
	defer s.se.Stop()
	s.settle(c)
	s.state.Lock()

	// no failure report was generated
}

func (s *snapmgrTestSuite) TestEnsureRefreshesAtSeedPolicy(c *C) {
	// special policy only on classic
	r := release.MockOnClassic(true)
	defer r()
	// set at not seeded yet
	st := s.state
	st.Lock()
	st.Set("seeded", nil)
	st.Unlock()

	s.snapmgr.Ensure()

	st.Lock()
	defer st.Unlock()

	// check that refresh policies have run in this case
	var t1 time.Time
	err := st.Get("last-refresh-hints", &t1)
	c.Check(err, IsNil)
	tr := config.NewTransaction(st)
	err = tr.Get("core", "refresh.hold", &t1)
	c.Check(err, IsNil)
}

func (s *snapmgrTestSuite) TestEsnureCleansOldSideloads(c *C) {
	filenames := func() []string {
		filenames, _ := filepath.Glob(filepath.Join(dirs.SnapBlobDir, "*"))
		return filenames
	}

	defer snapstate.MockLocalInstallCleanupWait(200 * time.Millisecond)()
	c.Assert(os.MkdirAll(dirs.SnapBlobDir, 0700), IsNil)
	// sanity check; note * in go glob matches .foo
	c.Assert(filenames(), HasLen, 0)

	s0 := filepath.Join(dirs.SnapBlobDir, "some.snap")
	s1 := filepath.Join(dirs.SnapBlobDir, dirs.LocalInstallBlobTempPrefix+"-12345")
	s2 := filepath.Join(dirs.SnapBlobDir, dirs.LocalInstallBlobTempPrefix+"-67890")

	c.Assert(ioutil.WriteFile(s0, nil, 0600), IsNil)
	c.Assert(ioutil.WriteFile(s1, nil, 0600), IsNil)
	c.Assert(ioutil.WriteFile(s2, nil, 0600), IsNil)

	t1 := time.Now()
	t0 := t1.Add(-time.Hour)

	c.Assert(os.Chtimes(s0, t0, t0), IsNil)
	c.Assert(os.Chtimes(s1, t0, t0), IsNil)
	c.Assert(os.Chtimes(s2, t1, t1), IsNil)

	// all there
	c.Assert(filenames(), DeepEquals, []string{s1, s2, s0})

	// set last cleanup in the future
	defer snapstate.MockLocalInstallLastCleanup(t1.Add(time.Minute))()
	s.snapmgr.Ensure()
	// all there ( -> cleanup not done)
	c.Assert(filenames(), DeepEquals, []string{s1, s2, s0})

	// set last cleanup to epoch
	snapstate.MockLocalInstallLastCleanup(time.Time{})

	s.snapmgr.Ensure()
	// oldest sideload gone
	c.Assert(filenames(), DeepEquals, []string{s2, s0})

	time.Sleep(200 * time.Millisecond)

	s.snapmgr.Ensure()
	// all sideloads gone
	c.Assert(filenames(), DeepEquals, []string{s0})

}

func (s *snapmgrTestSuite) verifyRefreshLast(c *C) {
	var lastRefresh time.Time

	s.state.Get("last-refresh", &lastRefresh)
	c.Check(time.Now().Year(), Equals, lastRefresh.Year())
}

func makeTestRefreshConfig(st *state.State) {
	// avoid special at seed policy
	now := time.Now()
	st.Set("last-refresh", time.Date(2009, 8, 13, 8, 0, 5, 0, now.Location()))

	tr := config.NewTransaction(st)
	tr.Set("core", "refresh.timer", "00:00-23:59")
	tr.Commit()
}

func (s *snapmgrTestSuite) TestEnsureRefreshRefusesLegacyWeekdaySchedules(c *C) {
	s.state.Lock()
	defer s.state.Unlock()
	snapstate.CanAutoRefresh = func(*state.State) (bool, error) { return true, nil }

	logbuf, restore := logger.MockLogger()
	defer restore()

	s.state.Set("last-refresh", time.Date(2009, 8, 13, 8, 0, 5, 0, time.UTC))
	tr := config.NewTransaction(s.state)
	tr.Set("core", "refresh.timer", "")
	tr.Set("core", "refresh.schedule", "00:00-23:59/mon@12:00-14:00")
	tr.Commit()

	// Ensure() also runs ensureRefreshes()
	s.state.Unlock()
	s.se.Ensure()
	s.state.Lock()

	c.Check(logbuf.String(), testutil.Contains, `cannot use refresh.schedule configuration: cannot parse "mon@12:00": not a valid time`)
	schedule, legacy, err := s.snapmgr.RefreshSchedule()
	c.Assert(err, IsNil)
	c.Check(schedule, Equals, "00:00~24:00/4")
	c.Check(legacy, Equals, false)

	tr = config.NewTransaction(s.state)
	refreshTimer := "canary"
	refreshSchedule := "canary"
	c.Assert(tr.Get("core", "refresh.timer", &refreshTimer), IsNil)
	c.Assert(tr.Get("core", "refresh.schedule", &refreshSchedule), IsNil)
	c.Check(refreshTimer, Equals, "")
	c.Check(refreshSchedule, Equals, "00:00-23:59/mon@12:00-14:00")
}

func (s *snapmgrTestSuite) TestEnsureRefreshLegacyScheduleIsLowerPriority(c *C) {
	s.state.Lock()
	defer s.state.Unlock()
	snapstate.CanAutoRefresh = func(*state.State) (bool, error) { return true, nil }

	s.state.Set("last-refresh", time.Date(2009, 8, 13, 8, 0, 5, 0, time.UTC))
	tr := config.NewTransaction(s.state)
	tr.Set("core", "refresh.timer", "00:00-23:59,,mon,12:00-14:00")
	// legacy schedule is invalid
	tr.Set("core", "refresh.schedule", "00:00-23:59/mon@12:00-14:00")
	tr.Commit()

	// Ensure() also runs ensureRefreshes()
	s.state.Unlock()
	s.se.Ensure()
	s.state.Lock()

	// expecting new refresh.timer to have been used, fallback to legacy was
	// not attempted otherwise it would get reset to the default due to
	// refresh.schedule being garbage
	schedule, legacy, err := s.snapmgr.RefreshSchedule()
	c.Assert(err, IsNil)
	c.Check(schedule, Equals, "00:00-23:59,,mon,12:00-14:00")
	c.Check(legacy, Equals, false)
}

func (s *snapmgrTestSuite) TestEnsureRefreshFallbackToLegacySchedule(c *C) {
	s.state.Lock()
	defer s.state.Unlock()
	snapstate.CanAutoRefresh = func(*state.State) (bool, error) { return true, nil }

	tr := config.NewTransaction(s.state)
	tr.Set("core", "refresh.timer", "")
	tr.Set("core", "refresh.schedule", "00:00-23:59")
	tr.Commit()

	// Ensure() also runs ensureRefreshes()
	s.state.Unlock()
	s.se.Ensure()
	s.state.Lock()

	// refresh.timer is unset, triggering automatic fallback to legacy
	// schedule if that was set
	schedule, legacy, err := s.snapmgr.RefreshSchedule()
	c.Assert(err, IsNil)
	c.Check(schedule, Equals, "00:00-23:59")
	c.Check(legacy, Equals, true)
}

func (s *snapmgrTestSuite) TestEnsureRefreshFallbackToDefaultOnError(c *C) {
	s.state.Lock()
	defer s.state.Unlock()
	snapstate.CanAutoRefresh = func(*state.State) (bool, error) { return true, nil }

	tr := config.NewTransaction(s.state)
	tr.Set("core", "refresh.timer", "garbage-in")
	tr.Set("core", "refresh.schedule", "00:00-23:59")
	tr.Commit()

	// Ensure() also runs ensureRefreshes()
	s.state.Unlock()
	s.se.Ensure()
	s.state.Lock()

	// automatic fallback to default schedule if refresh.timer is set but
	// cannot be parsed
	schedule, legacy, err := s.snapmgr.RefreshSchedule()
	c.Assert(err, IsNil)
	c.Check(schedule, Equals, "00:00~24:00/4")
	c.Check(legacy, Equals, false)

	tr = config.NewTransaction(s.state)
	refreshTimer := "canary"
	refreshSchedule := "canary"
	c.Assert(tr.Get("core", "refresh.timer", &refreshTimer), IsNil)
	c.Assert(tr.Get("core", "refresh.schedule", &refreshSchedule), IsNil)
	c.Check(refreshTimer, Equals, "garbage-in")
	c.Check(refreshSchedule, Equals, "00:00-23:59")
}

func (s *snapmgrTestSuite) TestEnsureRefreshFallbackOnEmptyToDefaultSchedule(c *C) {
	s.state.Lock()
	defer s.state.Unlock()
	snapstate.CanAutoRefresh = func(*state.State) (bool, error) { return true, nil }

	tr := config.NewTransaction(s.state)
	tr.Set("core", "refresh.timer", "")
	tr.Set("core", "refresh.schedule", "")
	tr.Commit()

	// Ensure() also runs ensureRefreshes()
	s.state.Unlock()
	s.se.Ensure()
	s.state.Lock()

	// automatic fallback to default schedule if neither refresh.timer nor
	// refresh.schedule was set
	schedule, legacy, err := s.snapmgr.RefreshSchedule()
	c.Assert(err, IsNil)
	c.Check(schedule, Equals, "00:00~24:00/4")
	c.Check(legacy, Equals, false)

	tr = config.NewTransaction(s.state)
	refreshTimer := "canary"
	refreshSchedule := "canary"
	c.Assert(tr.Get("core", "refresh.timer", &refreshTimer), IsNil)
	c.Assert(tr.Get("core", "refresh.schedule", &refreshSchedule), IsNil)
	c.Check(refreshTimer, Equals, "")
	c.Check(refreshSchedule, Equals, "")
}

func (s *snapmgrTestSuite) TestEnsureRefreshesNoUpdate(c *C) {
	s.state.Lock()
	defer s.state.Unlock()
	snapstate.CanAutoRefresh = func(*state.State) (bool, error) { return true, nil }

	makeTestRefreshConfig(s.state)

	// Ensure() also runs ensureRefreshes()
	s.state.Unlock()
	s.snapmgr.Ensure()
	s.state.Lock()

	// nothing needs to be done, but last-refresh got updated
	c.Check(s.state.Changes(), HasLen, 0)
	s.verifyRefreshLast(c)

	// ensure the next-refresh time is reset and re-calculated
	c.Check(s.snapmgr.NextRefresh().IsZero(), Equals, true)
}

func (s *snapmgrTestSuite) TestEnsureRefreshesAlreadyRanInThisInterval(c *C) {
	s.state.Lock()
	defer s.state.Unlock()

	snapstate.CanAutoRefresh = func(*state.State) (bool, error) {
		return true, nil
	}
	nextRefresh := s.snapmgr.NextRefresh()
	c.Check(nextRefresh.IsZero(), Equals, true)

	now := time.Now()
	fakeLastRefresh := now.Add(-1 * time.Hour)
	s.state.Set("last-refresh", fakeLastRefresh)

	tr := config.NewTransaction(s.state)
	tr.Set("core", "refresh.timer", fmt.Sprintf("00:00-%02d:%02d", now.Hour(), now.Minute()))
	tr.Commit()

	// Ensure() also runs ensureRefreshes()
	s.state.Unlock()
	s.snapmgr.Ensure()
	s.state.Lock()

	// nothing needs to be done and no refresh was run
	c.Check(s.state.Changes(), HasLen, 0)

	var refreshLast time.Time
	s.state.Get("last-refresh", &refreshLast)
	c.Check(refreshLast.Equal(fakeLastRefresh), Equals, true)

	// but a nextRefresh time got calculated
	nextRefresh = s.snapmgr.NextRefresh()
	c.Check(nextRefresh.IsZero(), Equals, false)

	// run ensure again to test that nextRefresh again to ensure that
	// nextRefresh is not calculated again if nothing changes
	s.state.Unlock()
	s.snapmgr.Ensure()
	s.state.Lock()
	c.Check(s.snapmgr.NextRefresh(), Equals, nextRefresh)
}

func (s *snapmgrTestSuite) TestEnsureRefreshesWithUpdate(c *C) {
	s.state.Lock()
	defer s.state.Unlock()
	snapstate.CanAutoRefresh = func(*state.State) (bool, error) { return true, nil }

	makeTestRefreshConfig(s.state)

	snapstate.Set(s.state, "some-snap", &snapstate.SnapState{
		Active: true,
		Sequence: []*snap.SideInfo{
			{RealName: "some-snap", SnapID: "some-snap-id", Revision: snap.R(1)},
		},
		Current:  snap.R(1),
		SnapType: "app",
	})

	// Ensure() also runs ensureRefreshes() and our test setup has an
	// update for the "some-snap" in our fake store
	s.state.Unlock()
	s.snapmgr.Ensure()
	s.state.Lock()

	// verify we have an auto-refresh change scheduled now
	c.Assert(s.state.Changes(), HasLen, 1)
	chg := s.state.Changes()[0]
	c.Check(chg.Kind(), Equals, "auto-refresh")
	c.Check(chg.IsReady(), Equals, false)
	s.verifyRefreshLast(c)

	checkIsAutoRefresh(c, chg.Tasks(), true)
}

func (s *snapmgrTestSuite) TestEnsureRefreshesImmediateWithUpdate(c *C) {
	r := release.MockOnClassic(false)
	defer r()

	s.state.Lock()
	defer s.state.Unlock()
	snapstate.CanAutoRefresh = func(*state.State) (bool, error) { return true, nil }

	// lastRefresh is unset/zero => immediate refresh try

	snapstate.Set(s.state, "some-snap", &snapstate.SnapState{
		Active: true,
		Sequence: []*snap.SideInfo{
			{RealName: "some-snap", SnapID: "some-snap-id", Revision: snap.R(1)},
		},
		Current:  snap.R(1),
		SnapType: "app",
	})

	// Ensure() also runs ensureRefreshes() and our test setup has an
	// update for the "some-snap" in our fake store
	s.state.Unlock()
	s.snapmgr.Ensure()
	s.state.Lock()

	// verify we have an auto-refresh change scheduled now
	c.Assert(s.state.Changes(), HasLen, 1)
	chg := s.state.Changes()[0]
	c.Check(chg.Kind(), Equals, "auto-refresh")
	c.Check(chg.IsReady(), Equals, false)
	s.verifyRefreshLast(c)
}

func (s *snapmgrTestSuite) TestEnsureRefreshesWithUpdateError(c *C) {
	s.state.Lock()
	defer s.state.Unlock()
	snapstate.CanAutoRefresh = func(*state.State) (bool, error) { return true, nil }

	makeTestRefreshConfig(s.state)

	snapstate.Set(s.state, "some-snap", &snapstate.SnapState{
		Active: true,
		Sequence: []*snap.SideInfo{
			{RealName: "some-snap", SnapID: "some-snap-id", Revision: snap.R(1)},
		},
		Current:  snap.R(1),
		SnapType: "app",
	})

	// Ensure() also runs ensureRefreshes() and our test setup has an
	// update for the "some-snap" in our fake store
	s.state.Unlock()
	s.snapmgr.Ensure()
	s.state.Lock()

	c.Check(s.state.Changes(), HasLen, 1)
	chg := s.state.Changes()[0]
	terr := s.state.NewTask("error-trigger", "simulate an error")
	tasks := chg.Tasks()
	for _, t := range tasks[:len(tasks)-2] {
		terr.WaitFor(t)
	}
	chg.AddTask(terr)

	// run the changes
	s.state.Unlock()
	s.settle(c)
	s.state.Lock()

	s.verifyRefreshLast(c)
}

func (s *snapmgrTestSuite) TestEnsureRefreshesInFlight(c *C) {
	s.state.Lock()
	defer s.state.Unlock()
	snapstate.CanAutoRefresh = func(*state.State) (bool, error) { return true, nil }

	makeTestRefreshConfig(s.state)

	snapstate.Set(s.state, "some-snap", &snapstate.SnapState{
		Active: true,
		Sequence: []*snap.SideInfo{
			{RealName: "some-snap", SnapID: "some-snap-id", Revision: snap.R(1)},
		},
		Current:  snap.R(1),
		SnapType: "app",
	})

	// simulate an in-flight change
	chg := s.state.NewChange("auto-refresh", "...")
	chg.SetStatus(state.DoStatus)
	c.Check(s.state.Changes(), HasLen, 1)

	s.state.Unlock()
	s.snapmgr.Ensure()
	s.state.Lock()

	// verify no additional change got generated
	c.Check(s.state.Changes(), HasLen, 1)
}

func mockAutoRefreshAssertions(f func(st *state.State, userID int) error) func() {
	origAutoRefreshAssertions := snapstate.AutoRefreshAssertions
	snapstate.AutoRefreshAssertions = f
	return func() {
		snapstate.AutoRefreshAssertions = origAutoRefreshAssertions
	}
}

func (s *snapmgrTestSuite) TestEnsureRefreshesWithUpdateStoreError(c *C) {
	s.state.Lock()
	defer s.state.Unlock()
	snapstate.CanAutoRefresh = func(*state.State) (bool, error) { return true, nil }

	// avoid special at seed policy
	s.state.Set("last-refresh", time.Time{})
	autoRefreshAssertionsCalled := 0
	restore := mockAutoRefreshAssertions(func(st *state.State, userID int) error {
		// simulate failure in snapstate.AutoRefresh()
		autoRefreshAssertionsCalled++
		return fmt.Errorf("simulate store error")
	})
	defer restore()

	// check that no change got created and that autoRefreshAssertins
	// got called once
	s.state.Unlock()
	s.snapmgr.Ensure()
	s.state.Lock()
	c.Check(s.state.Changes(), HasLen, 0)
	c.Check(autoRefreshAssertionsCalled, Equals, 1)

	// run Ensure() again and check that AutoRefresh() did not run
	// again because to test that lastRefreshAttempt backoff is working
	s.state.Unlock()
	s.snapmgr.Ensure()
	s.state.Lock()
	c.Check(s.state.Changes(), HasLen, 0)
	c.Check(autoRefreshAssertionsCalled, Equals, 1)
}

func (s *snapmgrTestSuite) testEnsureRefreshesDisabledViaSnapdControl(c *C, confSet func(*config.Transaction)) {
	st := s.state
	st.Lock()
	defer st.Unlock()
	snapstate.CanAutoRefresh = func(*state.State) (bool, error) { return true, nil }

	makeTestRefreshConfig(st)

	snapstate.Set(st, "some-snap", &snapstate.SnapState{
		Active: true,
		Sequence: []*snap.SideInfo{
			{RealName: "some-snap", SnapID: "some-snap-id", Revision: snap.R(1)},
		},
		Current:  snap.R(1),
		SnapType: "app",
	})

	// snapstate.AutoRefresh is called from AutoRefresh()
	autoRefreshAssertionsCalled := 0
	restore := mockAutoRefreshAssertions(func(st *state.State, userID int) error {
		autoRefreshAssertionsCalled++
		return nil
	})
	defer restore()

	// pretend the device is refresh-control: managed
	oldCanManageRefreshes := snapstate.CanManageRefreshes
	snapstate.CanManageRefreshes = func(*state.State) bool {
		return true
	}
	defer func() { snapstate.CanManageRefreshes = oldCanManageRefreshes }()

	tr := config.NewTransaction(st)
	confSet(tr)
	tr.Commit()

	// Ensure() also runs ensureRefreshes()
	st.Unlock()
	s.snapmgr.Ensure()
	st.Lock()

	// no refresh was called (i.e. no update to last-refresh)
	var lastRefresh time.Time
	st.Get("last-refresh", &lastRefresh)
	c.Check(lastRefresh.Year(), Equals, 2009)

	// AutoRefresh was not called
	c.Check(autoRefreshAssertionsCalled, Equals, 0)

	// The last refresh hints got updated
	var lastRefreshHints time.Time
	st.Get("last-refresh-hints", &lastRefreshHints)
	c.Check(lastRefreshHints.Year(), Equals, time.Now().Year())
}

func (s *snapmgrTestSuite) TestEnsureRefreshDisableLegacy(c *C) {
	f := func(tr *config.Transaction) {
		tr.Set("core", "refresh.timer", "")
		tr.Set("core", "refresh.schedule", "managed")
	}
	s.testEnsureRefreshesDisabledViaSnapdControl(c, f)
}

func (s *snapmgrTestSuite) TestEnsureRefreshDisableNew(c *C) {
	f := func(tr *config.Transaction) {
		tr.Set("core", "refresh.timer", "managed")
		tr.Set("core", "refresh.schedule", "")
	}
	s.testEnsureRefreshesDisabledViaSnapdControl(c, f)
}

func (s *snapmgrTestSuite) TestEnsureRefreshDisableNewTrumpsOld(c *C) {
	f := func(tr *config.Transaction) {
		tr.Set("core", "refresh.timer", "managed")
		tr.Set("core", "refresh.schedule", "00:00-12:00")
	}
	s.testEnsureRefreshesDisabledViaSnapdControl(c, f)
}

func (s *snapmgrTestSuite) TestDefaultRefreshScheduleParsing(c *C) {
	l, err := timeutil.ParseSchedule(snapstate.DefaultRefreshSchedule)
	c.Assert(err, IsNil)
	c.Assert(l, HasLen, 1)
}

func (s *snapmgrTestSuite) TestWaitRestartBasics(c *C) {
	r := release.MockOnClassic(true)
	defer r()

	st := s.state
	st.Lock()
	defer st.Unlock()

	task := st.NewTask("auto-connect", "...")

	// not restarting
	state.MockRestarting(st, state.RestartUnset)
	si := &snap.SideInfo{RealName: "some-app"}
	snaptest.MockSnap(c, "name: some-app\nversion: 1", si)
	snapsup := &snapstate.SnapSetup{SideInfo: si}
	err := snapstate.WaitRestart(task, snapsup)
	c.Check(err, IsNil)

	// restarting ... we always wait
	state.MockRestarting(st, state.RestartDaemon)
	err = snapstate.WaitRestart(task, snapsup)
	c.Check(err, FitsTypeOf, &state.Retry{})
}

type snapmgrQuerySuite struct {
	st      *state.State
	restore func()
}

var _ = Suite(&snapmgrQuerySuite{})

func (s *snapmgrQuerySuite) SetUpTest(c *C) {
	st := state.New(nil)
	st.Lock()
	defer st.Unlock()

	restoreSanitize := snap.MockSanitizePlugsSlots(func(snapInfo *snap.Info) {})
	s.restore = func() {
		restoreSanitize()
	}

	s.st = st

	dirs.SetRootDir(c.MkDir())

	// Write a snap.yaml with fake name
	sideInfo11 := &snap.SideInfo{RealName: "name1", Revision: snap.R(11), EditedSummary: "s11", SnapID: "123123123"}
	sideInfo12 := &snap.SideInfo{RealName: "name1", Revision: snap.R(12), EditedSummary: "s12", SnapID: "123123123"}
	instanceSideInfo13 := &snap.SideInfo{RealName: "name1", Revision: snap.R(13), EditedSummary: "s13 instance", SnapID: "123123123"}
	snaptest.MockSnap(c, `
name: name0
version: 1.1
description: |
    Lots of text`, sideInfo11)
	snaptest.MockSnap(c, `
name: name0
version: 1.2
description: |
    Lots of text`, sideInfo12)
	snaptest.MockSnapInstance(c, "name1_instance", `
name: name0
version: 1.3
description: |
    Lots of text`, instanceSideInfo13)
	snapstate.Set(st, "name1", &snapstate.SnapState{
		Active:   true,
		Sequence: []*snap.SideInfo{sideInfo11, sideInfo12},
		Current:  sideInfo12.Revision,
		SnapType: "app",
	})
	snapstate.Set(st, "name1_instance", &snapstate.SnapState{
		Active:      true,
		Sequence:    []*snap.SideInfo{instanceSideInfo13},
		Current:     instanceSideInfo13.Revision,
		SnapType:    "app",
		InstanceKey: "instance",
	})

	// have also a snap being installed
	/*
		snapstate.Set(st, "installing", &snapstate.SnapState{
			Candidate: &snap.SideInfo{RealName: "installing", Revision: snap.R(1)},
		})
	*/
}

func (s *snapmgrQuerySuite) TearDownTest(c *C) {
	dirs.SetRootDir("")
	s.restore()
}

func (s *snapmgrQuerySuite) TestInfo(c *C) {
	st := s.st
	st.Lock()
	defer st.Unlock()

	info, err := snapstate.Info(st, "name1", snap.R(11))
	c.Assert(err, IsNil)

	c.Check(info.InstanceName(), Equals, "name1")
	c.Check(info.Revision, Equals, snap.R(11))
	c.Check(info.Summary(), Equals, "s11")
	c.Check(info.Version, Equals, "1.1")
	c.Check(info.Description(), Equals, "Lots of text")
}

func (s *snapmgrQuerySuite) TestSnapStateCurrentInfo(c *C) {
	st := s.st
	st.Lock()
	defer st.Unlock()

	var snapst snapstate.SnapState
	err := snapstate.Get(st, "name1", &snapst)
	c.Assert(err, IsNil)

	info, err := snapst.CurrentInfo()
	c.Assert(err, IsNil)

	c.Check(info.InstanceName(), Equals, "name1")
	c.Check(info.Revision, Equals, snap.R(12))
	c.Check(info.Summary(), Equals, "s12")
	c.Check(info.Version, Equals, "1.2")
	c.Check(info.Description(), Equals, "Lots of text")
	c.Check(info.Media, IsNil)
	c.Check(info.Website, Equals, "")
}

func (s *snapmgrQuerySuite) TestSnapStateCurrentInfoLoadsAuxiliaryStoreInfo(c *C) {
	storeInfo := &snapstate.AuxStoreInfo{
		Media: snap.MediaInfos{{
			Type: "icon",
			URL:  "http://example.com/favicon.ico",
		}},
		Website: "http://example.com/",
	}

	c.Assert(snapstate.KeepAuxStoreInfo("123123123", storeInfo), IsNil)

	st := s.st
	st.Lock()
	defer st.Unlock()

	var snapst snapstate.SnapState
	err := snapstate.Get(st, "name1", &snapst)
	c.Assert(err, IsNil)

	info, err := snapst.CurrentInfo()
	c.Assert(err, IsNil)

	c.Check(info.InstanceName(), Equals, "name1")
	c.Check(info.Revision, Equals, snap.R(12))
	c.Check(info.Summary(), Equals, "s12")
	c.Check(info.Version, Equals, "1.2")
	c.Check(info.Description(), Equals, "Lots of text")
	c.Check(info.Media, DeepEquals, storeInfo.Media)
	c.Check(info.Website, Equals, storeInfo.Website)
}

func (s *snapmgrQuerySuite) TestSnapStateCurrentInfoParallelInstall(c *C) {
	st := s.st
	st.Lock()
	defer st.Unlock()

	var snapst snapstate.SnapState
	err := snapstate.Get(st, "name1_instance", &snapst)
	c.Assert(err, IsNil)

	info, err := snapst.CurrentInfo()
	c.Assert(err, IsNil)

	c.Check(info.InstanceName(), Equals, "name1_instance")
	c.Check(info.Revision, Equals, snap.R(13))
	c.Check(info.Summary(), Equals, "s13 instance")
	c.Check(info.Version, Equals, "1.3")
	c.Check(info.Description(), Equals, "Lots of text")
}

func (s *snapmgrQuerySuite) TestSnapStateCurrentInfoErrNoCurrent(c *C) {
	snapst := new(snapstate.SnapState)
	_, err := snapst.CurrentInfo()
	c.Assert(err, Equals, snapstate.ErrNoCurrent)

}

func (s *snapmgrQuerySuite) TestCurrentInfo(c *C) {
	st := s.st
	st.Lock()
	defer st.Unlock()

	info, err := snapstate.CurrentInfo(st, "name1")
	c.Assert(err, IsNil)

	c.Check(info.InstanceName(), Equals, "name1")
	c.Check(info.Revision, Equals, snap.R(12))
}

func (s *snapmgrQuerySuite) TestCurrentInfoAbsent(c *C) {
	st := s.st
	st.Lock()
	defer st.Unlock()

	_, err := snapstate.CurrentInfo(st, "absent")
	c.Assert(err, ErrorMatches, `snap "absent" is not installed`)
}

func (s *snapmgrQuerySuite) TestActiveInfos(c *C) {
	st := s.st
	st.Lock()
	defer st.Unlock()

	infos, err := snapstate.ActiveInfos(st)
	c.Assert(err, IsNil)

	c.Check(infos, HasLen, 2)

	instanceName := "name1_instance"
	if infos[0].InstanceName() != instanceName && infos[1].InstanceName() != instanceName {
		c.Fail()
	}
	// need stable ordering
	if infos[0].InstanceName() == instanceName {
		infos[1], infos[0] = infos[0], infos[1]
	}

	c.Check(infos[0].InstanceName(), Equals, "name1")
	c.Check(infos[0].Revision, Equals, snap.R(12))
	c.Check(infos[0].Summary(), Equals, "s12")
	c.Check(infos[0].Version, Equals, "1.2")
	c.Check(infos[0].Description(), Equals, "Lots of text")

	c.Check(infos[1].InstanceName(), Equals, "name1_instance")
	c.Check(infos[1].Revision, Equals, snap.R(13))
	c.Check(infos[1].Summary(), Equals, "s13 instance")
	c.Check(infos[1].Version, Equals, "1.3")
	c.Check(infos[1].Description(), Equals, "Lots of text")
}

func (s *snapmgrQuerySuite) TestGadgetInfo(c *C) {
	st := s.st
	st.Lock()
	defer st.Unlock()

	deviceCtxNoGadget := deviceWithoutGadgetContext()
	deviceCtx := deviceWithGadgetContext("gadget")

	_, err := snapstate.GadgetInfo(st, deviceCtxNoGadget)
	c.Assert(err, Equals, state.ErrNoState)

	_, err = snapstate.GadgetInfo(st, deviceCtx)
	c.Assert(err, Equals, state.ErrNoState)

	sideInfo := &snap.SideInfo{
		RealName: "gadget",
		Revision: snap.R(2),
	}
	snaptest.MockSnap(c, `
name: gadget
type: gadget
version: v1
`, sideInfo)
	snapstate.Set(st, "gadget", &snapstate.SnapState{
		SnapType: "gadget",
		Active:   true,
		Sequence: []*snap.SideInfo{sideInfo},
		Current:  sideInfo.Revision,
	})

	info, err := snapstate.GadgetInfo(st, deviceCtx)
	c.Assert(err, IsNil)

	c.Check(info.InstanceName(), Equals, "gadget")
	c.Check(info.Revision, Equals, snap.R(2))
	c.Check(info.Version, Equals, "v1")
	c.Check(info.GetType(), Equals, snap.TypeGadget)
}

func (s *snapmgrQuerySuite) TestKernelInfo(c *C) {
	st := s.st
	st.Lock()
	defer st.Unlock()

	deviceCtxNoKernel := &snapstatetest.TrivialDeviceContext{
		DeviceModel: ClassicModel(),
	}
	deviceCtx := &snapstatetest.TrivialDeviceContext{
		DeviceModel: MakeModel(map[string]interface{}{
			"kernel": "pc-kernel",
		}),
	}

	_, err := snapstate.KernelInfo(st, deviceCtxNoKernel)
	c.Assert(err, Equals, state.ErrNoState)

	_, err = snapstate.KernelInfo(st, deviceCtx)
	c.Assert(err, Equals, state.ErrNoState)

	sideInfo := &snap.SideInfo{
		RealName: "pc-kernel",
		Revision: snap.R(3),
	}
	snaptest.MockSnap(c, `
name: pc-kernel
type: kernel
version: v2
`, sideInfo)
	snapstate.Set(st, "pc-kernel", &snapstate.SnapState{
		SnapType: "kernel",
		Active:   true,
		Sequence: []*snap.SideInfo{sideInfo},
		Current:  sideInfo.Revision,
	})

	info, err := snapstate.KernelInfo(st, deviceCtx)
	c.Assert(err, IsNil)

	c.Check(info.InstanceName(), Equals, "pc-kernel")
	c.Check(info.Revision, Equals, snap.R(3))
	c.Check(info.Version, Equals, "v2")
	c.Check(info.GetType(), Equals, snap.TypeKernel)
}

func (s *snapmgrQuerySuite) TestBootBaseInfo(c *C) {
	st := s.st
	st.Lock()
	defer st.Unlock()

	deviceCtxNoBootBase := &snapstatetest.TrivialDeviceContext{
		DeviceModel: ClassicModel(),
	}
	deviceCtx := &snapstatetest.TrivialDeviceContext{
		DeviceModel: MakeModel20("gadget", map[string]interface{}{
			"base": "core20",
		}),
	}

	// add core18 which is *not* used for booting
	si := &snap.SideInfo{RealName: "core18", Revision: snap.R(1)}
	snaptest.MockSnap(c, `
name: core18
type: base
version: v18
`, si)
	snapstate.Set(st, "core18", &snapstate.SnapState{
		SnapType: "base",
		Active:   true,
		Sequence: []*snap.SideInfo{si},
		Current:  si.Revision,
	})

	_, err := snapstate.BootBaseInfo(st, deviceCtxNoBootBase)
	c.Assert(err, Equals, state.ErrNoState)

	// no boot-base in the state so ErrNoState
	_, err = snapstate.BootBaseInfo(st, deviceCtx)
	c.Assert(err, Equals, state.ErrNoState)

	sideInfo := &snap.SideInfo{RealName: "core20", Revision: snap.R(4)}
	snaptest.MockSnap(c, `
name: core20
type: base
version: v20
`, sideInfo)
	snapstate.Set(st, "core20", &snapstate.SnapState{
		SnapType: "base",
		Active:   true,
		Sequence: []*snap.SideInfo{sideInfo},
		Current:  sideInfo.Revision,
	})

	info, err := snapstate.BootBaseInfo(st, deviceCtx)
	c.Assert(err, IsNil)

	c.Check(info.InstanceName(), Equals, "core20")
	c.Check(info.Revision, Equals, snap.R(4))
	c.Check(info.Version, Equals, "v20")
	c.Check(info.GetType(), Equals, snap.TypeBase)
}

func (s *snapmgrQuerySuite) TestCoreInfoInternal(c *C) {
	st := s.st
	st.Lock()
	defer st.Unlock()

	for testNr, t := range []struct {
		expectedSnap string
		snapNames    []string
		errMatcher   string
	}{
		// nothing
		{"", []string{}, state.ErrNoState.Error()},
		// single
		{"core", []string{"core"}, ""},
		{"ubuntu-core", []string{"ubuntu-core"}, ""},
		{"hard-core", []string{"hard-core"}, ""},
		// unrolled loop to ensure we don't pass because
		// the order is randomly right
		{"core", []string{"core", "ubuntu-core"}, ""},
		{"core", []string{"core", "ubuntu-core"}, ""},
		{"core", []string{"core", "ubuntu-core"}, ""},
		{"core", []string{"core", "ubuntu-core"}, ""},
		{"core", []string{"core", "ubuntu-core"}, ""},
		{"core", []string{"core", "ubuntu-core"}, ""},
		{"core", []string{"core", "ubuntu-core"}, ""},
		{"core", []string{"core", "ubuntu-core"}, ""},
		// unknown combination
		{"", []string{"duo-core", "single-core"}, `unexpected cores.*`},
		// multi-core is not supported
		{"", []string{"core", "ubuntu-core", "multi-core"}, `unexpected number of cores, got 3`},
	} {
		// clear snapstate
		st.Set("snaps", map[string]*json.RawMessage{})

		for _, snapName := range t.snapNames {
			sideInfo := &snap.SideInfo{
				RealName: snapName,
				Revision: snap.R(1),
			}
			snaptest.MockSnap(c, fmt.Sprintf("name: %q\ntype: os\nversion: %q\n", snapName, snapName), sideInfo)
			snapstate.Set(st, snapName, &snapstate.SnapState{
				SnapType: string(snap.TypeOS),
				Active:   true,
				Sequence: []*snap.SideInfo{sideInfo},
				Current:  sideInfo.Revision,
			})
		}

		info, err := snapstate.CoreInfoInternal(st)
		if t.errMatcher != "" {
			c.Assert(err, ErrorMatches, t.errMatcher)
		} else {
			c.Assert(info, NotNil)
			c.Check(info.InstanceName(), Equals, t.expectedSnap, Commentf("(%d) test %q %v", testNr, t.expectedSnap, t.snapNames))
			c.Check(info.GetType(), Equals, snap.TypeOS)
		}
	}
}

func (s *snapmgrQuerySuite) TestHasSnapOfType(c *C) {
	st := s.st
	st.Lock()
	defer st.Unlock()

	// an app snap is already setup
	ok, err := snapstate.HasSnapOfType(st, snap.TypeApp)
	c.Assert(err, IsNil)
	c.Check(ok, Equals, true)

	for _, x := range []struct {
		snapName string
		snapType snap.Type
	}{
		{
			snapName: "gadget",
			snapType: snap.TypeGadget,
		},
		{
			snapName: "core",
			snapType: snap.TypeOS,
		},
		{
			snapName: "kernel",
			snapType: snap.TypeKernel,
		},
		{
			snapName: "base",
			snapType: snap.TypeBase,
		},
	} {
		ok, err := snapstate.HasSnapOfType(st, x.snapType)
		c.Assert(err, IsNil)
		c.Check(ok, Equals, false, Commentf("%q", x.snapType))

		sideInfo := &snap.SideInfo{
			RealName: x.snapName,
			Revision: snap.R(2),
		}
		snapstate.Set(st, x.snapName, &snapstate.SnapState{
			SnapType: string(x.snapType),
			Active:   true,
			Sequence: []*snap.SideInfo{sideInfo},
			Current:  sideInfo.Revision,
		})

		ok, err = snapstate.HasSnapOfType(st, x.snapType)
		c.Assert(err, IsNil)
		c.Check(ok, Equals, true)
	}
}

func (s *snapmgrQuerySuite) TestPreviousSideInfo(c *C) {
	st := s.st
	st.Lock()
	defer st.Unlock()

	var snapst snapstate.SnapState
	err := snapstate.Get(st, "name1", &snapst)
	c.Assert(err, IsNil)
	c.Assert(snapst.CurrentSideInfo(), NotNil)
	c.Assert(snapst.CurrentSideInfo().Revision, Equals, snap.R(12))
	c.Assert(snapstate.PreviousSideInfo(&snapst), NotNil)
	c.Assert(snapstate.PreviousSideInfo(&snapst).Revision, Equals, snap.R(11))
}

func (s *snapmgrQuerySuite) TestPreviousSideInfoNoCurrent(c *C) {
	st := s.st
	st.Lock()
	defer st.Unlock()

	snapst := &snapstate.SnapState{}
	c.Assert(snapstate.PreviousSideInfo(snapst), IsNil)
}

func (s *snapmgrQuerySuite) TestAll(c *C) {
	st := s.st
	st.Lock()
	defer st.Unlock()

	snapStates, err := snapstate.All(st)
	c.Assert(err, IsNil)
	c.Assert(snapStates, HasLen, 2)

	n, err := snapstate.NumSnaps(st)
	c.Assert(err, IsNil)
	c.Check(n, Equals, 2)

	snapst := snapStates["name1"]
	c.Assert(snapst, NotNil)

	c.Check(snapst.Active, Equals, true)
	c.Check(snapst.CurrentSideInfo(), NotNil)

	info12, err := snap.ReadInfo("name1", snapst.CurrentSideInfo())
	c.Assert(err, IsNil)

	c.Check(info12.InstanceName(), Equals, "name1")
	c.Check(info12.Revision, Equals, snap.R(12))
	c.Check(info12.Summary(), Equals, "s12")
	c.Check(info12.Version, Equals, "1.2")
	c.Check(info12.Description(), Equals, "Lots of text")

	info11, err := snap.ReadInfo("name1", snapst.Sequence[0])
	c.Assert(err, IsNil)

	c.Check(info11.InstanceName(), Equals, "name1")
	c.Check(info11.Revision, Equals, snap.R(11))
	c.Check(info11.Version, Equals, "1.1")

	instance := snapStates["name1_instance"]
	c.Assert(instance, NotNil)

	c.Check(instance.Active, Equals, true)
	c.Check(instance.CurrentSideInfo(), NotNil)

	info13, err := snap.ReadInfo("name1_instance", instance.CurrentSideInfo())
	c.Assert(err, IsNil)

	c.Check(info13.InstanceName(), Equals, "name1_instance")
	c.Check(info13.SnapName(), Equals, "name1")
	c.Check(info13.Revision, Equals, snap.R(13))
	c.Check(info13.Summary(), Equals, "s13 instance")
	c.Check(info13.Version, Equals, "1.3")
	c.Check(info13.Description(), Equals, "Lots of text")

	info13other, err := snap.ReadInfo("name1_instance", instance.Sequence[0])
	c.Assert(err, IsNil)
	c.Check(info13, DeepEquals, info13other)
}

func (s *snapmgrQuerySuite) TestAllEmptyAndEmptyNormalisation(c *C) {
	st := state.New(nil)
	st.Lock()
	defer st.Unlock()

	snapStates, err := snapstate.All(st)
	c.Assert(err, IsNil)
	c.Check(snapStates, HasLen, 0)

	n, err := snapstate.NumSnaps(st)
	c.Assert(err, IsNil)
	c.Check(n, Equals, 0)

	snapstate.Set(st, "foo", nil)

	snapStates, err = snapstate.All(st)
	c.Assert(err, IsNil)
	c.Check(snapStates, HasLen, 0)

	n, err = snapstate.NumSnaps(st)
	c.Assert(err, IsNil)
	c.Check(n, Equals, 0)

	snapstate.Set(st, "foo", &snapstate.SnapState{})

	snapStates, err = snapstate.All(st)
	c.Assert(err, IsNil)
	c.Check(snapStates, HasLen, 0)

	n, err = snapstate.NumSnaps(st)
	c.Assert(err, IsNil)
	c.Check(n, Equals, 0)
}

func (s *snapmgrTestSuite) TestTrySetsTryMode(c *C) {
	s.testTrySetsTryMode(snapstate.Flags{}, c)
}

func (s *snapmgrTestSuite) TestTrySetsTryModeDevMode(c *C) {
	s.testTrySetsTryMode(snapstate.Flags{DevMode: true}, c)
}
func (s *snapmgrTestSuite) TestTrySetsTryModeJailMode(c *C) {
	s.testTrySetsTryMode(snapstate.Flags{JailMode: true}, c)
}
func (s *snapmgrTestSuite) TestTrySetsTryModeClassic(c *C) {
	restore := maybeMockClassicSupport(c)
	defer restore()

	s.testTrySetsTryMode(snapstate.Flags{Classic: true}, c, "confinement: classic\n")
}

func (s *snapmgrTestSuite) testTrySetsTryMode(flags snapstate.Flags, c *C, extraYaml ...string) {
	s.state.Lock()
	defer s.state.Unlock()

	// make mock try dir
	d := c.MkDir()
	c.Assert(os.Chmod(d, 0755), IsNil)
	tryYaml := filepath.Join(d, "meta", "snap.yaml")
	err := os.MkdirAll(filepath.Dir(tryYaml), 0755)
	c.Assert(err, IsNil)
	buf := bytes.Buffer{}
	buf.WriteString("name: foo\nversion: 1.0\n")
	if len(extraYaml) > 0 {
		for _, extra := range extraYaml {
			buf.WriteString(extra)
		}
	}
	err = ioutil.WriteFile(tryYaml, buf.Bytes(), 0644)
	c.Assert(err, IsNil)

	chg := s.state.NewChange("try", "try snap")
	ts, err := snapstate.TryPath(s.state, "foo", d, flags)
	c.Assert(err, IsNil)
	chg.AddAll(ts)

	s.state.Unlock()
	defer s.se.Stop()
	s.settle(c)
	s.state.Lock()

	c.Assert(chg.Err(), IsNil)
	c.Assert(chg.IsReady(), Equals, true)

	// verify snap is in TryMode
	var snapst snapstate.SnapState
	err = snapstate.Get(s.state, "foo", &snapst)
	c.Assert(err, IsNil)

	flags.TryMode = true
	c.Check(snapst.Flags, DeepEquals, flags)

	c.Check(s.state.TaskCount(), Equals, len(ts.Tasks()))
	c.Check(taskKinds(ts.Tasks()), DeepEquals, []string{
		"prerequisites",
		"prepare-snap",
		"mount-snap",
		"copy-snap-data",
		"setup-profiles",
		"link-snap",
		"auto-connect",
		"set-auto-aliases",
		"setup-aliases",
		"run-hook[install]",
		"start-snap-services",
		"run-hook[configure]",
		"run-hook[check-health]",
	})

}

func (s *snapmgrTestSuite) TestTryUndoRemovesTryFlag(c *C) {
	restore := maybeMockClassicSupport(c)
	defer restore()
	s.testTrySetsTryMode(snapstate.Flags{}, c)
}

func (s *snapmgrTestSuite) TestTryUndoRemovesTryFlagLeavesDevMode(c *C) {
	s.testTrySetsTryMode(snapstate.Flags{DevMode: true}, c)
}
func (s *snapmgrTestSuite) TestTryUndoRemovesTryFlagLeavesJailMode(c *C) {
	s.testTrySetsTryMode(snapstate.Flags{JailMode: true}, c)
}
func (s *snapmgrTestSuite) TestTryUndoRemovesTryFlagLeavesClassic(c *C) {
	restore := maybeMockClassicSupport(c)
	defer restore()
	s.testTrySetsTryMode(snapstate.Flags{Classic: true}, c, "confinement: classic\n")
}

func (s *snapmgrTestSuite) testTryUndoRemovesTryFlag(flags snapstate.Flags, c *C) {
	s.state.Lock()
	defer s.state.Unlock()

	// simulate existing state for foo
	var snapst snapstate.SnapState
	snapst.Sequence = []*snap.SideInfo{
		{
			RealName: "foo",
			Revision: snap.R(23),
		},
	}
	snapst.Flags = flags
	snapst.Current = snap.R(23)
	snapstate.Set(s.state, "foo", &snapst)
	c.Check(snapst.TryMode, Equals, false)

	chg := s.state.NewChange("try", "try snap")
	ts, err := snapstate.TryPath(s.state, "foo", c.MkDir(), flags)
	c.Assert(err, IsNil)
	chg.AddAll(ts)

	last := ts.Tasks()[len(ts.Tasks())-1]
	terr := s.state.NewTask("error-trigger", "provoking total undo")
	terr.WaitFor(last)
	chg.AddTask(terr)

	s.state.Unlock()
	defer s.se.Stop()
	s.settle(c)
	s.state.Lock()

	// verify snap is not in try mode, the state got undone
	err = snapstate.Get(s.state, "foo", &snapst)
	c.Assert(err, IsNil)
	c.Check(snapst.Flags, DeepEquals, flags)
}

type snapStateSuite struct{}

var _ = Suite(&snapStateSuite{})

func (s *snapStateSuite) TestSnapStateDevMode(c *C) {
	snapst := &snapstate.SnapState{}
	c.Check(snapst.DevMode, Equals, false)
	snapst.Flags.DevMode = true
	c.Check(snapst.DevMode, Equals, true)
}

func (s *snapStateSuite) TestSnapStateType(c *C) {
	snapst := &snapstate.SnapState{}
	_, err := snapst.Type()
	c.Check(err, ErrorMatches, "snap type unset")

	snapst.SetType(snap.TypeKernel)
	typ, err := snapst.Type()
	c.Assert(err, IsNil)
	c.Check(typ, Equals, snap.TypeKernel)
}

func (s *snapStateSuite) TestCurrentSideInfoEmpty(c *C) {
	var snapst snapstate.SnapState
	c.Check(snapst.CurrentSideInfo(), IsNil)
	c.Check(snapst.Current.Unset(), Equals, true)
}

func (s *snapStateSuite) TestCurrentSideInfoSimple(c *C) {
	si1 := &snap.SideInfo{Revision: snap.R(1)}
	snapst := snapstate.SnapState{
		Sequence: []*snap.SideInfo{si1},
		Current:  snap.R(1),
	}
	c.Check(snapst.CurrentSideInfo(), DeepEquals, si1)
}

func (s *snapStateSuite) TestCurrentSideInfoInOrder(c *C) {
	si1 := &snap.SideInfo{Revision: snap.R(1)}
	si2 := &snap.SideInfo{Revision: snap.R(2)}
	snapst := snapstate.SnapState{
		Sequence: []*snap.SideInfo{si1, si2},
		Current:  snap.R(2),
	}
	c.Check(snapst.CurrentSideInfo(), DeepEquals, si2)
}

func (s *snapStateSuite) TestCurrentSideInfoOutOfOrder(c *C) {
	si1 := &snap.SideInfo{Revision: snap.R(1)}
	si2 := &snap.SideInfo{Revision: snap.R(2)}
	snapst := snapstate.SnapState{
		Sequence: []*snap.SideInfo{si1, si2},
		Current:  snap.R(1),
	}
	c.Check(snapst.CurrentSideInfo(), DeepEquals, si1)
}

func (s *snapStateSuite) TestCurrentSideInfoInconsistent(c *C) {
	snapst := snapstate.SnapState{
		Sequence: []*snap.SideInfo{
			{Revision: snap.R(1)},
		},
	}
	c.Check(func() { snapst.CurrentSideInfo() }, PanicMatches, `snapst.Current and snapst.Sequence out of sync:.*`)
}

func (s *snapStateSuite) TestCurrentSideInfoInconsistentWithCurrent(c *C) {
	snapst := snapstate.SnapState{Current: snap.R(17)}
	c.Check(func() { snapst.CurrentSideInfo() }, PanicMatches, `cannot find snapst.Current in the snapst.Sequence`)
}

func (snapStateSuite) TestDefaultContentPlugProviders(c *C) {
	info := &snap.Info{
		Plugs: map[string]*snap.PlugInfo{},
	}

	info.Plugs["foo"] = &snap.PlugInfo{
		Snap:      info,
		Name:      "sound-themes",
		Interface: "content",
		Attrs:     map[string]interface{}{"default-provider": "common-themes", "content": "foo"},
	}
	info.Plugs["bar"] = &snap.PlugInfo{
		Snap:      info,
		Name:      "visual-themes",
		Interface: "content",
		Attrs:     map[string]interface{}{"default-provider": "common-themes", "content": "bar"},
	}
	info.Plugs["baz"] = &snap.PlugInfo{
		Snap:      info,
		Name:      "not-themes",
		Interface: "content",
		Attrs:     map[string]interface{}{"default-provider": "some-snap", "content": "baz"},
	}
	info.Plugs["qux"] = &snap.PlugInfo{Snap: info, Interface: "not-content"}

	st := state.New(nil)
	st.Lock()
	defer st.Unlock()

	repo := interfaces.NewRepository()
	ifacerepo.Replace(st, repo)

	providers := snapstate.DefaultContentPlugProviders(st, info)
	sort.Strings(providers)
	c.Check(providers, DeepEquals, []string{"common-themes", "some-snap"})
}

func revs(seq []*snap.SideInfo) []int {
	revs := make([]int, len(seq))
	for i, si := range seq {
		revs[i] = si.Revision.N
	}

	return revs
}

type opSeqOpts struct {
	revert  bool
	fail    bool
	before  []int
	current int
	via     int
	after   []int
}

// build a SnapState with a revision sequence given by `before` and a
// current revision of `current`. Then refresh --revision via. Then
// check the revision sequence is as in `after`.
func (s *snapmgrTestSuite) testOpSequence(c *C, opts *opSeqOpts) (*snapstate.SnapState, *state.TaskSet) {
	s.state.Lock()
	defer s.state.Unlock()

	seq := make([]*snap.SideInfo, len(opts.before))
	for i, n := range opts.before {
		seq[i] = &snap.SideInfo{RealName: "some-snap", SnapID: "some-snap-id", Revision: snap.R(n)}
	}

	snapstate.Set(s.state, "some-snap", &snapstate.SnapState{
		Active:          true,
		TrackingChannel: "latest/edge",
		Sequence:        seq,
		Current:         snap.R(opts.current),
		SnapType:        "app",
	})

	var chg *state.Change
	var ts *state.TaskSet
	var err error
	if opts.revert {
		chg = s.state.NewChange("revert", "revert a snap")
		ts, err = snapstate.RevertToRevision(s.state, "some-snap", snap.R(opts.via), snapstate.Flags{})
	} else {
		chg = s.state.NewChange("refresh", "refresh a snap")
		ts, err = snapstate.Update(s.state, "some-snap", &snapstate.RevisionOptions{Revision: snap.R(opts.via)}, s.user.ID, snapstate.Flags{})
	}
	c.Assert(err, IsNil)
	if opts.fail {
		tasks := ts.Tasks()
		var last *state.Task
		// don't make a task wait on rerefresh, that's bad
		for i := len(tasks) - 1; i > 0; i-- {
			last = tasks[i]
			if last.Kind() != "check-rerefresh" {
				break
			}
		}
		terr := s.state.NewTask("error-trigger", "provoking total undo")
		terr.WaitFor(last)
		if len(last.Lanes()) > 0 {
			lanes := last.Lanes()
			// sanity
			c.Assert(lanes, HasLen, 1)
			terr.JoinLane(lanes[0])
		}
		chg.AddTask(terr)
	}
	chg.AddAll(ts)

	s.state.Unlock()
	defer s.se.Stop()
	s.settle(c)
	s.state.Lock()

	var snapst snapstate.SnapState
	err = snapstate.Get(s.state, "some-snap", &snapst)
	c.Assert(err, IsNil)
	c.Check(revs(snapst.Sequence), DeepEquals, opts.after)

	return &snapst, ts
}

func (s *snapmgrTestSuite) testUpdateSequence(c *C, opts *opSeqOpts) *state.TaskSet {
	restore := release.MockOnClassic(false)
	defer restore()

	opts.revert = false
	snapst, ts := s.testOpSequence(c, opts)
	// update always ends with current==seq[-1]==via:
	c.Check(snapst.Current.N, Equals, opts.after[len(opts.after)-1])
	c.Check(snapst.Current.N, Equals, opts.via)

	c.Check(s.fakeBackend.ops.Count("copy-data"), Equals, 1)
	c.Check(s.fakeBackend.ops.First("copy-data"), DeepEquals, &fakeOp{
		op:   "copy-data",
		path: fmt.Sprintf(filepath.Join(dirs.SnapMountDir, "some-snap/%d"), opts.via),
		old:  fmt.Sprintf(filepath.Join(dirs.SnapMountDir, "some-snap/%d"), opts.current),
	})

	return ts
}

func (s *snapmgrTestSuite) testUpdateFailureSequence(c *C, opts *opSeqOpts) *state.TaskSet {
	restore := release.MockOnClassic(false)
	defer restore()

	opts.revert = false
	opts.after = opts.before
	s.fakeBackend.linkSnapFailTrigger = fmt.Sprintf(filepath.Join(dirs.SnapMountDir, "some-snap/%d"), opts.via)
	snapst, ts := s.testOpSequence(c, opts)
	// a failed update will always end with current unchanged
	c.Check(snapst.Current.N, Equals, opts.current)

	ops := s.fakeBackend.ops
	c.Check(ops.Count("copy-data"), Equals, 1)
	do := ops.First("copy-data")

	c.Check(ops.Count("undo-copy-snap-data"), Equals, 1)
	undo := ops.First("undo-copy-snap-data")

	do.op = undo.op
	c.Check(do, DeepEquals, undo) // i.e. they only differed in the op

	return ts
}

// testTotal*Failure fails *after* link-snap
func (s *snapmgrTestSuite) testTotalUpdateFailureSequence(c *C, opts *opSeqOpts) *state.TaskSet {
	restore := release.MockOnClassic(false)
	defer restore()

	opts.revert = false
	opts.fail = true
	snapst, ts := s.testOpSequence(c, opts)
	// a failed update will always end with current unchanged
	c.Check(snapst.Current.N, Equals, opts.current)

	ops := s.fakeBackend.ops
	c.Check(ops.Count("copy-data"), Equals, 1)
	do := ops.First("copy-data")

	c.Check(ops.Count("undo-copy-snap-data"), Equals, 1)
	undo := ops.First("undo-copy-snap-data")

	do.op = undo.op
	c.Check(do, DeepEquals, undo) // i.e. they only differed in the op

	return ts
}

func (s *snapmgrTestSuite) testRevertSequence(c *C, opts *opSeqOpts) *state.TaskSet {
	opts.revert = true
	opts.after = opts.before
	snapst, ts := s.testOpSequence(c, opts)
	// successful revert leaves current == via
	c.Check(snapst.Current.N, Equals, opts.via)

	c.Check(s.fakeBackend.ops.Count("copy-data"), Equals, 0)

	return ts
}

func (s *snapmgrTestSuite) testRevertFailureSequence(c *C, opts *opSeqOpts) *state.TaskSet {
	opts.revert = true
	opts.after = opts.before
	s.fakeBackend.linkSnapFailTrigger = fmt.Sprintf(filepath.Join(dirs.SnapMountDir, "some-snap/%d"), opts.via)
	snapst, ts := s.testOpSequence(c, opts)
	// a failed revert will always end with current unchanged
	c.Check(snapst.Current.N, Equals, opts.current)

	c.Check(s.fakeBackend.ops.Count("copy-data"), Equals, 0)
	c.Check(s.fakeBackend.ops.Count("undo-copy-snap-data"), Equals, 0)

	return ts
}

func (s *snapmgrTestSuite) testTotalRevertFailureSequence(c *C, opts *opSeqOpts) *state.TaskSet {
	opts.revert = true
	opts.fail = true
	opts.after = opts.before
	snapst, ts := s.testOpSequence(c, opts)
	// a failed revert will always end with current unchanged
	c.Check(snapst.Current.N, Equals, opts.current)

	c.Check(s.fakeBackend.ops.Count("copy-data"), Equals, 0)
	c.Check(s.fakeBackend.ops.Count("undo-copy-snap-data"), Equals, 0)

	return ts
}

// *** sequence tests ***

// 1. a boring update
// 1a. ... that works
func (s *snapmgrTestSuite) TestSeqNormal(c *C) {
	s.testUpdateSequence(c, &opSeqOpts{before: []int{1, 2, 3}, current: 3, via: 4, after: []int{2, 3, 4}})
}

// 1b. that fails during link
func (s *snapmgrTestSuite) TestSeqNormalFailure(c *C) {
	s.testUpdateFailureSequence(c, &opSeqOpts{before: []int{1, 2, 3}, current: 3, via: 4})
}

// 1c. that fails after link
func (s *snapmgrTestSuite) TestSeqTotalNormalFailure(c *C) {
	// total updates are failures after sequence trimming => we lose a rev
	s.testTotalUpdateFailureSequence(c, &opSeqOpts{before: []int{1, 2, 3}, current: 3, via: 4, after: []int{2, 3}})
}

// 2. a boring revert
// 2a. that works
func (s *snapmgrTestSuite) TestSeqRevert(c *C) {
	s.testRevertSequence(c, &opSeqOpts{before: []int{1, 2, 3}, current: 3, via: 2})
}

// 2b. that fails during link
func (s *snapmgrTestSuite) TestSeqRevertFailure(c *C) {
	s.testRevertFailureSequence(c, &opSeqOpts{before: []int{1, 2, 3}, current: 3, via: 2})
}

// 2c. that fails after link
func (s *snapmgrTestSuite) TestSeqTotalRevertFailure(c *C) {
	s.testTotalRevertFailureSequence(c, &opSeqOpts{before: []int{1, 2, 3}, current: 3, via: 2})
}

// 3. a post-revert update
// 3a. that works
func (s *snapmgrTestSuite) TestSeqPostRevert(c *C) {
	s.testUpdateSequence(c, &opSeqOpts{before: []int{1, 2, 3}, current: 2, via: 4, after: []int{1, 2, 4}})
}

// 3b. that fails during link
func (s *snapmgrTestSuite) TestSeqPostRevertFailure(c *C) {
	s.testUpdateFailureSequence(c, &opSeqOpts{before: []int{1, 2, 3}, current: 2, via: 4})
}

// 3c. that fails after link
func (s *snapmgrTestSuite) TestSeqTotalPostRevertFailure(c *C) {
	// lose a rev here as well
	s.testTotalUpdateFailureSequence(c, &opSeqOpts{before: []int{1, 2, 3}, current: 2, via: 4, after: []int{1, 2}})
}

// 3d. manually requesting the one reverted away from
func (s *snapmgrTestSuite) TestSeqRefreshPostRevertSameRevno(c *C) {
	s.testUpdateSequence(c, &opSeqOpts{before: []int{1, 2, 3}, current: 2, via: 3, after: []int{1, 2, 3}})
}

// 4. a post-revert revert
// 4a. that works
func (s *snapmgrTestSuite) TestSeqRevertPostRevert(c *C) {
	s.testRevertSequence(c, &opSeqOpts{before: []int{1, 2, 3}, current: 2, via: 1})
}

// 4b. that fails during link
func (s *snapmgrTestSuite) TestSeqRevertPostRevertFailure(c *C) {
	s.testRevertFailureSequence(c, &opSeqOpts{before: []int{1, 2, 3}, current: 2, via: 1})
}

// 4c. that fails after link
func (s *snapmgrTestSuite) TestSeqTotalRevertPostRevertFailure(c *C) {
	s.testTotalRevertFailureSequence(c, &opSeqOpts{before: []int{1, 2, 3}, current: 2, via: 1})
}

// 5. an update that missed a rev
// 5a. that works
func (s *snapmgrTestSuite) TestSeqMissedOne(c *C) {
	s.testUpdateSequence(c, &opSeqOpts{before: []int{1, 2}, current: 2, via: 4, after: []int{1, 2, 4}})
}

// 5b. that fails during link
func (s *snapmgrTestSuite) TestSeqMissedOneFailure(c *C) {
	s.testUpdateFailureSequence(c, &opSeqOpts{before: []int{1, 2}, current: 2, via: 4})
}

// 5c. that fails after link
func (s *snapmgrTestSuite) TestSeqTotalMissedOneFailure(c *C) {
	// we don't lose a rev here because len(Seq) < 3 going in
	s.testTotalUpdateFailureSequence(c, &opSeqOpts{before: []int{1, 2}, current: 2, via: 4, after: []int{1, 2}})
}

// 6. an update that updates to a revision we already have ("ABA update")
// 6a. that works
func (s *snapmgrTestSuite) TestSeqABA(c *C) {
	s.testUpdateSequence(c, &opSeqOpts{before: []int{1, 2, 3}, current: 3, via: 2, after: []int{1, 3, 2}})
	c.Check(s.fakeBackend.ops[len(s.fakeBackend.ops)-1], DeepEquals, fakeOp{
		op:    "cleanup-trash",
		name:  "some-snap",
		revno: snap.R(2),
	})
}

// 6b. that fails during link
func (s *snapmgrTestSuite) TestSeqABAFailure(c *C) {
	s.testUpdateFailureSequence(c, &opSeqOpts{before: []int{1, 2, 3}, current: 3, via: 2})
	c.Check(s.fakeBackend.ops.First("cleanup-trash"), IsNil)
}

// 6c that fails after link
func (s *snapmgrTestSuite) TestSeqTotalABAFailure(c *C) {
	// we don't lose a rev here because ABA
	s.testTotalUpdateFailureSequence(c, &opSeqOpts{before: []int{1, 2, 3}, current: 3, via: 2, after: []int{1, 2, 3}})
	// XXX: TODO: NOTE!! WARNING!! etc
	//
	// if this happens in real life, things will be weird. revno 2 will
	// have data that has been copied from 3, instead of old 2's data,
	// because the failure occurred *after* nuking the trash. This can
	// happen when things are chained. Because of this, if it were to
	// *actually* happen the correct end sequence would be [1, 3] and not
	// [1, 2, 3]. IRL this scenario can happen if an update that works is
	// chained to an update that fails. Detecting this case is rather hard,
	// and the end result is not nice, and we want to move cleanup to a
	// separate handler & status that will cope with this better (so trash
	// gets nuked after all tasks succeeded).
}

func (s *snapmgrTestSuite) TestSeqRetainConf(c *C) {
	revseq := []int{1, 2, 3, 4, 5, 6, 7, 8, 9, 10}

	for i := 2; i <= 10; i++ {
		// wot, me, hacky?
		s.TearDownTest(c)
		s.SetUpTest(c)
		s.state.Lock()
		tr := config.NewTransaction(s.state)
		tr.Set("core", "refresh.retain", i)
		tr.Commit()
		s.state.Unlock()

		s.testUpdateSequence(c, &opSeqOpts{before: revseq[:9], current: 9, via: 10, after: revseq[10-i:]})
	}
}

func (s *snapmgrTestSuite) TestUpdateTasksWithOldCurrent(c *C) {
	s.state.Lock()
	defer s.state.Unlock()
	restore := release.MockOnClassic(false)
	defer restore()

	si1 := &snap.SideInfo{RealName: "some-snap", SnapID: "some-snap-id", Revision: snap.R(1)}
	si2 := &snap.SideInfo{RealName: "some-snap", SnapID: "some-snap-id", Revision: snap.R(2)}
	si3 := &snap.SideInfo{RealName: "some-snap", SnapID: "some-snap-id", Revision: snap.R(3)}
	si4 := &snap.SideInfo{RealName: "some-snap", SnapID: "some-snap-id", Revision: snap.R(4)}
	snapstate.Set(s.state, "some-snap", &snapstate.SnapState{
		Active:          true,
		TrackingChannel: "latest/edge",
		Sequence:        []*snap.SideInfo{si1, si2, si3, si4},
		Current:         snap.R(2),
		SnapType:        "app",
	})

	// run the update
	ts, err := snapstate.Update(s.state, "some-snap", &snapstate.RevisionOptions{Channel: "some-channel"}, s.user.ID, snapstate.Flags{})
	c.Assert(err, IsNil)

	verifyUpdateTasks(c, unlinkBefore|cleanupAfter|doesReRefresh, 2, ts, s.state)

	// and ensure that it will remove the revisions after "current"
	// (si3, si4)
	var snapsup snapstate.SnapSetup
	tasks := ts.Tasks()

	i := len(tasks) - 8
	c.Check(tasks[i].Kind(), Equals, "clear-snap")
	err = tasks[i].Get("snap-setup", &snapsup)
	c.Assert(err, IsNil)
	c.Check(snapsup.Revision(), Equals, si3.Revision)

	i = len(tasks) - 6
	c.Check(tasks[i].Kind(), Equals, "clear-snap")
	err = tasks[i].Get("snap-setup", &snapsup)
	c.Assert(err, IsNil)
	c.Check(snapsup.Revision(), Equals, si4.Revision)
}

func (s *snapmgrTestSuite) TestUpdateCanDoBackwards(c *C) {
	si7 := snap.SideInfo{
		RealName: "some-snap",
		SnapID:   "some-snap-id",
		Revision: snap.R(7),
	}
	si11 := snap.SideInfo{
		RealName: "some-snap",
		SnapID:   "some-snap-id",
		Revision: snap.R(11),
	}

	s.state.Lock()
	defer s.state.Unlock()

	snapstate.Set(s.state, "some-snap", &snapstate.SnapState{
		Active:   true,
		Sequence: []*snap.SideInfo{&si7, &si11},
		Current:  si11.Revision,
		SnapType: "app",
	})

	chg := s.state.NewChange("refresh", "refresh a snap")
	ts, err := snapstate.Update(s.state, "some-snap", &snapstate.RevisionOptions{Revision: snap.R(7)}, s.user.ID, snapstate.Flags{})
	c.Assert(err, IsNil)
	chg.AddAll(ts)

	s.state.Unlock()
	defer s.se.Stop()
	s.settle(c)
	s.state.Lock()
	expected := fakeOps{
		{
			op:   "remove-snap-aliases",
			name: "some-snap",
		},
		{
			op:   "unlink-snap",
			path: filepath.Join(dirs.SnapMountDir, "some-snap/11"),
		},
		{
			op:   "copy-data",
			path: filepath.Join(dirs.SnapMountDir, "some-snap/7"),
			old:  filepath.Join(dirs.SnapMountDir, "some-snap/11"),
		},
		{
			op:    "setup-profiles:Doing",
			name:  "some-snap",
			revno: snap.R(7),
		},
		{
			op: "candidate",
			sinfo: snap.SideInfo{
				RealName: "some-snap",
				SnapID:   "some-snap-id",
				Channel:  "",
				Revision: snap.R(7),
			},
		},
		{
			op:   "link-snap",
			path: filepath.Join(dirs.SnapMountDir, "some-snap/7"),
		},
		{
			op:    "auto-connect:Doing",
			name:  "some-snap",
			revno: snap.R(7),
		},
		{
			op: "update-aliases",
		},
		{
			op:    "cleanup-trash",
			name:  "some-snap",
			revno: snap.R(7),
		},
	}
	// start with an easier-to-read error if this fails:
	c.Assert(s.fakeBackend.ops.Ops(), DeepEquals, expected.Ops())
	c.Assert(s.fakeBackend.ops, DeepEquals, expected)
}

func (s *snapmgrTestSuite) TestSnapStateNoLocalRevision(c *C) {
	si7 := snap.SideInfo{
		RealName: "some-snap",
		Revision: snap.R(-7),
	}
	si11 := snap.SideInfo{
		RealName: "some-snap",
		Revision: snap.R(-11),
	}
	snapst := &snapstate.SnapState{
		Sequence: []*snap.SideInfo{&si7, &si11},
		Current:  si7.Revision,
	}
	c.Assert(snapst.LocalRevision(), Equals, snap.R(-11))
}

func (s *snapmgrTestSuite) TestSnapStateLocalRevision(c *C) {
	si7 := snap.SideInfo{
		RealName: "some-snap",
		Revision: snap.R(7),
	}
	snapst := &snapstate.SnapState{
		Sequence: []*snap.SideInfo{&si7},
		Current:  si7.Revision,
	}
	c.Assert(snapst.LocalRevision().Unset(), Equals, true)
}

func (s *snapmgrTestSuite) TestRemoveMany(c *C) {
	s.state.Lock()
	defer s.state.Unlock()

	snapstate.Set(s.state, "one", &snapstate.SnapState{
		Active: true,
		Sequence: []*snap.SideInfo{
			{RealName: "one", SnapID: "one-id", Revision: snap.R(1)},
		},
		Current: snap.R(1),
	})
	snapstate.Set(s.state, "two", &snapstate.SnapState{
		Active: true,
		Sequence: []*snap.SideInfo{
			{RealName: "two", SnapID: "two-id", Revision: snap.R(1)},
		},
		Current: snap.R(1),
	})

	removed, tts, err := snapstate.RemoveMany(s.state, []string{"one", "two"})
	c.Assert(err, IsNil)
	c.Assert(tts, HasLen, 2)
	c.Check(removed, DeepEquals, []string{"one", "two"})

	c.Assert(s.state.TaskCount(), Equals, 8*2)
	for i, ts := range tts {
		c.Assert(taskKinds(ts.Tasks()), DeepEquals, []string{
			"stop-snap-services",
			"run-hook[remove]",
			"auto-disconnect",
			"remove-aliases",
			"unlink-snap",
			"remove-profiles",
			"clear-snap",
			"discard-snap",
		})
		verifyStopReason(c, ts, "remove")
		// check that tasksets are in separate lanes
		for _, t := range ts.Tasks() {
			c.Assert(t.Lanes(), DeepEquals, []int{i + 1})
		}

	}
}

func tasksWithKind(ts *state.TaskSet, kind string) []*state.Task {
	var tasks []*state.Task
	for _, task := range ts.Tasks() {
		if task.Kind() == kind {
			tasks = append(tasks, task)
		}
	}
	return tasks
}

var gadgetYaml = `
defaults:
    somesnapidididididididididididid:
        key: value

volumes:
    volume-id:
        bootloader: grub
`

func (s *snapmgrTestSuite) prepareGadget(c *C, extraGadgetYaml ...string) {
	gadgetSideInfo := &snap.SideInfo{RealName: "the-gadget", SnapID: "the-gadget-id", Revision: snap.R(1)}
	gadgetInfo := snaptest.MockSnap(c, `
name: the-gadget
type: gadget
version: 1.0
`, gadgetSideInfo)

	gadgetYamlWhole := strings.Join(append([]string{gadgetYaml}, extraGadgetYaml...), "")
	err := ioutil.WriteFile(filepath.Join(gadgetInfo.MountDir(), "meta/gadget.yaml"), []byte(gadgetYamlWhole), 0600)
	c.Assert(err, IsNil)

	snapstate.Set(s.state, "the-gadget", &snapstate.SnapState{
		Active:   true,
		Sequence: []*snap.SideInfo{&gadgetInfo.SideInfo},
		Current:  snap.R(1),
		SnapType: "gadget",
	})
}

func deviceWithGadgetContext(gadgetName string) snapstate.DeviceContext {
	return &snapstatetest.TrivialDeviceContext{
		DeviceModel: MakeModel(map[string]interface{}{
			"gadget": gadgetName,
		}),
	}
}

func deviceWithGadgetContext20(gadgetName string) snapstate.DeviceContext {
	return &snapstatetest.TrivialDeviceContext{
		DeviceModel: MakeModel20(gadgetName, nil),
	}
}

func deviceWithoutGadgetContext() snapstate.DeviceContext {
	return &snapstatetest.TrivialDeviceContext{
		DeviceModel: ClassicModel(),
	}
}

func (s *snapmgrTestSuite) TestConfigDefaults(c *C) {
	r := release.MockOnClassic(false)
	defer r()

	// using MockSnap, we want to read the bits on disk
	snapstate.MockSnapReadInfo(snap.ReadInfo)

	s.state.Lock()
	defer s.state.Unlock()

	s.prepareGadget(c)

	deviceCtx := deviceWithGadgetContext("the-gadget")

	snapstate.Set(s.state, "some-snap", &snapstate.SnapState{
		Active: true,
		Sequence: []*snap.SideInfo{
			{RealName: "some-snap", Revision: snap.R(11), SnapID: "somesnapidididididididididididid"},
		},
		Current:  snap.R(11),
		SnapType: "app",
	})
	makeInstalledMockCoreSnap(c)

	defls, err := snapstate.ConfigDefaults(s.state, deviceCtx, "some-snap")
	c.Assert(err, IsNil)
	c.Assert(defls, DeepEquals, map[string]interface{}{"key": "value"})

	snapstate.Set(s.state, "local-snap", &snapstate.SnapState{
		Active: true,
		Sequence: []*snap.SideInfo{
			{RealName: "local-snap", Revision: snap.R(5)},
		},
		Current:  snap.R(5),
		SnapType: "app",
	})
	_, err = snapstate.ConfigDefaults(s.state, deviceCtx, "local-snap")
	c.Assert(err, Equals, state.ErrNoState)
}

func (s *snapmgrTestSuite) TestConfigDefaultsSmokeUC20(c *C) {
	r := release.MockOnClassic(false)
	defer r()

	// using MockSnap, we want to read the bits on disk
	snapstate.MockSnapReadInfo(snap.ReadInfo)

	s.state.Lock()
	defer s.state.Unlock()

	// provide a uc20 gadget structure
	s.prepareGadget(c, `
        bootloader: grub
        structure:
        - name: ubuntu-seed
          role: system-seed
          filesystem: vfat
          type: EF,C12A7328-F81F-11D2-BA4B-00A0C93EC93B
          size: 1200M
        - name: ubuntu-boot
          role: system-boot
          filesystem: ext4
          type: 83,0FC63DAF-8483-4772-8E79-3D69D8477DE4
          # whats the appropriate size?
          size: 750M
        - name: ubuntu-data
          role: system-data
          filesystem: ext4
          type: 83,0FC63DAF-8483-4772-8E79-3D69D8477DE4
          size: 1G
`)
	// use a UC20 model context
	deviceCtx := deviceWithGadgetContext20("the-gadget")

	snapstate.Set(s.state, "some-snap", &snapstate.SnapState{
		Active: true,
		Sequence: []*snap.SideInfo{
			{RealName: "some-snap", Revision: snap.R(11), SnapID: "somesnapidididididididididididid"},
		},
		Current:  snap.R(11),
		SnapType: "app",
	})
	makeInstalledMockCoreSnap(c)

	defls, err := snapstate.ConfigDefaults(s.state, deviceCtx, "some-snap")
	c.Assert(err, IsNil)
	c.Assert(defls, DeepEquals, map[string]interface{}{"key": "value"})
}

func (s *snapmgrTestSuite) TestConfigDefaultsNoGadget(c *C) {
	r := release.MockOnClassic(false)
	defer r()

	// using MockSnap, we want to read the bits on disk
	snapstate.MockSnapReadInfo(snap.ReadInfo)

	s.state.Lock()
	defer s.state.Unlock()

	deviceCtxNoGadget := deviceWithoutGadgetContext()

	snapstate.Set(s.state, "some-snap", &snapstate.SnapState{
		Active: true,
		Sequence: []*snap.SideInfo{
			{RealName: "some-snap", Revision: snap.R(11), SnapID: "somesnapidididididididididididid"},
		},
		Current:  snap.R(11),
		SnapType: "app",
	})
	makeInstalledMockCoreSnap(c)

	_, err := snapstate.ConfigDefaults(s.state, deviceCtxNoGadget, "some-snap")
	c.Assert(err, Equals, state.ErrNoState)
}

func (s *snapmgrTestSuite) TestConfigDefaultsSystemWithCore(c *C) {
	r := release.MockOnClassic(false)
	defer r()

	// using MockSnapReadInfo, we want to read the bits on disk
	snapstate.MockSnapReadInfo(snap.ReadInfo)

	s.state.Lock()
	defer s.state.Unlock()

	s.prepareGadget(c, `
defaults:
    system:
        foo: bar
`)

	deviceCtx := deviceWithGadgetContext("the-gadget")

	snapstate.Set(s.state, "core", &snapstate.SnapState{
		Active: true,
		Sequence: []*snap.SideInfo{
			{RealName: "some-snap", Revision: snap.R(11), SnapID: "the-core-ididididididididididid"},
		},
		Current:  snap.R(11),
		SnapType: "os",
	})

	makeInstalledMockCoreSnap(c)

	defls, err := snapstate.ConfigDefaults(s.state, deviceCtx, "core")
	c.Assert(err, IsNil)
	c.Assert(defls, DeepEquals, map[string]interface{}{"foo": "bar"})
}

var snapdSnapYaml = `name: snapd
version: 1.0
type: snapd
`

func (s *snapmgrTestSuite) TestConfigDefaultsSystemWithSnapdNoCore(c *C) {
	r := release.MockOnClassic(false)
	defer r()

	// using MockSnapReadInfo, we want to read the bits on disk
	snapstate.MockSnapReadInfo(snap.ReadInfo)

	s.state.Lock()
	defer s.state.Unlock()

	s.prepareGadget(c, `
defaults:
    system:
        foo: bar
`)

	deviceCtx := &snapstatetest.TrivialDeviceContext{
		DeviceModel: MakeModel(map[string]interface{}{
			"gadget": "the-gadget",
			"base":   "the-base",
		}),
	}

	snapstate.Set(s.state, "core", nil)
	snapstate.Set(s.state, "snapd", &snapstate.SnapState{
		Active: true,
		Sequence: []*snap.SideInfo{
			{RealName: "snapd", SnapID: "the-snapd-snapidididididididididi", Revision: snap.R(1)},
		},
		Current:  snap.R(1),
		SnapType: "snapd",
	})

	snaptest.MockSnap(c, snapdSnapYaml, &snap.SideInfo{
		RealName: "snapd",
		Revision: snap.R(1),
	})

	defls, err := snapstate.ConfigDefaults(s.state, deviceCtx, "core")
	c.Assert(err, IsNil)
	c.Assert(defls, DeepEquals, map[string]interface{}{"foo": "bar"})
}

func (s *snapmgrTestSuite) TestConfigDefaultsSystemConflictsCoreSnapId(c *C) {
	r := release.MockOnClassic(false)
	defer r()

	// using MockSnapReadInfo, we want to read the bits on disk
	snapstate.MockSnapReadInfo(snap.ReadInfo)

	s.state.Lock()
	defer s.state.Unlock()

	s.prepareGadget(c, `
defaults:
    system:
        foo: bar
    thecoresnapididididididididididi:
        foo: other-bar
        other-key: other-key-default
`)

	deviceCtx := deviceWithGadgetContext("the-gadget")

	snapstate.Set(s.state, "core", &snapstate.SnapState{
		Active: true,
		Sequence: []*snap.SideInfo{
			{RealName: "core", SnapID: "thecoresnapididididididididididi", Revision: snap.R(1)},
		},
		Current:  snap.R(1),
		SnapType: "os",
	})

	makeInstalledMockCoreSnap(c)

	// 'system' key defaults take precedence over snap-id ones
	defls, err := snapstate.ConfigDefaults(s.state, deviceCtx, "core")
	c.Assert(err, IsNil)
	c.Assert(defls, DeepEquals, map[string]interface{}{"foo": "bar"})
}

func (s *snapmgrTestSuite) TestNoReRefreshInUpdate(c *C) {
	s.state.Lock()
	defer s.state.Unlock()

	snapstate.Set(s.state, "some-snap", &snapstate.SnapState{
		Active: true,
		Sequence: []*snap.SideInfo{
			{RealName: "some-snap", SnapID: "some-snap-id", Revision: snap.R(1)},
		},
		Current:  snap.R(1),
		SnapType: "app",
	})

	ts, err := snapstate.Update(s.state, "some-snap", nil, 0, snapstate.Flags{NoReRefresh: true})
	c.Assert(err, IsNil)

	// ensure we have no re-refresh task
	for _, t := range ts.Tasks() {
		c.Assert(t.Kind(), Not(Equals), "check-rerefresh")
	}

	snapsup, err := snapstate.TaskSnapSetup(ts.Tasks()[0])
	c.Assert(err, IsNil)
	// NoReRefresh is consumed and consulted when creating the taskset
	// but is not copied into SnapSetup
	c.Check(snapsup.Flags.NoReRefresh, Equals, false)
}

func (s *snapmgrTestSuite) TestTransitionCoreTasksNoUbuntuCore(c *C) {
	s.state.Lock()
	defer s.state.Unlock()

	snapstate.Set(s.state, "core", &snapstate.SnapState{
		Active:   true,
		Sequence: []*snap.SideInfo{{RealName: "corecore", SnapID: "core-snap-id", Revision: snap.R(1)}},
		Current:  snap.R(1),
		SnapType: "os",
	})

	_, err := snapstate.TransitionCore(s.state, "ubuntu-core", "core")
	c.Assert(err, ErrorMatches, `cannot transition snap "ubuntu-core": not installed`)
}

func verifyTransitionConnectionsTasks(c *C, ts *state.TaskSet) {
	c.Check(taskKinds(ts.Tasks()), DeepEquals, []string{
		"transition-ubuntu-core",
	})

	transIf := ts.Tasks()[0]
	var oldName, newName string
	err := transIf.Get("old-name", &oldName)
	c.Assert(err, IsNil)
	c.Check(oldName, Equals, "ubuntu-core")

	err = transIf.Get("new-name", &newName)
	c.Assert(err, IsNil)
	c.Check(newName, Equals, "core")
}

func (s *snapmgrTestSuite) TestTransitionCoreTasks(c *C) {
	s.state.Lock()
	defer s.state.Unlock()

	snapstate.Set(s.state, "core", nil)
	snapstate.Set(s.state, "ubuntu-core", &snapstate.SnapState{
		Active:   true,
		Sequence: []*snap.SideInfo{{RealName: "ubuntu-core", SnapID: "ubuntu-core-snap-id", Revision: snap.R(1)}},
		Current:  snap.R(1),
		SnapType: "os",
	})

	tsl, err := snapstate.TransitionCore(s.state, "ubuntu-core", "core")
	c.Assert(err, IsNil)

	c.Assert(tsl, HasLen, 3)
	// 1. install core
	verifyInstallTasks(c, runCoreConfigure|maybeCore, 0, tsl[0], s.state)
	// 2 transition-connections
	verifyTransitionConnectionsTasks(c, tsl[1])
	// 3 remove-ubuntu-core
	verifyCoreRemoveTasks(c, tsl[2])
}

func (s *snapmgrTestSuite) TestTransitionCoreTasksWithUbuntuCoreAndCore(c *C) {
	s.state.Lock()
	defer s.state.Unlock()

	snapstate.Set(s.state, "ubuntu-core", &snapstate.SnapState{
		Active:   true,
		Sequence: []*snap.SideInfo{{RealName: "ubuntu-core", SnapID: "ubuntu-core-snap-id", Revision: snap.R(1)}},
		Current:  snap.R(1),
		SnapType: "os",
	})
	snapstate.Set(s.state, "core", &snapstate.SnapState{
		Active:   true,
		Sequence: []*snap.SideInfo{{RealName: "ubuntu-core", SnapID: "ubuntu-core-snap-id", Revision: snap.R(1)}},
		Current:  snap.R(1),
		SnapType: "os",
	})

	tsl, err := snapstate.TransitionCore(s.state, "ubuntu-core", "core")
	c.Assert(err, IsNil)

	c.Assert(tsl, HasLen, 2)
	// 1. transition connections
	verifyTransitionConnectionsTasks(c, tsl[0])
	// 2. remove ubuntu-core
	verifyCoreRemoveTasks(c, tsl[1])
}

func (s *snapmgrTestSuite) TestTransitionCoreRunThrough(c *C) {
	s.state.Lock()
	defer s.state.Unlock()

	snapstate.Set(s.state, "core", nil)
	snapstate.Set(s.state, "ubuntu-core", &snapstate.SnapState{
		Active:          true,
		Sequence:        []*snap.SideInfo{{RealName: "ubuntu-core", SnapID: "ubuntu-core-snap-id", Revision: snap.R(1)}},
		Current:         snap.R(1),
		SnapType:        "os",
		TrackingChannel: "latest/beta",
	})

	chg := s.state.NewChange("transition-ubuntu-core", "...")
	tsl, err := snapstate.TransitionCore(s.state, "ubuntu-core", "core")
	c.Assert(err, IsNil)
	for _, ts := range tsl {
		chg.AddAll(ts)
	}

	s.state.Unlock()
	defer s.se.Stop()
	s.settle(c)
	s.state.Lock()

	// ensure all our tasks ran
	c.Assert(chg.Err(), IsNil)
	c.Assert(chg.IsReady(), Equals, true)
	c.Check(s.fakeStore.downloads, DeepEquals, []fakeDownload{{
		name: "core",
		// the transition has no user associcated with it
		macaroon: "",
		target:   filepath.Join(dirs.SnapBlobDir, "core_11.snap"),
	}})
	expected := fakeOps{
		{
			op: "storesvc-snap-action",
			curSnaps: []store.CurrentSnap{
				{
					InstanceName:    "ubuntu-core",
					SnapID:          "ubuntu-core-snap-id",
					Revision:        snap.R(1),
					TrackingChannel: "latest/beta",
					RefreshedDate:   fakeRevDateEpoch.AddDate(0, 0, 1),
					Epoch:           snap.E("1*"),
				},
			},
		},
		{
			op: "storesvc-snap-action:action",
			action: store.SnapAction{
				Action:       "install",
				InstanceName: "core",
				Channel:      "latest/beta",
			},
			revno: snap.R(11),
		},
		{
			op:   "storesvc-download",
			name: "core",
		},
		{
			op:    "validate-snap:Doing",
			name:  "core",
			revno: snap.R(11),
		},
		{
			op:  "current",
			old: "<no-current>",
		},
		{
			op:   "open-snap-file",
			path: filepath.Join(dirs.SnapBlobDir, "core_11.snap"),
			sinfo: snap.SideInfo{
				RealName: "core",
				SnapID:   "core-id",
				Channel:  "latest/beta",
				Revision: snap.R(11),
			},
		},
		{
			op:    "setup-snap",
			name:  "core",
			path:  filepath.Join(dirs.SnapBlobDir, "core_11.snap"),
			revno: snap.R(11),
		},
		{
			op:   "copy-data",
			path: filepath.Join(dirs.SnapMountDir, "core/11"),
			old:  "<no-old>",
		},
		{
			op:    "setup-profiles:Doing",
			name:  "core",
			revno: snap.R(11),
		},
		{
			op: "candidate",
			sinfo: snap.SideInfo{
				RealName: "core",
				SnapID:   "core-id",
				Channel:  "latest/beta",
				Revision: snap.R(11),
			},
		},
		{
			op:   "link-snap",
			path: filepath.Join(dirs.SnapMountDir, "core/11"),
		},
		{
			op:    "auto-connect:Doing",
			name:  "core",
			revno: snap.R(11),
		},
		{
			op: "update-aliases",
		},
		{
			op:   "transition-ubuntu-core:Doing",
			name: "ubuntu-core",
		},
		{
			op:    "auto-disconnect:Doing",
			name:  "ubuntu-core",
			revno: snap.R(1),
		},
		{
			op:   "remove-snap-aliases",
			name: "ubuntu-core",
		},
		{
			op:   "unlink-snap",
			path: filepath.Join(dirs.SnapMountDir, "ubuntu-core/1"),
		},
		{
			op:    "remove-profiles:Doing",
			name:  "ubuntu-core",
			revno: snap.R(1),
		},
		{
			op:   "remove-snap-data",
			path: filepath.Join(dirs.SnapMountDir, "ubuntu-core/1"),
		},
		{
			op:   "remove-snap-common-data",
			path: filepath.Join(dirs.SnapMountDir, "ubuntu-core/1"),
		},
		{
			op:   "remove-snap-data-dir",
			name: "ubuntu-core",
			path: filepath.Join(dirs.SnapDataDir, "ubuntu-core"),
		},
		{
			op:    "remove-snap-files",
			path:  filepath.Join(dirs.SnapMountDir, "ubuntu-core/1"),
			stype: "os",
		},
		{
			op:   "discard-namespace",
			name: "ubuntu-core",
		},
		{
			op:   "remove-snap-dir",
			name: "ubuntu-core",
			path: filepath.Join(dirs.SnapMountDir, "ubuntu-core"),
		},
		{
			op:    "cleanup-trash",
			name:  "core",
			revno: snap.R(11),
		},
	}
	// start with an easier-to-read error if this fails:
	c.Assert(s.fakeBackend.ops.Ops(), DeepEquals, expected.Ops())
	c.Assert(s.fakeBackend.ops, DeepEquals, expected)
}

func (s *snapmgrTestSuite) TestTransitionCoreRunThroughWithCore(c *C) {
	s.state.Lock()
	defer s.state.Unlock()

	snapstate.Set(s.state, "ubuntu-core", &snapstate.SnapState{
		Active:          true,
		Sequence:        []*snap.SideInfo{{RealName: "ubuntu-core", SnapID: "ubuntu-core-snap-id", Revision: snap.R(1)}},
		Current:         snap.R(1),
		SnapType:        "os",
		TrackingChannel: "latest/stable",
	})
	snapstate.Set(s.state, "core", &snapstate.SnapState{
		Active:          true,
		Sequence:        []*snap.SideInfo{{RealName: "core", SnapID: "core-snap-id", Revision: snap.R(1)}},
		Current:         snap.R(1),
		SnapType:        "os",
		TrackingChannel: "latest/stable",
	})

	chg := s.state.NewChange("transition-ubuntu-core", "...")
	tsl, err := snapstate.TransitionCore(s.state, "ubuntu-core", "core")
	c.Assert(err, IsNil)
	for _, ts := range tsl {
		chg.AddAll(ts)
	}

	s.state.Unlock()
	defer s.se.Stop()
	s.settle(c)
	s.state.Lock()

	// ensure all our tasks ran
	c.Assert(chg.Err(), IsNil)
	c.Assert(chg.IsReady(), Equals, true)
	c.Check(s.fakeStore.downloads, HasLen, 0)
	expected := fakeOps{
		{
			op:   "transition-ubuntu-core:Doing",
			name: "ubuntu-core",
		},
		{
			op:    "auto-disconnect:Doing",
			name:  "ubuntu-core",
			revno: snap.R(1),
		},
		{
			op:   "remove-snap-aliases",
			name: "ubuntu-core",
		},
		{
			op:   "unlink-snap",
			path: filepath.Join(dirs.SnapMountDir, "ubuntu-core/1"),
		},
		{
			op:    "remove-profiles:Doing",
			name:  "ubuntu-core",
			revno: snap.R(1),
		},
		{
			op:   "remove-snap-data",
			path: filepath.Join(dirs.SnapMountDir, "ubuntu-core/1"),
		},
		{
			op:   "remove-snap-common-data",
			path: filepath.Join(dirs.SnapMountDir, "ubuntu-core/1"),
		},
		{
			op:   "remove-snap-data-dir",
			name: "ubuntu-core",
			path: filepath.Join(dirs.SnapDataDir, "ubuntu-core"),
		},
		{
			op:    "remove-snap-files",
			path:  filepath.Join(dirs.SnapMountDir, "ubuntu-core/1"),
			stype: "os",
		},
		{
			op:   "discard-namespace",
			name: "ubuntu-core",
		},
		{
			op:   "remove-snap-dir",
			name: "ubuntu-core",
			path: filepath.Join(dirs.SnapMountDir, "ubuntu-core"),
		},
	}
	// start with an easier-to-read error if this fails:
	c.Assert(s.fakeBackend.ops.Ops(), DeepEquals, expected.Ops())
	c.Assert(s.fakeBackend.ops, DeepEquals, expected)
}

func (s *snapmgrTestSuite) TestTransitionCoreStartsAutomatically(c *C) {
	s.state.Lock()
	defer s.state.Unlock()

	snapstate.Set(s.state, "ubuntu-core", &snapstate.SnapState{
		Active:   true,
		Sequence: []*snap.SideInfo{{RealName: "corecore", SnapID: "core-snap-id", Revision: snap.R(1)}},
		Current:  snap.R(1),
		SnapType: "os",
	})

	s.state.Unlock()
	defer s.se.Stop()
	s.settle(c)
	s.state.Lock()

	c.Check(s.state.Changes(), HasLen, 1)
	c.Check(s.state.Changes()[0].Kind(), Equals, "transition-ubuntu-core")
}

func (s *snapmgrTestSuite) TestTransitionCoreTooEarly(c *C) {
	s.state.Lock()
	defer s.state.Unlock()

	r := snapstatetest.MockDeviceModel(nil)
	defer r()

	snapstate.Set(s.state, "ubuntu-core", &snapstate.SnapState{
		Active:   true,
		Sequence: []*snap.SideInfo{{RealName: "corecore", SnapID: "core-snap-id", Revision: snap.R(1)}},
		Current:  snap.R(1),
		SnapType: "os",
	})

	s.state.Unlock()
	defer s.se.Stop()
	s.settle(c)
	s.state.Lock()

	c.Check(s.state.Changes(), HasLen, 0)
	// not counted as a try
	var t time.Time
	err := s.state.Get("ubuntu-core-transition-last-retry-time", &t)
	c.Assert(err, Equals, state.ErrNoState)
}

func (s *snapmgrTestSuite) TestTransitionCoreTimeLimitWorks(c *C) {
	s.state.Lock()
	defer s.state.Unlock()

	snapstate.Set(s.state, "ubuntu-core", &snapstate.SnapState{
		Active:   true,
		Sequence: []*snap.SideInfo{{RealName: "corecore", SnapID: "core-snap-id", Revision: snap.R(1)}},
		Current:  snap.R(1),
		SnapType: "os",
	})

	// tried 3h ago, no retry
	s.state.Set("ubuntu-core-transition-last-retry-time", time.Now().Add(-3*time.Hour))

	s.state.Unlock()
	defer s.se.Stop()
	s.settle(c)
	s.state.Lock()

	c.Check(s.state.Changes(), HasLen, 0)

	// tried 7h ago, retry
	s.state.Set("ubuntu-core-transition-last-retry-time", time.Now().Add(-7*time.Hour))

	s.state.Unlock()
	defer s.se.Stop()
	s.settle(c)
	s.state.Lock()
	c.Check(s.state.Changes(), HasLen, 1)

	var t time.Time
	s.state.Get("ubuntu-core-transition-last-retry-time", &t)
	c.Assert(time.Now().Sub(t) < 2*time.Minute, Equals, true)
}

func (s *snapmgrTestSuite) TestTransitionCoreNoOtherChanges(c *C) {
	s.state.Lock()
	defer s.state.Unlock()

	snapstate.Set(s.state, "ubuntu-core", &snapstate.SnapState{
		Active:   true,
		Sequence: []*snap.SideInfo{{RealName: "corecore", SnapID: "core-snap-id", Revision: snap.R(1)}},
		Current:  snap.R(1),
		SnapType: "os",
	})
	chg := s.state.NewChange("unrelated-change", "unfinished change blocks core transition")
	chg.SetStatus(state.DoStatus)

	s.state.Unlock()
	defer s.se.Stop()
	s.settle(c)
	s.state.Lock()

	c.Check(s.state.Changes(), HasLen, 1)
	c.Check(s.state.Changes()[0].Kind(), Equals, "unrelated-change")
}

func (s *snapmgrTestSuite) TestTransitionCoreBlocksOtherChanges(c *C) {
	s.state.Lock()
	defer s.state.Unlock()

	// if we have a ubuntu-core -> core transition
	chg := s.state.NewChange("transition-ubuntu-core", "...")
	chg.SetStatus(state.DoStatus)

	// other tasks block until the transition is done
	opts := &snapstate.RevisionOptions{Channel: "stable"}
	_, err := snapstate.Install(context.Background(), s.state, "some-snap", opts, s.user.ID, snapstate.Flags{})
	c.Check(err, FitsTypeOf, &snapstate.ChangeConflictError{})
	c.Check(err, ErrorMatches, "ubuntu-core to core transition in progress, no other changes allowed until this is done")

	// and when the transition is done, other tasks run
	chg.SetStatus(state.DoneStatus)
	ts, err := snapstate.Install(context.Background(), s.state, "some-snap", opts, s.user.ID, snapstate.Flags{})
	c.Check(err, IsNil)
	c.Check(ts, NotNil)
}

func (s *snapmgrTestSuite) TestTransitionSnapdSnapDoesNotRunWithoutSnaps(c *C) {
	s.state.Lock()
	defer s.state.Unlock()

	tr := config.NewTransaction(s.state)
	tr.Set("core", "experimental.snapd-snap", true)
	tr.Commit()

	// no snaps installed on this system (e.g. fresh classic)
	snapstate.Set(s.state, "core", nil)

	s.state.Unlock()
	defer s.se.Stop()
	s.settle(c)
	s.state.Lock()

	c.Check(s.state.Changes(), HasLen, 0)
}

func (s *snapmgrTestSuite) TestTransitionSnapdSnapDoesRunWithAnySnap(c *C) {
	s.state.Lock()
	defer s.state.Unlock()

	tr := config.NewTransaction(s.state)
	tr.Set("core", "experimental.snapd-snap", true)
	tr.Commit()

	// some snap installed on this system but no core
	snapstate.Set(s.state, "core", nil)
	snapstate.Set(s.state, "foo", &snapstate.SnapState{
		Active:   true,
		Sequence: []*snap.SideInfo{{RealName: "foo", SnapID: "foo-id", Revision: snap.R(1), Channel: "beta"}},
		Current:  snap.R(1),
	})

	s.state.Unlock()
	defer s.se.Stop()
	s.settle(c)
	s.state.Lock()

	c.Check(s.state.Changes(), HasLen, 1)
}

func (s *snapmgrTestSuite) TestTransitionSnapdSnapDoesNotRunWhenNotEnabled(c *C) {
	s.state.Lock()
	defer s.state.Unlock()

	snapstate.Set(s.state, "core", &snapstate.SnapState{
		Active:   true,
		Sequence: []*snap.SideInfo{{RealName: "corecore", SnapID: "core-snap-id", Revision: snap.R(1), Channel: "beta"}},
		Current:  snap.R(1),
		SnapType: "os",
	})

	s.state.Unlock()
	defer s.se.Stop()
	s.settle(c)
	s.state.Lock()

	c.Check(s.state.Changes(), HasLen, 0)
}

func (s *snapmgrTestSuite) TestTransitionSnapdSnapStartsAutomaticallyWhenEnabled(c *C) {
	s.state.Lock()
	defer s.state.Unlock()

	snapstate.Set(s.state, "core", &snapstate.SnapState{
		Active:   true,
		Sequence: []*snap.SideInfo{{RealName: "corecore", SnapID: "core-snap-id", Revision: snap.R(1), Channel: "beta"}},
		Current:  snap.R(1),
		SnapType: "os",
	})
	tr := config.NewTransaction(s.state)
	tr.Set("core", "experimental.snapd-snap", true)
	tr.Commit()

	s.state.Unlock()
	defer s.se.Stop()
	s.settle(c)
	s.state.Lock()

	c.Check(s.state.Changes(), HasLen, 1)
	chg := s.state.Changes()[0]
	c.Check(chg.Kind(), Equals, "transition-to-snapd-snap")
	c.Assert(chg.Err(), IsNil)
	c.Assert(chg.IsReady(), Equals, true)

	// snapd snap is instaleld from the default channel
	var snapst snapstate.SnapState
	snapstate.Get(s.state, "snapd", &snapst)
	c.Assert(snapst.TrackingChannel, Equals, "latest/stable")
}

func (s *snapmgrTestSuite) TestTransitionSnapdSnapWithCoreRunthrough(c *C) {
	s.state.Lock()
	defer s.state.Unlock()

	snapstate.Set(s.state, "core", &snapstate.SnapState{
		Active:   true,
		Sequence: []*snap.SideInfo{{RealName: "corecore", SnapID: "core-snap-id", Revision: snap.R(1), Channel: "edge"}},
		Current:  snap.R(1),
		SnapType: "os",
		// TrackingChannel
		TrackingChannel: "latest/beta",
	})
	tr := config.NewTransaction(s.state)
	tr.Set("core", "experimental.snapd-snap", true)
	tr.Commit()

	s.state.Unlock()
	defer s.se.Stop()
	s.settle(c)
	s.state.Lock()

	c.Assert(s.state.Changes(), HasLen, 1)
	chg := s.state.Changes()[0]
	c.Assert(chg.Kind(), Equals, "transition-to-snapd-snap")
	c.Assert(chg.Err(), IsNil)
	c.Assert(chg.IsReady(), Equals, true)
	c.Check(s.fakeStore.downloads, HasLen, 1)
	ts := state.NewTaskSet(chg.Tasks()...)
	verifyInstallTasks(c, noConfigure, 0, ts, s.state)

	// ensure preferences from the core snap got transferred over
	var snapst snapstate.SnapState
	snapstate.Get(s.state, "snapd", &snapst)
	c.Assert(snapst.TrackingChannel, Equals, "latest/beta")
}

func (s *snapmgrTestSuite) TestTransitionSnapdSnapTimeLimitWorks(c *C) {
	s.state.Lock()
	defer s.state.Unlock()

	tr := config.NewTransaction(s.state)
	tr.Set("core", "experimental.snapd-snap", true)
	tr.Commit()

	// tried 3h ago, no retry
	s.state.Set("snapd-transition-last-retry-time", time.Now().Add(-3*time.Hour))

	s.state.Unlock()
	defer s.se.Stop()
	s.settle(c)
	s.state.Lock()

	c.Check(s.state.Changes(), HasLen, 0)

	// tried 7h ago, retry
	s.state.Set("snapd-transition-last-retry-time", time.Now().Add(-7*time.Hour))

	s.state.Unlock()
	defer s.se.Stop()
	s.settle(c)
	s.state.Lock()
	c.Check(s.state.Changes(), HasLen, 1)

	var t time.Time
	s.state.Get("snapd-transition-last-retry-time", &t)
	c.Assert(time.Now().Sub(t) < 2*time.Minute, Equals, true)
}

type unhappyStore struct {
	*fakeStore
}

func (s unhappyStore) SnapAction(ctx context.Context, currentSnaps []*store.CurrentSnap, actions []*store.SnapAction, assertQuery store.AssertionQuery, user *auth.UserState, opts *store.RefreshOptions) ([]store.SnapActionResult, []store.AssertionResult, error) {
	if assertQuery != nil {
		panic("no assertion query support")
	}

	return nil, nil, fmt.Errorf("a grumpy store")
}

func (s *snapmgrTestSuite) TestTransitionSnapdSnapError(c *C) {
	s.state.Lock()
	defer s.state.Unlock()

	snapstate.ReplaceStore(s.state, unhappyStore{fakeStore: s.fakeStore})

	tr := config.NewTransaction(s.state)
	tr.Set("core", "experimental.snapd-snap", true)
	tr.Commit()

	s.state.Unlock()
	defer s.se.Stop()
	err := s.o.Settle(5 * time.Second)
	c.Assert(err, ErrorMatches, `state ensure errors: \[a grumpy store\]`)

	s.state.Lock()
	c.Check(s.state.Changes(), HasLen, 0)

	// all the attempts were recorded
	var t time.Time
	s.state.Get("snapd-transition-last-retry-time", &t)
	c.Assert(time.Now().Sub(t) < 2*time.Minute, Equals, true)

	var cnt int
	s.state.Get("snapd-transition-retry", &cnt)
	c.Assert(cnt, Equals, 1)

	// the transition is not tried again (because of retry time)
	s.state.Unlock()
	err = s.o.Settle(5 * time.Second)
	c.Assert(err, IsNil)
	s.state.Lock()

	s.state.Get("snapd-transition-retry", &cnt)
	c.Assert(cnt, Equals, 1)
}

func (s *snapmgrTestSuite) TestTransitionSnapdSnapBlocksOtherChanges(c *C) {
	s.state.Lock()
	defer s.state.Unlock()

	// if we have a snapd transition
	chg := s.state.NewChange("transition-to-snapd-snap", "...")
	chg.SetStatus(state.DoStatus)

	// other tasks block until the transition is done
	_, err := snapstate.Install(context.Background(), s.state, "some-snap", &snapstate.RevisionOptions{Channel: "stable"}, s.user.ID, snapstate.Flags{})
	c.Check(err, FitsTypeOf, &snapstate.ChangeConflictError{})
	c.Check(err, ErrorMatches, "transition to snapd snap in progress, no other changes allowed until this is done")

	// and when the transition is done, other tasks run
	chg.SetStatus(state.DoneStatus)
	ts, err := snapstate.Install(context.Background(), s.state, "some-snap", &snapstate.RevisionOptions{Channel: "stable"}, s.user.ID, snapstate.Flags{})
	c.Check(err, IsNil)
	c.Check(ts, NotNil)
}

func (s *snapmgrTestSuite) TestForceDevModeCleanupRunsForUbuntuCore(c *C) {
	s.checkForceDevModeCleanupRuns(c, "ubuntu-core", true)
}

func (s *snapmgrTestSuite) TestForceDevModeCleanupRunsForCore(c *C) {
	s.checkForceDevModeCleanupRuns(c, "core", true)
}

func (s *snapmgrTestSuite) TestForceDevModeCleanupSkipsRando(c *C) {
	s.checkForceDevModeCleanupRuns(c, "rando", false)
}

func (s *snapmgrTestSuite) checkForceDevModeCleanupRuns(c *C, name string, shouldBeReset bool) {
	r := sandbox.MockForceDevMode(true)
	defer r()
	c.Assert(sandbox.ForceDevMode(), Equals, true)

	s.state.Lock()
	defer s.state.Unlock()

	snapstate.Set(s.state, name, &snapstate.SnapState{
		Active: true,
		Sequence: []*snap.SideInfo{{
			RealName: name,
			SnapID:   "id-id-id",
			Revision: snap.R(1)}},
		Current:  snap.R(1),
		SnapType: "os",
		Flags:    snapstate.Flags{DevMode: true},
	})

	var snapst1 snapstate.SnapState
	// sanity check
	snapstate.Get(s.state, name, &snapst1)
	c.Assert(snapst1.DevMode, Equals, true)

	s.state.Unlock()
	defer s.se.Stop()
	s.settle(c)
	s.state.Lock()

	var snapst2 snapstate.SnapState
	snapstate.Get(s.state, name, &snapst2)

	c.Check(snapst2.DevMode, Equals, !shouldBeReset)

	var n int
	s.state.Get("fix-forced-devmode", &n)
	c.Check(n, Equals, 1)
}

func (s *snapmgrTestSuite) TestForceDevModeCleanupRunsNoSnaps(c *C) {
	r := sandbox.MockForceDevMode(true)
	defer r()
	c.Assert(sandbox.ForceDevMode(), Equals, true)

	defer s.se.Stop()
	s.settle(c)
	s.state.Lock()
	defer s.state.Unlock()

	var n int
	s.state.Get("fix-forced-devmode", &n)
	c.Check(n, Equals, 1)
}

func (s *snapmgrTestSuite) TestForceDevModeCleanupSkipsNonForcedOS(c *C) {
	r := sandbox.MockForceDevMode(false)
	defer r()
	c.Assert(sandbox.ForceDevMode(), Equals, false)

	s.state.Lock()
	defer s.state.Unlock()

	snapstate.Set(s.state, "core", &snapstate.SnapState{
		Active: true,
		Sequence: []*snap.SideInfo{{
			RealName: "core",
			SnapID:   "id-id-id",
			Revision: snap.R(1)}},
		Current:  snap.R(1),
		SnapType: "os",
		Flags:    snapstate.Flags{DevMode: true},
	})

	var snapst1 snapstate.SnapState
	// sanity check
	snapstate.Get(s.state, "core", &snapst1)
	c.Assert(snapst1.DevMode, Equals, true)

	s.state.Unlock()
	defer s.se.Stop()
	s.settle(c)
	s.state.Lock()

	var snapst2 snapstate.SnapState
	snapstate.Get(s.state, "core", &snapst2)

	// no change
	c.Check(snapst2.DevMode, Equals, true)

	// not really run at all in fact
	var n int
	s.state.Get("fix-forced-devmode", &n)
	c.Check(n, Equals, 0)
}

func (s *snapmgrTestSuite) TestEnsureAliasesV2(c *C) {
	s.state.Lock()
	defer s.state.Unlock()

	snapstate.AutoAliases = func(st *state.State, info *snap.Info) (map[string]string, error) {
		switch info.InstanceName() {
		case "alias-snap":
			return map[string]string{
				"alias1": "cmd1",
				"alias2": "cmd2",
			}, nil
		}
		return nil, nil
	}

	snapstate.Set(s.state, "core", nil)
	snapstate.Set(s.state, "alias-snap", &snapstate.SnapState{
		Sequence: []*snap.SideInfo{
			{RealName: "alias-snap", Revision: snap.R(11)},
		},
		Current: snap.R(11),
		Active:  true,
	})

	s.state.Set("aliases", map[string]map[string]string{
		"alias-snap": {
			"alias1": "auto",
		},
	})

	s.state.Unlock()
	err := s.snapmgr.Ensure()
	s.state.Lock()
	c.Assert(err, IsNil)

	var gone interface{}
	err = s.state.Get("aliases", &gone)
	c.Assert(err, Equals, state.ErrNoState)

	var snapst snapstate.SnapState
	err = snapstate.Get(s.state, "alias-snap", &snapst)
	c.Assert(err, IsNil)

	c.Check(snapst.AutoAliasesDisabled, Equals, false)
	c.Check(snapst.AliasesPending, Equals, false)
	c.Check(snapst.Aliases, DeepEquals, map[string]*snapstate.AliasTarget{
		"alias1": {Auto: "cmd1"},
		"alias2": {Auto: "cmd2"},
	})

	expected := fakeOps{
		{
			op:   "remove-snap-aliases",
			name: "alias-snap",
		},
		{
			op: "update-aliases",
			aliases: []*backend.Alias{
				{Name: "alias1", Target: "alias-snap.cmd1"},
				{Name: "alias2", Target: "alias-snap.cmd2"},
			},
		},
	}
	// start with an easier-to-read error if this fails:
	c.Assert(s.fakeBackend.ops.Ops(), DeepEquals, expected.Ops())
	c.Assert(s.fakeBackend.ops, DeepEquals, expected)
}

func (s *snapmgrTestSuite) TestEnsureAliasesV2SnapDisabled(c *C) {
	s.state.Lock()
	defer s.state.Unlock()

	snapstate.AutoAliases = func(st *state.State, info *snap.Info) (map[string]string, error) {
		switch info.InstanceName() {
		case "alias-snap":
			return map[string]string{
				"alias1": "cmd1",
				"alias2": "cmd2",
			}, nil
		}
		return nil, nil
	}

	snapstate.Set(s.state, "core", nil)
	snapstate.Set(s.state, "alias-snap", &snapstate.SnapState{
		Sequence: []*snap.SideInfo{
			{RealName: "alias-snap", Revision: snap.R(11)},
		},
		Current: snap.R(11),
		Active:  false,
	})

	s.state.Set("aliases", map[string]map[string]string{
		"alias-snap": {
			"alias1": "auto",
		},
	})

	s.state.Unlock()
	err := s.snapmgr.Ensure()
	s.state.Lock()
	c.Assert(err, IsNil)

	var gone interface{}
	err = s.state.Get("aliases", &gone)
	c.Assert(err, Equals, state.ErrNoState)

	var snapst snapstate.SnapState
	err = snapstate.Get(s.state, "alias-snap", &snapst)
	c.Assert(err, IsNil)

	c.Check(snapst.AutoAliasesDisabled, Equals, false)
	c.Check(snapst.AliasesPending, Equals, true)
	c.Check(snapst.Aliases, DeepEquals, map[string]*snapstate.AliasTarget{
		"alias1": {Auto: "cmd1"},
		"alias2": {Auto: "cmd2"},
	})

	expected := fakeOps{
		{
			op:   "remove-snap-aliases",
			name: "alias-snap",
		},
	}
	// start with an easier-to-read error if this fails:
	c.Assert(s.fakeBackend.ops.Ops(), DeepEquals, expected.Ops())
	c.Assert(s.fakeBackend.ops, DeepEquals, expected)
}

func (s *snapmgrTestSuite) TestEnsureAliasesV2MarkAliasTasksInError(c *C) {
	s.state.Lock()
	defer s.state.Unlock()

	s.state.Set("aliases", map[string]map[string]string{
		"alias-snap": {
			"alias1": "auto",
		},
	})

	// pending old alias task
	t := s.state.NewTask("alias", "...")
	t.Set("aliases", map[string]string{})
	chg := s.state.NewChange("alias chg", "...")
	chg.AddTask(t)

	s.state.Unlock()
	err := s.snapmgr.Ensure()
	s.state.Lock()
	c.Assert(err, IsNil)

	c.Check(chg.Status(), Equals, state.ErrorStatus)
	c.Check(chg.IsReady(), Equals, true)
	c.Check(t.Status(), Equals, state.ErrorStatus)
}

func (s *snapmgrTestSuite) TestEmptyUpdateWithChannelChangeAndAutoAlias(c *C) {
	// this reproduces the cause behind lp:1860324,
	// namely an empty refresh with a channel change on a snap
	// with changed aliases

	s.state.Lock()
	defer s.state.Unlock()

	n := 0
	snapstate.AutoAliases = func(st *state.State, info *snap.Info) (map[string]string, error) {
		if info.InstanceName() == "alias-snap" {
			if n > 0 {
				return map[string]string{
					"alias1": "cmd1",
					"alias2": "cmd2",
				}, nil
			}
			n++
		}
		return nil, nil
	}

	snapstate.Set(s.state, "alias-snap", &snapstate.SnapState{
		TrackingChannel: "latest/stable",
		Sequence: []*snap.SideInfo{
			{RealName: "alias-snap", Revision: snap.R(11), SnapID: "alias-snap-id"},
		},
		Current: snap.R(11),
		Active:  true,
	})

	s.state.Set("aliases", map[string]map[string]string{
		"alias-snap": {
			"alias1": "auto",
		},
	})

	s.state.Unlock()
	err := s.snapmgr.Ensure()
	s.state.Lock()
	c.Assert(err, IsNil)

	ts, err := snapstate.Update(s.state, "alias-snap", &snapstate.RevisionOptions{Channel: "latest/candidate"}, s.user.ID, snapstate.Flags{})
	c.Assert(err, IsNil)

	chg := s.state.NewChange("refresh", "refresh snap")
	chg.AddAll(ts)

	s.state.Unlock()
	defer s.se.Stop()
	s.settle(c)
	s.state.Lock()

	c.Assert(chg.Err(), IsNil)
	c.Assert(chg.IsReady(), Equals, true)
}

func (s *snapmgrTestSuite) TestConflictMany(c *C) {
	s.state.Lock()
	defer s.state.Unlock()

	for _, instanceName := range []string{"a-snap", "b-snap"} {
		snapstate.Set(s.state, instanceName, &snapstate.SnapState{
			Sequence: []*snap.SideInfo{
				{RealName: instanceName, Revision: snap.R(11)},
			},
			Current: snap.R(11),
			Active:  false,
		})

		ts, err := snapstate.Enable(s.state, instanceName)
		c.Assert(err, IsNil)
		// need a change to make the tasks visible
		s.state.NewChange("enable", "...").AddAll(ts)
	}

	// things that should be ok:
	for _, m := range [][]string{
		{}, //nothing
		{"c-snap"},
		{"c-snap", "d-snap", "e-snap", "f-snap"},
	} {
		c.Check(snapstate.CheckChangeConflictMany(s.state, m, ""), IsNil)
	}

	// things that should not be ok:
	for _, m := range [][]string{
		{"a-snap"},
		{"a-snap", "b-snap"},
		{"a-snap", "c-snap"},
		{"b-snap", "c-snap"},
	} {
		err := snapstate.CheckChangeConflictMany(s.state, m, "")
		c.Check(err, FitsTypeOf, &snapstate.ChangeConflictError{})
		c.Check(err, ErrorMatches, `snap "[^"]*" has "enable" change in progress`)
	}
}

func (s *snapmgrTestSuite) TestConflictManyRemodeling(c *C) {
	s.state.Lock()
	defer s.state.Unlock()

	chg := s.state.NewChange("remodel", "...")
	chg.SetStatus(state.DoingStatus)

	err := snapstate.CheckChangeConflictMany(s.state, []string{"a-snap"}, "")
	c.Check(err, FitsTypeOf, &snapstate.ChangeConflictError{})
	c.Check(err, ErrorMatches, `remodeling in progress, no other changes allowed until this is done`)
}

type contentStore struct {
	*fakeStore
	state *state.State
}

func (s contentStore) SnapAction(ctx context.Context, currentSnaps []*store.CurrentSnap, actions []*store.SnapAction, assertQuery store.AssertionQuery, user *auth.UserState, opts *store.RefreshOptions) ([]store.SnapActionResult, []store.AssertionResult, error) {
	sars, _, err := s.fakeStore.SnapAction(ctx, currentSnaps, actions, assertQuery, user, opts)
	if err != nil {
		return nil, nil, err
	}
	if len(sars) != 1 {
		panic("expected to be queried for install of only one snap at a time")
	}
	info := sars[0].Info
	switch info.InstanceName() {
	case "snap-content-plug":
		info.Plugs = map[string]*snap.PlugInfo{
			"some-plug": {
				Snap:      info,
				Name:      "shared-content",
				Interface: "content",
				Attrs: map[string]interface{}{
					"default-provider": "snap-content-slot",
					"content":          "shared-content",
				},
			},
		}
	case "snap-content-plug-compat":
		info.Plugs = map[string]*snap.PlugInfo{
			"some-plug": {
				Snap:      info,
				Name:      "shared-content",
				Interface: "content",
				Attrs: map[string]interface{}{
					"default-provider": "snap-content-slot:some-slot",
					"content":          "shared-content",
				},
			},
		}
	case "snap-content-slot":
		info.Slots = map[string]*snap.SlotInfo{
			"some-slot": {
				Snap:      info,
				Name:      "shared-content",
				Interface: "content",
				Attrs: map[string]interface{}{
					"content": "shared-content",
				},
			},
		}
	case "snap-content-circular1":
		info.Plugs = map[string]*snap.PlugInfo{
			"circular-plug1": {
				Snap:      info,
				Name:      "circular-plug1",
				Interface: "content",
				Attrs: map[string]interface{}{
					"default-provider": "snap-content-circular2",
					"content":          "circular2",
				},
			},
		}
		info.Slots = map[string]*snap.SlotInfo{
			"circular-slot1": {
				Snap:      info,
				Name:      "circular-slot1",
				Interface: "content",
				Attrs: map[string]interface{}{
					"content": "circular1",
				},
			},
		}
	case "snap-content-circular2":
		info.Plugs = map[string]*snap.PlugInfo{
			"circular-plug2": {
				Snap:      info,
				Name:      "circular-plug2",
				Interface: "content",
				Attrs: map[string]interface{}{
					"default-provider": "snap-content-circular1",
					"content":          "circular2",
				},
			},
		}
		info.Slots = map[string]*snap.SlotInfo{
			"circular-slot2": {
				Snap:      info,
				Name:      "circular-slot2",
				Interface: "content",
				Attrs: map[string]interface{}{
					"content": "circular1",
				},
			},
		}
	}

	return []store.SnapActionResult{{Info: info}}, nil, err
}

func (s *snapmgrTestSuite) TestSnapManagerLegacyRefreshSchedule(c *C) {
	s.state.Lock()
	defer s.state.Unlock()

	for _, t := range []struct {
		in     string
		out    string
		legacy bool
	}{
		{"", snapstate.DefaultRefreshSchedule, false},
		{"invalid schedule", snapstate.DefaultRefreshSchedule, false},
		{"8:00-12:00", "8:00-12:00", true},
		// using the legacy configuration option with a new-style
		// refresh.timer string is rejected (i.e. the legacy parser is
		// used for the parsing)
		{"0:00~24:00/24", snapstate.DefaultRefreshSchedule, false},
	} {
		if t.in != "" {
			tr := config.NewTransaction(s.state)
			tr.Set("core", "refresh.timer", "")
			tr.Set("core", "refresh.schedule", t.in)
			tr.Commit()
		}
		scheduleStr, legacy, err := s.snapmgr.RefreshSchedule()
		c.Check(err, IsNil)
		c.Check(scheduleStr, Equals, t.out)
		c.Check(legacy, Equals, t.legacy)
	}
}

func (s *snapmgrTestSuite) TestSnapManagerRefreshSchedule(c *C) {
	s.state.Lock()
	defer s.state.Unlock()

	for _, t := range []struct {
		in  string
		out string
	}{
		{"", snapstate.DefaultRefreshSchedule},
		{"invalid schedule", snapstate.DefaultRefreshSchedule},
		{"8:00-12:00", "8:00-12:00"},
		// this is only valid under the new schedule parser
		{"9:00~15:00/2,,mon,20:00", "9:00~15:00/2,,mon,20:00"},
	} {
		if t.in != "" {
			tr := config.NewTransaction(s.state)
			tr.Set("core", "refresh.timer", t.in)
			tr.Commit()
		}
		scheduleStr, legacy, err := s.snapmgr.RefreshSchedule()
		c.Check(err, IsNil)
		c.Check(scheduleStr, Equals, t.out)
		c.Check(legacy, Equals, false)
	}
}

func (s *snapmgrTestSuite) TestUpdateLayoutsChecksFeatureFlag(c *C) {
	s.state.Lock()
	defer s.state.Unlock()

	// When layouts are disabled we cannot refresh to a snap depending on the feature.
	tr := config.NewTransaction(s.state)
	tr.Set("core", "experimental.layouts", false)
	tr.Commit()

	snapstate.Set(s.state, "some-snap", &snapstate.SnapState{
		Active: true,
		Sequence: []*snap.SideInfo{
			{RealName: "some-snap", SnapID: "some-snap-id", Revision: snap.R(1)},
		},
		Current:  snap.R(1),
		SnapType: "app",
	})

	_, err := snapstate.Update(s.state, "some-snap", &snapstate.RevisionOptions{Channel: "channel-for-layout/stable"}, s.user.ID, snapstate.Flags{})
	c.Assert(err, ErrorMatches, "experimental feature disabled - test it by setting 'experimental.layouts' to true")

	// When layouts are enabled we can refresh to a snap depending on the feature.
	tr = config.NewTransaction(s.state)
	tr.Set("core", "experimental.layouts", true)
	tr.Commit()

	_, err = snapstate.Update(s.state, "some-snap", &snapstate.RevisionOptions{Channel: "channel-for-layout/stable"}, s.user.ID, snapstate.Flags{})
	c.Assert(err, IsNil)
}

func (s *snapmgrTestSuite) TestUpdateManyExplicitLayoutsChecksFeatureFlag(c *C) {
	s.state.Lock()
	defer s.state.Unlock()

	// When layouts are disabled we cannot refresh multiple snaps if one of them depends on the feature.
	tr := config.NewTransaction(s.state)
	tr.Set("core", "experimental.layouts", false)
	tr.Commit()

	snapstate.Set(s.state, "some-snap", &snapstate.SnapState{
		Active:          true,
		TrackingChannel: "channel-for-layout/stable",
		Sequence: []*snap.SideInfo{
			{RealName: "some-snap", SnapID: "some-snap-id", Revision: snap.R(1)},
		},
		Current:  snap.R(1),
		SnapType: "app",
	})

	_, _, err := snapstate.UpdateMany(context.Background(), s.state, []string{"some-snap"}, s.user.ID, nil)
	c.Assert(err, ErrorMatches, "experimental feature disabled - test it by setting 'experimental.layouts' to true")

	// When layouts are enabled we can refresh multiple snaps if one of them depends on the feature.
	tr = config.NewTransaction(s.state)
	tr.Set("core", "experimental.layouts", true)
	tr.Commit()

	_, _, err = snapstate.UpdateMany(context.Background(), s.state, []string{"some-snap"}, s.user.ID, nil)
	c.Assert(err, IsNil)
}

func (s *snapmgrTestSuite) TestUpdateManyLayoutsChecksFeatureFlag(c *C) {
	s.state.Lock()
	defer s.state.Unlock()

	// When layouts are disabled we cannot refresh multiple snaps if one of them depends on the feature.
	tr := config.NewTransaction(s.state)
	tr.Set("core", "experimental.layouts", false)
	tr.Commit()

	snapstate.Set(s.state, "some-snap", &snapstate.SnapState{
		Active:          true,
		TrackingChannel: "channel-for-layout/stable",
		Sequence: []*snap.SideInfo{
			{RealName: "some-snap", SnapID: "some-snap-id", Revision: snap.R(1)},
		},
		Current:  snap.R(1),
		SnapType: "app",
	})

	refreshes, _, err := snapstate.UpdateMany(context.Background(), s.state, nil, s.user.ID, nil)
	c.Assert(err, IsNil)
	c.Assert(refreshes, HasLen, 0)

	// When layouts are enabled we can refresh multiple snaps if one of them depends on the feature.
	tr = config.NewTransaction(s.state)
	tr.Set("core", "experimental.layouts", true)
	tr.Commit()

	refreshes, _, err = snapstate.UpdateMany(context.Background(), s.state, nil, s.user.ID, nil)
	c.Assert(err, IsNil)
	c.Assert(refreshes, DeepEquals, []string{"some-snap"})
}

func (s *snapmgrTestSuite) TestUpdateFailsEarlyOnEpochMismatch(c *C) {
	s.state.Lock()
	defer s.state.Unlock()

	snapstate.Set(s.state, "some-epoch-snap", &snapstate.SnapState{
		Active: true,
		Sequence: []*snap.SideInfo{
			{RealName: "some-epoch-snap", SnapID: "some-epoch-snap-id", Revision: snap.R(1)},
		},
		Current:  snap.R(1),
		SnapType: "app",
	})

	_, err := snapstate.Update(s.state, "some-epoch-snap", nil, 0, snapstate.Flags{})
	c.Assert(err, ErrorMatches, `cannot refresh "some-epoch-snap" to new revision 11 with epoch 42, because it can't read the current epoch of 13`)
}

func (s *snapmgrTestSuite) TestParallelInstallValidateFeatureFlag(c *C) {
	s.state.Lock()
	defer s.state.Unlock()

	info := &snap.Info{
		InstanceKey: "foo",
	}

	err := snapstate.ValidateFeatureFlags(s.state, info)
	c.Assert(err, ErrorMatches, `experimental feature disabled - test it by setting 'experimental.parallel-instances' to true`)

	// various forms of disabling
	tr := config.NewTransaction(s.state)
	tr.Set("core", "experimental.parallel-instances", false)
	tr.Commit()

	err = snapstate.ValidateFeatureFlags(s.state, info)
	c.Assert(err, ErrorMatches, `experimental feature disabled - test it by setting 'experimental.parallel-instances' to true`)

	tr = config.NewTransaction(s.state)
	tr.Set("core", "experimental.parallel-instances", "")
	tr.Commit()

	err = snapstate.ValidateFeatureFlags(s.state, info)
	c.Assert(err, ErrorMatches, `experimental feature disabled - test it by setting 'experimental.parallel-instances' to true`)

	tr = config.NewTransaction(s.state)
	tr.Set("core", "experimental.parallel-instances", nil)
	tr.Commit()

	err = snapstate.ValidateFeatureFlags(s.state, info)
	c.Assert(err, ErrorMatches, `experimental feature disabled - test it by setting 'experimental.parallel-instances' to true`)

	tr = config.NewTransaction(s.state)
	tr.Set("core", "experimental.parallel-instances", "veryfalse")
	tr.Commit()

	err = snapstate.ValidateFeatureFlags(s.state, info)
	c.Assert(err, ErrorMatches, `parallel-instances can only be set to 'true' or 'false', got "veryfalse"`)

	// enable parallel instances
	tr = config.NewTransaction(s.state)
	tr.Set("core", "experimental.parallel-instances", true)
	tr.Commit()

	err = snapstate.ValidateFeatureFlags(s.state, info)
	c.Assert(err, IsNil)
}

<<<<<<< HEAD
func (s *snapmgrTestSuite) TestParallelInstallInstallPathExperimentalSwitch(c *C) {
	s.state.Lock()
	defer s.state.Unlock()

	mockSnap := makeTestSnap(c, `name: some-snap
version: 1.0
`)
	si := &snap.SideInfo{RealName: "some-snap", SnapID: "some-snap-id", Revision: snap.R(8)}
	_, _, err := snapstate.InstallPath(s.state, si, mockSnap, "some-snap_foo", "", snapstate.Flags{})
	c.Assert(err, ErrorMatches, "experimental feature disabled - test it by setting 'experimental.parallel-instances' to true")

	// enable parallel instances
	tr := config.NewTransaction(s.state)
	tr.Set("core", "experimental.parallel-instances", true)
	tr.Commit()

	_, _, err = snapstate.InstallPath(s.state, si, mockSnap, "some-snap_foo", "", snapstate.Flags{})
	c.Assert(err, IsNil)
}

func (s *snapmgrTestSuite) TestInstallUserDaemonsChecksFeatureFlag(c *C) {
	if release.ReleaseInfo.ID == "ubuntu" && release.ReleaseInfo.VersionID == "14.04" {
		c.Skip("Ubuntu 14.04 does not support user daemons")
	}

	s.state.Lock()
	defer s.state.Unlock()

	// User daemons are disabled by default.
	opts := &snapstate.RevisionOptions{Channel: "channel-for-user-daemon"}
	_, err := snapstate.Install(context.Background(), s.state, "some-snap", opts, s.user.ID, snapstate.Flags{})
	c.Assert(err, ErrorMatches, "experimental feature disabled - test it by setting 'experimental.user-daemons' to true")

	// User daemons can be explicitly enabled.
	tr := config.NewTransaction(s.state)
	tr.Set("core", "experimental.user-daemons", true)
	tr.Commit()
	_, err = snapstate.Install(context.Background(), s.state, "some-snap", opts, s.user.ID, snapstate.Flags{})
	c.Assert(err, IsNil)

	// User daemons can be explicitly disabled.
	tr = config.NewTransaction(s.state)
	tr.Set("core", "experimental.user-daemons", false)
	tr.Commit()
	_, err = snapstate.Install(context.Background(), s.state, "some-snap", opts, s.user.ID, snapstate.Flags{})
	c.Assert(err, ErrorMatches, "experimental feature disabled - test it by setting 'experimental.user-daemons' to true")

	// The default empty value means "disabled"".
	tr = config.NewTransaction(s.state)
	tr.Set("core", "experimental.user-daemons", "")
	tr.Commit()
	_, err = snapstate.Install(context.Background(), s.state, "some-snap", opts, s.user.ID, snapstate.Flags{})
	c.Assert(err, ErrorMatches, "experimental feature disabled - test it by setting 'experimental.user-daemons' to true")

	// User daemons are disabled when the controlling flag is reset to nil.
	tr = config.NewTransaction(s.state)
	tr.Set("core", "experimental.user-daemons", nil)
	tr.Commit()
	_, err = snapstate.Install(context.Background(), s.state, "some-snap", opts, s.user.ID, snapstate.Flags{})
	c.Assert(err, ErrorMatches, "experimental feature disabled - test it by setting 'experimental.user-daemons' to true")
}

func (s *snapmgrTestSuite) TestInstallUserDaemonsUsupportedOnTrusty(c *C) {
	restore := release.MockReleaseInfo(&release.OS{ID: "ubuntu", VersionID: "14.04"})
	defer restore()
	s.state.Lock()
	defer s.state.Unlock()

	tr := config.NewTransaction(s.state)
	tr.Set("core", "experimental.user-daemons", true)
	tr.Commit()

	// Even with the experimental.user-daemons flag set, user
	// daemons are not supported on Trusty
	opts := &snapstate.RevisionOptions{Channel: "channel-for-user-daemon"}
	_, err := snapstate.Install(context.Background(), s.state, "some-snap", opts, s.user.ID, snapstate.Flags{})
	c.Assert(err, ErrorMatches, "user session daemons are not supported on Ubuntu 14.04")
}

=======
>>>>>>> 24c44825
func (s *snapmgrTestSuite) TestInjectTasks(c *C) {
	s.state.Lock()
	defer s.state.Unlock()

	lane := s.state.NewLane()

	// setup main task and two tasks waiting for it; all part of same change
	chg := s.state.NewChange("change", "")
	t0 := s.state.NewTask("task1", "")
	chg.AddTask(t0)
	t0.JoinLane(lane)
	t01 := s.state.NewTask("task1-1", "")
	t01.WaitFor(t0)
	chg.AddTask(t01)
	t02 := s.state.NewTask("task1-2", "")
	t02.WaitFor(t0)
	chg.AddTask(t02)

	// setup extra tasks
	t1 := s.state.NewTask("task2", "")
	t2 := s.state.NewTask("task3", "")
	ts := state.NewTaskSet(t1, t2)

	snapstate.InjectTasks(t0, ts)

	// verify that extra tasks are now part of same change
	c.Assert(t1.Change().ID(), Equals, t0.Change().ID())
	c.Assert(t2.Change().ID(), Equals, t0.Change().ID())
	c.Assert(t1.Change().ID(), Equals, chg.ID())

	c.Assert(t1.Lanes(), DeepEquals, []int{lane})

	// verify that halt tasks of the main task now wait for extra tasks
	c.Assert(t1.HaltTasks(), HasLen, 2)
	c.Assert(t2.HaltTasks(), HasLen, 2)
	c.Assert(t1.HaltTasks(), DeepEquals, t2.HaltTasks())

	ids := []string{t1.HaltTasks()[0].Kind(), t2.HaltTasks()[1].Kind()}
	sort.Strings(ids)
	c.Assert(ids, DeepEquals, []string{"task1-1", "task1-2"})

	// verify that extra tasks wait for the main task
	c.Assert(t1.WaitTasks(), HasLen, 1)
	c.Assert(t1.WaitTasks()[0].Kind(), Equals, "task1")
	c.Assert(t2.WaitTasks(), HasLen, 1)
	c.Assert(t2.WaitTasks()[0].Kind(), Equals, "task1")
}

func (s *snapmgrTestSuite) TestInjectTasksWithNullChange(c *C) {
	s.state.Lock()
	defer s.state.Unlock()

	// setup main task
	t0 := s.state.NewTask("task1", "")
	t01 := s.state.NewTask("task1-1", "")
	t01.WaitFor(t0)

	// setup extra task
	t1 := s.state.NewTask("task2", "")
	ts := state.NewTaskSet(t1)

	snapstate.InjectTasks(t0, ts)

	c.Assert(t1.Lanes(), DeepEquals, []int{0})

	// verify that halt tasks of the main task now wait for extra tasks
	c.Assert(t1.HaltTasks(), HasLen, 1)
	c.Assert(t1.HaltTasks()[0].Kind(), Equals, "task1-1")
}

func hasConfigureTask(ts *state.TaskSet) bool {
	for _, tk := range taskKinds(ts.Tasks()) {
		if tk == "run-hook[configure]" {
			return true
		}
	}
	return false
}

func (s *snapmgrTestSuite) TestNoConfigureForBasesTask(c *C) {
	s.state.Lock()
	defer s.state.Unlock()

	// normal snaps get a configure task
	opts := &snapstate.RevisionOptions{Channel: "some-channel"}
	ts, err := snapstate.Install(context.Background(), s.state, "some-snap", opts, s.user.ID, snapstate.Flags{})
	c.Assert(err, IsNil)
	c.Check(hasConfigureTask(ts), Equals, true)

	// but bases do not for install
	ts, err = snapstate.Install(context.Background(), s.state, "some-base", opts, s.user.ID, snapstate.Flags{})
	c.Assert(err, IsNil)
	c.Check(hasConfigureTask(ts), Equals, false)

	// or for refresh
	snapstate.Set(s.state, "some-base", &snapstate.SnapState{
		Active:          true,
		TrackingChannel: "latest/edge",
		Sequence:        []*snap.SideInfo{{RealName: "some-base", SnapID: "some-base-id", Revision: snap.R(1)}},
		Current:         snap.R(1),
		SnapType:        "base",
	})
	ts, err = snapstate.Update(s.state, "some-base", nil, s.user.ID, snapstate.Flags{})
	c.Assert(err, IsNil)
	c.Check(hasConfigureTask(ts), Equals, false)
}

func (s *snapmgrTestSuite) TestSnapdSnapOnCoreWithoutBase(c *C) {
	s.state.Lock()
	defer s.state.Unlock()
	r := release.MockOnClassic(false)
	defer r()

	// it is now possible to install snapd snap on a system with core
	_, err := snapstate.Install(context.Background(), s.state, "snapd", &snapstate.RevisionOptions{Channel: "some-channel"}, s.user.ID, snapstate.Flags{})
	c.Assert(err, IsNil)
}

func (s *snapmgrTestSuite) TestSnapdSnapOnSystemsWithoutBaseOnUbuntuCore(c *C) {
	s.state.Lock()
	defer s.state.Unlock()
	r := release.MockOnClassic(false)
	defer r()

	// it is not possible to opt-into the snapd snap on core yet
	tr := config.NewTransaction(s.state)
	tr.Set("core", "experimental.snapd-snap", true)
	tr.Commit()

	// it is now possible to install snapd snap on a system with core, experimental option has no effect
	_, err := snapstate.Install(context.Background(), s.state, "snapd", nil, s.user.ID, snapstate.Flags{})
	c.Assert(err, IsNil)
}

func (s *snapmgrTestSuite) TestNoSnapdSnapOnSystemsWithoutBaseButOption(c *C) {
	s.state.Lock()
	defer s.state.Unlock()

	tr := config.NewTransaction(s.state)
	tr.Set("core", "experimental.snapd-snap", true)
	tr.Commit()

	_, err := snapstate.Install(context.Background(), s.state, "snapd", nil, s.user.ID, snapstate.Flags{})
	c.Assert(err, IsNil)
}

func (s *snapmgrTestSuite) TestNoConfigureForSnapdSnap(c *C) {
	s.state.Lock()
	defer s.state.Unlock()

	// snapd cannot be installed unless the model uses a base snap
	r := snapstatetest.MockDeviceModel(ModelWithBase("core18"))
	defer r()

	// but snapd do not for install
	ts, err := snapstate.Install(context.Background(), s.state, "snapd", nil, s.user.ID, snapstate.Flags{})
	c.Assert(err, IsNil)
	c.Check(hasConfigureTask(ts), Equals, false)

	// or for refresh
	snapstate.Set(s.state, "snapd", &snapstate.SnapState{
		Active:          true,
		TrackingChannel: "latest/edge",
		Sequence:        []*snap.SideInfo{{RealName: "snapd", SnapID: "snapd-snap-id", Revision: snap.R(1)}},
		Current:         snap.R(1),
		SnapType:        "app",
	})
	ts, err = snapstate.Update(s.state, "snapd", nil, s.user.ID, snapstate.Flags{})
	c.Assert(err, IsNil)
	c.Check(hasConfigureTask(ts), Equals, false)

}

func (s snapmgrTestSuite) TestCanLoadOldSnapSetupWithoutType(c *C) {
	// ensure we don't crash when loading a SnapSetup json without
	// a type set
	oldSnapSetup := []byte(`{
 "snap-path":"/some/path",
 "side-info": {
    "channel": "edge",
    "name": "some-snap",
    "revision": "1",
    "snap-id": "some-snap-id"
 }
}`)
	var snapsup snapstate.SnapSetup
	err := json.Unmarshal(oldSnapSetup, &snapsup)
	c.Assert(err, IsNil)
	c.Check(snapsup.SnapPath, Equals, "/some/path")
	c.Check(snapsup.SideInfo, DeepEquals, &snap.SideInfo{
		Channel:  "edge",
		RealName: "some-snap",
		Revision: snap.R(1),
		SnapID:   "some-snap-id",
	})
	c.Check(snapsup.Type, Equals, snap.Type(""))
}

func (s snapmgrTestSuite) TestHasOtherInstances(c *C) {
	s.state.Lock()
	defer s.state.Unlock()

	snapstate.Set(s.state, "some-snap", &snapstate.SnapState{
		Active: true,
		Sequence: []*snap.SideInfo{
			{RealName: "some-snap", SnapID: "some-snap-id", Revision: snap.R(1)},
		},
		Current:  snap.R(1),
		SnapType: "app",
	})
	snapstate.Set(s.state, "some-snap_instance", &snapstate.SnapState{
		Active: true,
		Sequence: []*snap.SideInfo{
			{RealName: "some-snap", SnapID: "some-snap-id", Revision: snap.R(3)},
		},
		Current:     snap.R(3),
		SnapType:    "app",
		InstanceKey: "instance",
	})
	snapstate.Set(s.state, "some-other-snap", &snapstate.SnapState{
		Active: true,
		Sequence: []*snap.SideInfo{
			{RealName: "some-other-snap", SnapID: "some-other-snap-id", Revision: snap.R(1)},
		},
		Current:  snap.R(1),
		SnapType: "app",
	})

	other, err := snapstate.HasOtherInstances(s.state, "some-snap")
	c.Assert(err, IsNil)
	c.Assert(other, Equals, true)
	other, err = snapstate.HasOtherInstances(s.state, "some-snap_instance")
	c.Assert(err, IsNil)
	c.Assert(other, Equals, true)
	other, err = snapstate.HasOtherInstances(s.state, "some-other-snap")
	c.Assert(err, IsNil)
	c.Assert(other, Equals, false)
	// other snaps like only looks at the name of the refence snap
	other, err = snapstate.HasOtherInstances(s.state, "some-other-snap_instance")
	c.Assert(err, IsNil)
	c.Assert(other, Equals, true)

	// remove the snap without instance key
	snapstate.Set(s.state, "some-snap", nil)
	// some-snap_instance is like some-snap
	other, err = snapstate.HasOtherInstances(s.state, "some-snap")
	c.Assert(err, IsNil)
	c.Assert(other, Equals, true)
	other, err = snapstate.HasOtherInstances(s.state, "some-snap_instance")
	c.Assert(err, IsNil)
	c.Assert(other, Equals, false)

	// add another snap with instance key
	snapstate.Set(s.state, "some-snap_other", &snapstate.SnapState{
		Active: true,
		Sequence: []*snap.SideInfo{
			{RealName: "some-snap", SnapID: "some-snap-id", Revision: snap.R(3)},
		},
		Current:     snap.R(3),
		SnapType:    "app",
		InstanceKey: "other",
	})
	other, err = snapstate.HasOtherInstances(s.state, "some-snap")
	c.Assert(err, IsNil)
	c.Assert(other, Equals, true)
	other, err = snapstate.HasOtherInstances(s.state, "some-snap_instance")
	c.Assert(err, IsNil)
	c.Assert(other, Equals, true)
}

func (s *snapmgrTestSuite) TestRequestSalt(c *C) {
	si := snap.SideInfo{
		RealName: "other-snap",
		Revision: snap.R(7),
		SnapID:   "other-snap-id",
	}
	s.state.Lock()
	defer s.state.Unlock()

	snapstate.Set(s.state, "other-snap", &snapstate.SnapState{
		Active:   true,
		Sequence: []*snap.SideInfo{&si},
		Current:  si.Revision,
		SnapType: "app",
	})
	snapstate.Set(s.state, "other-snap_instance", &snapstate.SnapState{
		Active:      true,
		Sequence:    []*snap.SideInfo{&si},
		Current:     si.Revision,
		SnapType:    "app",
		InstanceKey: "instance",
	})

	// clear request-salt to have it generated
	s.state.Set("refresh-privacy-key", nil)

	_, err := snapstate.Install(context.Background(), s.state, "some-snap", nil, s.user.ID, snapstate.Flags{})
	c.Assert(err, ErrorMatches, "internal error: request salt is unset")

	s.state.Set("refresh-privacy-key", "privacy-key")

	chg := s.state.NewChange("install", "install a snap")
	ts, err := snapstate.Install(context.Background(), s.state, "some-snap", nil, s.user.ID, snapstate.Flags{})
	c.Assert(err, IsNil)
	chg.AddAll(ts)

	s.state.Unlock()
	defer s.se.Stop()
	s.settle(c)
	s.state.Lock()

	c.Assert(len(s.fakeBackend.ops) >= 1, Equals, true)
	storeAction := s.fakeBackend.ops[0]
	c.Assert(storeAction.op, Equals, "storesvc-snap-action")
	c.Assert(storeAction.curSnaps, HasLen, 2)
	c.Assert(s.fakeStore.seenPrivacyKeys["privacy-key"], Equals, true)
}

type canDisableSuite struct{}

var _ = Suite(&canDisableSuite{})

func (s *canDisableSuite) TestCanDisable(c *C) {
	for _, tt := range []struct {
		typ        snap.Type
		canDisable bool
	}{
		{snap.TypeApp, true},
		{snap.TypeGadget, false},
		{snap.TypeKernel, false},
		{snap.TypeOS, false},
	} {
		info := &snap.Info{SnapType: tt.typ}
		c.Check(snapstate.CanDisable(info), Equals, tt.canDisable)
	}
}

func (s *snapmgrTestSuite) TestGadgetConnections(c *C) {
	r := release.MockOnClassic(false)
	defer r()

	// using MockSnap, we want to read the bits on disk
	snapstate.MockSnapReadInfo(snap.ReadInfo)

	deviceCtxNoGadget := deviceWithoutGadgetContext()
	deviceCtx := deviceWithGadgetContext("the-gadget")

	s.state.Lock()
	defer s.state.Unlock()

	_, err := snapstate.GadgetConnections(s.state, deviceCtxNoGadget)
	c.Assert(err, Equals, state.ErrNoState)

	_, err = snapstate.GadgetConnections(s.state, deviceCtx)
	c.Assert(err, Equals, state.ErrNoState)

	s.prepareGadget(c, `
connections:
  - plug: snap1idididididididididididididi:plug
    slot: snap2idididididididididididididi:slot
`)

	conns, err := snapstate.GadgetConnections(s.state, deviceCtx)
	c.Assert(err, IsNil)
	c.Check(conns, DeepEquals, []gadget.Connection{
		{Plug: gadget.ConnectionPlug{SnapID: "snap1idididididididididididididi", Plug: "plug"}, Slot: gadget.ConnectionSlot{SnapID: "snap2idididididididididididididi", Slot: "slot"}}})
}

func (s *snapmgrTestSuite) TestGadgetConnectionsUC20(c *C) {
	r := release.MockOnClassic(false)
	defer r()

	// using MockSnap, we want to read the bits on disk
	snapstate.MockSnapReadInfo(snap.ReadInfo)

	// use a UC20 model context
	deviceCtx := deviceWithGadgetContext20("the-gadget")

	s.state.Lock()
	defer s.state.Unlock()

	// provide a uc20 gadget structure
	s.prepareGadget(c, `
        bootloader: grub
        structure:
        - name: ubuntu-seed
          role: system-seed
          filesystem: vfat
          type: EF,C12A7328-F81F-11D2-BA4B-00A0C93EC93B
          size: 1200M
        - name: ubuntu-boot
          role: system-boot
          filesystem: ext4
          type: 83,0FC63DAF-8483-4772-8E79-3D69D8477DE4
          # whats the appropriate size?
          size: 750M
        - name: ubuntu-data
          role: system-data
          filesystem: ext4
          type: 83,0FC63DAF-8483-4772-8E79-3D69D8477DE4
          size: 1G
connections:
  - plug: snap1idididididididididididididi:plug
    slot: snap2idididididididididididididi:slot
`)

	conns, err := snapstate.GadgetConnections(s.state, deviceCtx)
	c.Assert(err, IsNil)
	c.Check(conns, DeepEquals, []gadget.Connection{
		{Plug: gadget.ConnectionPlug{SnapID: "snap1idididididididididididididi", Plug: "plug"}, Slot: gadget.ConnectionSlot{SnapID: "snap2idididididididididididididi", Slot: "slot"}}})
}

func (s *snapmgrTestSuite) TestSnapManagerCanStandby(c *C) {
	s.state.Lock()
	defer s.state.Unlock()

	// no snaps -> can standby
	s.state.Set("snaps", nil)
	c.Assert(s.snapmgr.CanStandby(), Equals, true)

	// snaps installed -> can *not* standby
	snapstate.Set(s.state, "core", &snapstate.SnapState{
		Active: true,
		Sequence: []*snap.SideInfo{
			{RealName: "core", Revision: snap.R(1)},
		},
		Current:  snap.R(1),
		SnapType: "os",
	})
	c.Assert(s.snapmgr.CanStandby(), Equals, false)
}

func (s *snapmgrTestSuite) TestResolveChannelPinnedTrack(c *C) {
	type test struct {
		snap        string
		cur         string
		new         string
		exp         string
		kernelTrack string
		gadgetTrack string
		err         string
	}

	for i, tc := range []test{
		// neither kernel nor gadget
		{snap: "some-snap"},
		{snap: "some-snap", new: "stable", exp: "stable"},
		{snap: "some-snap", new: "foo/stable", exp: "foo/stable"},
		{snap: "some-snap", new: "stable/with-branch", exp: "stable/with-branch"},
		{snap: "some-snap", new: "supertrack/stable", exp: "supertrack/stable"},
		{snap: "some-snap", new: "supertrack/stable/with-branch", exp: "supertrack/stable/with-branch"},
		// kernel or gadget snap set, but unrelated snap
		{snap: "some-snap", new: "stable", exp: "stable", kernelTrack: "18"},
		{snap: "some-snap", new: "foo/stable", exp: "foo/stable", kernelTrack: "18"},
		{snap: "some-snap", new: "foo/stable", exp: "foo/stable", gadgetTrack: "18"},
		// no pinned track
		{snap: "kernel", new: "latest/stable", exp: "latest/stable"},
		{snap: "kernel", new: "stable", exp: "stable"},
		{snap: "brand-gadget", new: "stable", exp: "stable"},
		// not a risk only request
		{snap: "kernel", new: "", kernelTrack: "18"},
		{snap: "brand-gadget", new: "", gadgetTrack: "18"},
		{snap: "kernel", new: "latest/stable", kernelTrack: "18", err: "cannot switch from kernel track.*"},
		{snap: "kernel", new: "latest/stable/hotfix-123", kernelTrack: "18", err: "cannot switch from kernel track.*"},
		{snap: "kernel", new: "foo/stable", kernelTrack: "18", err: "cannot switch from kernel track.*"},
		{snap: "brand-gadget", new: "foo/stable", exp: "18/stable", gadgetTrack: "18", err: "cannot switch from gadget track.*"},
		{snap: "kernel", new: "18/stable", exp: "18/stable", kernelTrack: "18"},
		{snap: "kernel", new: "18/stable", exp: "18/stable"},
		{snap: "brand-gadget", new: "18/stable", exp: "18/stable", gadgetTrack: "18"},
		{snap: "brand-gadget", new: "18/stable", exp: "18/stable"},
		// risk/branch within a track
		{snap: "kernel", new: "stable/hotfix-123", exp: "18/stable/hotfix-123", kernelTrack: "18"},
		{snap: "kernel", new: "18/stable/hotfix-123", exp: "18/stable/hotfix-123", kernelTrack: "18"},
		// risk only defaults to pinned gadget track
		{snap: "brand-gadget", new: "stable", exp: "17/stable", gadgetTrack: "17"},
		{snap: "brand-gadget", new: "edge", exp: "17/edge", gadgetTrack: "17"},
		// risk only defaults to pinned kernel track
		{snap: "kernel", new: "stable", exp: "17/stable", kernelTrack: "17"},
		{snap: "kernel", new: "edge", exp: "17/edge", kernelTrack: "17"},
		// risk only defaults to current track
		{snap: "some-snap", new: "stable", cur: "stable", exp: "stable"},
		{snap: "some-snap", new: "stable", cur: "latest/stable", exp: "latest/stable"},
		{snap: "some-snap", new: "stable", cur: "sometrack/edge", exp: "sometrack/stable"},
	} {
		if tc.kernelTrack != "" && tc.gadgetTrack != "" {
			c.Fatalf("%d: setting both kernel and gadget tracks is not supported by the test", i)
		}
		var model *asserts.Model
		switch {
		case tc.kernelTrack != "":
			model = ModelWithKernelTrack(tc.kernelTrack)
		case tc.gadgetTrack != "":
			model = ModelWithGadgetTrack(tc.gadgetTrack)
		default:
			model = DefaultModel()
		}
		deviceCtx := &snapstatetest.TrivialDeviceContext{DeviceModel: model}
		s.state.Lock()
		ch, err := snapstate.ResolveChannel(s.state, tc.snap, tc.cur, tc.new, deviceCtx)
		s.state.Unlock()
		comment := Commentf("tc %d: %#v", i, tc)
		if tc.err != "" {
			c.Check(err, ErrorMatches, tc.err, comment)
		} else {
			c.Check(err, IsNil, comment)
			c.Check(ch, Equals, tc.exp, comment)
		}
	}
}

func (s *snapmgrTestSuite) TestGadgetUpdateTaskAddedOnInstall(c *C) {
	restore := release.MockOnClassic(false)
	defer restore()

	s.state.Lock()
	defer s.state.Unlock()

	// task added on install
	ts, err := snapstate.Install(context.Background(), s.state, "brand-gadget", nil, 0, snapstate.Flags{})
	c.Assert(err, IsNil)

	c.Assert(s.state.TaskCount(), Equals, len(ts.Tasks()))
	verifyInstallTasks(c, updatesGadget, 0, ts, s.state)
}

func (s *snapmgrTestSuite) TestGadgetUpdateTaskAddedOnRefresh(c *C) {
	restore := release.MockOnClassic(false)
	defer restore()

	s.state.Lock()
	defer s.state.Unlock()

	snapstate.Set(s.state, "brand-gadget", &snapstate.SnapState{
		Active: true,
		Sequence: []*snap.SideInfo{
			{RealName: "brand-gadget", SnapID: "brand-gadget-id", Revision: snap.R(1)},
		},
		Current:  snap.R(1),
		SnapType: "gadget",
	})

	// and on update
	ts, err := snapstate.Update(s.state, "brand-gadget", &snapstate.RevisionOptions{}, 0, snapstate.Flags{})
	c.Assert(err, IsNil)

	c.Assert(s.state.TaskCount(), Equals, len(ts.Tasks()))
	verifyUpdateTasks(c, unlinkBefore|cleanupAfter|doesReRefresh|updatesGadget, 0, ts, s.state)

}

func (s *snapmgrTestSuite) TestForSnapSetupResetsFlags(c *C) {
	flags := snapstate.Flags{
		DevMode:          true,
		JailMode:         true,
		Classic:          true,
		TryMode:          true,
		Revert:           true,
		RemoveSnapPath:   true,
		IgnoreValidation: true,
		Required:         true,
		SkipConfigure:    true,
		Unaliased:        true,
		Amend:            true,
		IsAutoRefresh:    true,
		NoReRefresh:      true,
		RequireTypeBase:  true,
	}
	flags = flags.ForSnapSetup()

	// certain flags get reset, others are not touched
	c.Check(flags, DeepEquals, snapstate.Flags{
		DevMode:          true,
		JailMode:         true,
		Classic:          true,
		TryMode:          true,
		Revert:           true,
		RemoveSnapPath:   true,
		IgnoreValidation: true,
		Required:         true,
		SkipConfigure:    false,
		Unaliased:        true,
		Amend:            true,
		IsAutoRefresh:    true,
		NoReRefresh:      false,
		RequireTypeBase:  false,
	})
}<|MERGE_RESOLUTION|>--- conflicted
+++ resolved
@@ -12142,88 +12142,6 @@
 	c.Assert(err, IsNil)
 }
 
-<<<<<<< HEAD
-func (s *snapmgrTestSuite) TestParallelInstallInstallPathExperimentalSwitch(c *C) {
-	s.state.Lock()
-	defer s.state.Unlock()
-
-	mockSnap := makeTestSnap(c, `name: some-snap
-version: 1.0
-`)
-	si := &snap.SideInfo{RealName: "some-snap", SnapID: "some-snap-id", Revision: snap.R(8)}
-	_, _, err := snapstate.InstallPath(s.state, si, mockSnap, "some-snap_foo", "", snapstate.Flags{})
-	c.Assert(err, ErrorMatches, "experimental feature disabled - test it by setting 'experimental.parallel-instances' to true")
-
-	// enable parallel instances
-	tr := config.NewTransaction(s.state)
-	tr.Set("core", "experimental.parallel-instances", true)
-	tr.Commit()
-
-	_, _, err = snapstate.InstallPath(s.state, si, mockSnap, "some-snap_foo", "", snapstate.Flags{})
-	c.Assert(err, IsNil)
-}
-
-func (s *snapmgrTestSuite) TestInstallUserDaemonsChecksFeatureFlag(c *C) {
-	if release.ReleaseInfo.ID == "ubuntu" && release.ReleaseInfo.VersionID == "14.04" {
-		c.Skip("Ubuntu 14.04 does not support user daemons")
-	}
-
-	s.state.Lock()
-	defer s.state.Unlock()
-
-	// User daemons are disabled by default.
-	opts := &snapstate.RevisionOptions{Channel: "channel-for-user-daemon"}
-	_, err := snapstate.Install(context.Background(), s.state, "some-snap", opts, s.user.ID, snapstate.Flags{})
-	c.Assert(err, ErrorMatches, "experimental feature disabled - test it by setting 'experimental.user-daemons' to true")
-
-	// User daemons can be explicitly enabled.
-	tr := config.NewTransaction(s.state)
-	tr.Set("core", "experimental.user-daemons", true)
-	tr.Commit()
-	_, err = snapstate.Install(context.Background(), s.state, "some-snap", opts, s.user.ID, snapstate.Flags{})
-	c.Assert(err, IsNil)
-
-	// User daemons can be explicitly disabled.
-	tr = config.NewTransaction(s.state)
-	tr.Set("core", "experimental.user-daemons", false)
-	tr.Commit()
-	_, err = snapstate.Install(context.Background(), s.state, "some-snap", opts, s.user.ID, snapstate.Flags{})
-	c.Assert(err, ErrorMatches, "experimental feature disabled - test it by setting 'experimental.user-daemons' to true")
-
-	// The default empty value means "disabled"".
-	tr = config.NewTransaction(s.state)
-	tr.Set("core", "experimental.user-daemons", "")
-	tr.Commit()
-	_, err = snapstate.Install(context.Background(), s.state, "some-snap", opts, s.user.ID, snapstate.Flags{})
-	c.Assert(err, ErrorMatches, "experimental feature disabled - test it by setting 'experimental.user-daemons' to true")
-
-	// User daemons are disabled when the controlling flag is reset to nil.
-	tr = config.NewTransaction(s.state)
-	tr.Set("core", "experimental.user-daemons", nil)
-	tr.Commit()
-	_, err = snapstate.Install(context.Background(), s.state, "some-snap", opts, s.user.ID, snapstate.Flags{})
-	c.Assert(err, ErrorMatches, "experimental feature disabled - test it by setting 'experimental.user-daemons' to true")
-}
-
-func (s *snapmgrTestSuite) TestInstallUserDaemonsUsupportedOnTrusty(c *C) {
-	restore := release.MockReleaseInfo(&release.OS{ID: "ubuntu", VersionID: "14.04"})
-	defer restore()
-	s.state.Lock()
-	defer s.state.Unlock()
-
-	tr := config.NewTransaction(s.state)
-	tr.Set("core", "experimental.user-daemons", true)
-	tr.Commit()
-
-	// Even with the experimental.user-daemons flag set, user
-	// daemons are not supported on Trusty
-	opts := &snapstate.RevisionOptions{Channel: "channel-for-user-daemon"}
-	_, err := snapstate.Install(context.Background(), s.state, "some-snap", opts, s.user.ID, snapstate.Flags{})
-	c.Assert(err, ErrorMatches, "user session daemons are not supported on Ubuntu 14.04")
-}
-
-=======
->>>>>>> 24c44825
 func (s *snapmgrTestSuite) TestInjectTasks(c *C) {
 	s.state.Lock()
 	defer s.state.Unlock()
