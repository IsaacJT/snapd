--- conflicted
+++ resolved
@@ -32,11 +32,7 @@
 type ManagerBackend managerBackend
 
 type MinimalInstallInfo = minimalInstallInfo
-<<<<<<< HEAD
-type ManualUpdateInfo = manualUpdateInfo
-=======
 type InstallSnapInfo = installSnapInfo
->>>>>>> e12d0fbc
 
 func SetSnapManagerBackend(s *SnapManager, b ManagerBackend) {
 	s.backend = b
