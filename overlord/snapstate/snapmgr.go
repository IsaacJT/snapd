--- conflicted
+++ resolved
@@ -79,23 +79,16 @@
 	errtrackerReport = errtracker.Report
 )
 
-var (
-	errtrackerReport = errtracker.Report
-)
-
 // SnapManager is responsible for the installation and removal of snaps.
 type SnapManager struct {
 	state   *state.State
 	backend managerBackend
 
-<<<<<<< HEAD
 	refreshRandomness  time.Duration
 	lastRefreshAttempt time.Time
 
 	lastUbuntuCoreTransitionAttempt time.Time
 
-=======
->>>>>>> 6c294a5e
 	runner *state.TaskRunner
 }
 
@@ -727,13 +720,9 @@
 				continue
 			}
 			// not tStampLen+1 because the indent is nice
-<<<<<<< HEAD
-			logMsg = append(logMsg, l[tStampLen:])
-=======
 			entry := l[tStampLen:]
 			logMsg = append(logMsg, entry)
 			dupSig = append(dupSig, entry)
->>>>>>> 6c294a5e
 		}
 	}
 
@@ -742,24 +731,16 @@
 	if err != nil && err != state.ErrNoState {
 		return err
 	}
-<<<<<<< HEAD
-	extra := map[string]string{}
-=======
 	extra := map[string]string{
 		"Channel":  snapsup.Channel,
 		"Revision": snapsup.SideInfo.Revision.String(),
 	}
->>>>>>> 6c294a5e
 	if ubuntuCoreTransitionCount > 0 {
 		extra["UbuntuCoreTransitionCount"] = strconv.Itoa(ubuntuCoreTransitionCount)
 	}
 
 	st.Unlock()
-<<<<<<< HEAD
-	oopsid, err := errtrackerReport(snapsup.SideInfo.RealName, snapsup.SideInfo.Channel, strings.Join(logMsg, "\n"), extra)
-=======
 	oopsid, err := errtrackerReport(snapsup.SideInfo.RealName, strings.Join(logMsg, "\n"), strings.Join(dupSig, "\n"), extra)
->>>>>>> 6c294a5e
 	st.Lock()
 	if err == nil {
 		logger.Noticef("Reported problem as %s", oopsid)
