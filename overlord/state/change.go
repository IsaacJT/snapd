--- conflicted
+++ resolved
@@ -234,11 +234,7 @@
 }
 
 // Err returns an error value based on errors that were logged for tasks registered
-<<<<<<< HEAD
-// in this change, or nil if the task is not in ErrorStatus.
-=======
 // in this change, or nil if the change is not in ErrorStatus.
->>>>>>> 96de5500
 func (c *Change) Err() error {
 	c.state.ensureLocked()
 	if c.Status() != ErrorStatus {
