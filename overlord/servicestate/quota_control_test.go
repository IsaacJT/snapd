// -*- Mode: Go; indent-tabs-mode: t -*-

/*
 * Copyright (C) 2021 Canonical Ltd
 *
 * This program is free software: you can redistribute it and/or modify
 * it under the terms of the GNU General Public License version 3 as
 * published by the Free Software Foundation.
 *
 * This program is distributed in the hope that it will be useful,
 * but WITHOUT ANY WARRANTY; without even the implied warranty of
 * MERCHANTABILITY or FITNESS FOR A PARTICULAR PURPOSE.  See the
 * GNU General Public License for more details.
 *
 * You should have received a copy of the GNU General Public License
 * along with this program.  If not, see <http://www.gnu.org/licenses/>.
 *
 */

package servicestate_test

import (
	"fmt"
	"path/filepath"
	"time"

	. "gopkg.in/check.v1"

	"github.com/snapcore/snapd/dirs"
	"github.com/snapcore/snapd/gadget/quantity"
	"github.com/snapcore/snapd/overlord/configstate/config"
	"github.com/snapcore/snapd/overlord/servicestate"
	"github.com/snapcore/snapd/overlord/servicestate/servicestatetest"
	"github.com/snapcore/snapd/overlord/snapstate"
	"github.com/snapcore/snapd/overlord/state"
	"github.com/snapcore/snapd/snap"
	"github.com/snapcore/snapd/snap/snaptest"
	"github.com/snapcore/snapd/snapdenv"
	"github.com/snapcore/snapd/systemd"
	"github.com/snapcore/snapd/testutil"
)

type quotaControlSuite struct {
	baseServiceMgrTestSuite
}

var _ = Suite(&quotaControlSuite{})

func (s *quotaControlSuite) SetUpTest(c *C) {
	s.baseServiceMgrTestSuite.SetUpTest(c)

	// we don't need the EnsureSnapServices ensure loop to run by default
	servicestate.MockEnsuredSnapServices(s.mgr, true)

	// we enable quota-groups by default
	s.state.Lock()
	defer s.state.Unlock()
	tr := config.NewTransaction(s.state)
	tr.Set("core", "experimental.quota-groups", true)
	tr.Commit()

	// mock that we have a new enough version of systemd by default
	r := servicestate.MockSystemdVersion(248)
	s.AddCleanup(r)
}

type quotaGroupState struct {
	MemoryLimit quantity.Size
	SubGroups   []string
	ParentGroup string
	Snaps       []string
}

func checkQuotaState(c *C, st *state.State, exp map[string]quotaGroupState) {
	m, err := servicestate.AllQuotas(st)
	c.Assert(err, IsNil)
	c.Assert(m, HasLen, len(exp))
	for name, grp := range m {
		expGrp, ok := exp[name]
		c.Assert(ok, Equals, true, Commentf("unexpected group %q in state", name))
		c.Assert(grp.MemoryLimit, Equals, expGrp.MemoryLimit)
		c.Assert(grp.ParentGroup, Equals, expGrp.ParentGroup)

		c.Assert(grp.Snaps, HasLen, len(expGrp.Snaps))
		if len(expGrp.Snaps) != 0 {
			c.Assert(grp.Snaps, DeepEquals, expGrp.Snaps)

			// also check on the service file states
			for _, sn := range expGrp.Snaps {
				// meh assume all services are named svc1
				slicePath := name
				if grp.ParentGroup != "" {
					slicePath = grp.ParentGroup + "/" + name
				}
				checkSvcAndSliceState(c, sn+".svc1", slicePath, grp.MemoryLimit)
			}
		}

		c.Assert(grp.SubGroups, HasLen, len(expGrp.SubGroups))
		if len(expGrp.SubGroups) != 0 {
			c.Assert(grp.SubGroups, DeepEquals, expGrp.SubGroups)
		}
	}
}

func checkSvcAndSliceState(c *C, snapSvc string, slicePath string, sliceMem quantity.Size) {
	slicePath = systemd.EscapeUnitNamePath(slicePath)
	// make sure the service file exists
	svcFileName := filepath.Join(dirs.SnapServicesDir, "snap."+snapSvc+".service")
	c.Assert(svcFileName, testutil.FilePresent)

	if sliceMem != 0 {
		// the service file should mention this slice
		c.Assert(svcFileName, testutil.FileContains, fmt.Sprintf("\nSlice=snap.%s.slice\n", slicePath))
	} else {
		c.Assert(svcFileName, Not(testutil.FileContains), fmt.Sprintf("Slice=snap.%s.slice", slicePath))
	}
	checkSliceState(c, slicePath, sliceMem)
}

func checkSliceState(c *C, sliceName string, sliceMem quantity.Size) {
	sliceFileName := filepath.Join(dirs.SnapServicesDir, "snap."+sliceName+".slice")
	if sliceMem != 0 {
		c.Assert(sliceFileName, testutil.FilePresent)
		c.Assert(sliceFileName, testutil.FileContains, fmt.Sprintf("\nMemoryMax=%s\n", sliceMem.String()))
	} else {
		c.Assert(sliceFileName, testutil.FileAbsent)
	}
}

func systemctlCallsForSliceStart(name string) []expectedSystemctl {
	name = systemd.EscapeUnitNamePath(name)
	slice := "snap." + name + ".slice"
	return []expectedSystemctl{
		{expArgs: []string{"start", slice}},
	}
}

func systemctlCallsForSliceStop(name string) []expectedSystemctl {
	name = systemd.EscapeUnitNamePath(name)
	slice := "snap." + name + ".slice"
	return []expectedSystemctl{
		{expArgs: []string{"stop", slice}},
		{
			expArgs: []string{"show", "--property=ActiveState", slice},
			output:  "ActiveState=inactive",
		},
	}
}

func systemctlCallsForServiceRestart(name string) []expectedSystemctl {
	svc := "snap." + name + ".svc1.service"
	return []expectedSystemctl{
		{
			expArgs: []string{"show", "--property=Id,ActiveState,UnitFileState,Type", svc},
			output:  fmt.Sprintf("Id=%s\nActiveState=active\nUnitFileState=enabled\nType=simple\n", svc),
		},
		{expArgs: []string{"stop", svc}},
		{
			expArgs: []string{"show", "--property=ActiveState", svc},
			output:  "ActiveState=inactive",
		},
		{expArgs: []string{"start", svc}},
	}
}

func systemctlCallsForCreateQuota(groupName string, snapNames ...string) []expectedSystemctl {
	calls := join(
		[]expectedSystemctl{{expArgs: []string{"daemon-reload"}}},
		systemctlCallsForSliceStart(groupName),
	)
	for _, snapName := range snapNames {
		calls = join(calls, systemctlCallsForServiceRestart(snapName))
	}

	return calls
}

func systemctlCallsVersion(version int) []expectedSystemctl {
	return []expectedSystemctl{
		{
			expArgs: []string{"--version"},
			output:  fmt.Sprintf("systemd %d\n+FOO +BAR\n", version),
		},
	}
}

func join(calls ...[]expectedSystemctl) []expectedSystemctl {
	fullCall := []expectedSystemctl{}
	for _, call := range calls {
		fullCall = append(fullCall, call...)
	}

	return fullCall
}

func checkQuotaControlTasks(c *C, tasks []*state.Task, expAction *servicestate.QuotaControlAction) {
	c.Assert(tasks, HasLen, 1)
	t := tasks[0]

	c.Assert(t.Kind(), Equals, "quota-control")
	qcs := []*servicestate.QuotaControlAction{}

	err := t.Get("quota-control-actions", &qcs)
	c.Assert(err, IsNil)
	c.Assert(qcs, HasLen, 1)

	c.Assert(qcs[0], DeepEquals, expAction)
}

func (s *quotaControlSuite) TestCreateQuotaNotEnabled(c *C) {
	s.state.Lock()
	defer s.state.Unlock()
	tr := config.NewTransaction(s.state)
	tr.Set("core", "experimental.quota-groups", false)
	tr.Commit()

	// try to create an empty quota group
	_, err := servicestate.CreateQuota(s.state, "foo", "", nil, quantity.SizeGiB)
	c.Assert(err, ErrorMatches, `experimental feature disabled - test it by setting 'experimental.quota-groups' to true`)
}

func (s *quotaControlSuite) TestCreateQuotaSystemdTooOld(c *C) {
	s.state.Lock()
	defer s.state.Unlock()

	r := s.mockSystemctlCalls(c, systemctlCallsVersion(229))
	defer r()

	err := servicestate.CheckSystemdVersion()
	c.Assert(err, IsNil)

	_, err = servicestate.CreateQuota(s.state, "foo", "", nil, quantity.SizeGiB)
	c.Assert(err, ErrorMatches, `systemd version too old: snap quotas requires systemd 230 and newer \(currently have 229\)`)
}

func (s *quotaControlSuite) TestCreateQuotaPrecond(c *C) {
	st := s.state
	st.Lock()
	defer st.Unlock()

	err := servicestatetest.MockQuotaInState(st, "foo", "", nil, 2*quantity.SizeGiB)
	c.Assert(err, IsNil)

	tests := []struct {
		name  string
		mem   quantity.Size
		snaps []string
		err   string
	}{
		{"foo", 16 * quantity.SizeKiB, nil, `group "foo" already exists`},
		{"new", 0, nil, `cannot create quota group with no memory limit set`},
		{"new", quantity.SizeKiB, nil, `memory limit for group "new" is too small: size must be larger than 4KB`},
		{"new", 16 * quantity.SizeKiB, []string{"baz"}, `cannot use snap "baz" in group "new": snap "baz" is not installed`},
	}

	for _, t := range tests {
		_, err := servicestate.CreateQuota(st, t.name, "", t.snaps, t.mem)
		c.Check(err, ErrorMatches, t.err)
	}
}

func (s *quotaControlSuite) TestRemoveQuotaPreseeding(c *C) {
	r := snapdenv.MockPreseeding(true)
	defer r()

	st := s.state
	st.Lock()
	defer st.Unlock()

	snapstate.Set(s.state, "test-snap", s.testSnapState)
	snaptest.MockSnapCurrent(c, testYaml, s.testSnapSideInfo)

	// create a quota group
	ts, err := servicestate.CreateQuota(s.state, "foo", "", []string{"test-snap"}, quantity.SizeGiB)
	c.Assert(err, IsNil)

	chg := st.NewChange("quota-control", "...")
	chg.AddAll(ts)

	exp := &servicestate.QuotaControlAction{
		Action:      "create",
		QuotaName:   "foo",
		AddSnaps:    []string{"test-snap"},
		MemoryLimit: quantity.SizeGiB,
	}

	checkQuotaControlTasks(c, chg.Tasks(), exp)

	// run the change
	st.Unlock()
	defer s.se.Stop()
	err = s.o.Settle(5 * time.Second)
	st.Lock()
	c.Assert(err, IsNil)

	// check that the quota groups were created in the state
	checkQuotaState(c, st, map[string]quotaGroupState{
		"foo": {
			MemoryLimit: quantity.SizeGiB,
			Snaps:       []string{"test-snap"},
		},
	})

	// but removing a quota doesn't work, since it just doesn't make sense to be
	// able to remove a quota group while preseeding, so we purposely fail
	_, err = servicestate.RemoveQuota(st, "foo")
	c.Assert(err, ErrorMatches, `removing quota groups not supported while preseeding`)
}

func (s *quotaControlSuite) TestCreateUpdateRemoveQuotaHappy(c *C) {
	r := s.mockSystemctlCalls(c, join(
		// CreateQuota for foo - success
		systemctlCallsForCreateQuota("foo", "test-snap"),

		// UpdateQuota for foo
		[]expectedSystemctl{{expArgs: []string{"daemon-reload"}}},

		// RemoveQuota for foo
		[]expectedSystemctl{{expArgs: []string{"daemon-reload"}}},
		systemctlCallsForSliceStop("foo"),
		[]expectedSystemctl{{expArgs: []string{"daemon-reload"}}},
		systemctlCallsForServiceRestart("test-snap"),
	))
	defer r()

	st := s.state
	st.Lock()
	defer st.Unlock()

	// setup the snap so it exists
	snapstate.Set(s.state, "test-snap", s.testSnapState)
	snaptest.MockSnapCurrent(c, testYaml, s.testSnapSideInfo)

	// create the quota group
	ts, err := servicestate.CreateQuota(st, "foo", "", []string{"test-snap"}, quantity.SizeGiB)
	c.Assert(err, IsNil)

	chg := st.NewChange("quota-control", "...")
	chg.AddAll(ts)

	exp := &servicestate.QuotaControlAction{
		Action:      "create",
		QuotaName:   "foo",
		AddSnaps:    []string{"test-snap"},
		MemoryLimit: quantity.SizeGiB,
	}

	checkQuotaControlTasks(c, chg.Tasks(), exp)

	// run the change
	st.Unlock()
	defer s.se.Stop()
	err = s.o.Settle(5 * time.Second)
	st.Lock()
	c.Assert(err, IsNil)

	// check that the quota groups were created in the state
	checkQuotaState(c, st, map[string]quotaGroupState{
		"foo": {
			MemoryLimit: quantity.SizeGiB,
			Snaps:       []string{"test-snap"},
		},
	})

	// increase the memory limit
	ts, err = servicestate.UpdateQuota(st, "foo", servicestate.QuotaGroupUpdate{NewMemoryLimit: 2 * quantity.SizeGiB})
	c.Assert(err, IsNil)

	chg = st.NewChange("quota-control", "...")
	chg.AddAll(ts)

	exp2 := &servicestate.QuotaControlAction{
		Action:      "update",
		QuotaName:   "foo",
		MemoryLimit: 2 * quantity.SizeGiB,
	}

	checkQuotaControlTasks(c, chg.Tasks(), exp2)

	// run the change
	st.Unlock()
	defer s.se.Stop()
	err = s.o.Settle(5 * time.Second)
	st.Lock()
	c.Assert(err, IsNil)

	checkQuotaState(c, st, map[string]quotaGroupState{
		"foo": {
			MemoryLimit: 2 * quantity.SizeGiB,
			Snaps:       []string{"test-snap"},
		},
	})

	// remove the quota
	ts, err = servicestate.RemoveQuota(st, "foo")
	c.Assert(err, IsNil)

	chg = st.NewChange("quota-control", "...")
	chg.AddAll(ts)

	exp3 := &servicestate.QuotaControlAction{
		Action:    "remove",
		QuotaName: "foo",
	}

	checkQuotaControlTasks(c, chg.Tasks(), exp3)

	// run the change
	st.Unlock()
	defer s.se.Stop()
	err = s.o.Settle(5 * time.Second)
	st.Lock()
	c.Assert(err, IsNil)

	checkQuotaState(c, st, nil)
}

func (s *quotaControlSuite) TestEnsureSnapAbsentFromQuotaGroup(c *C) {
	r := s.mockSystemctlCalls(c, join(
		// CreateQuota for foo
		systemctlCallsForCreateQuota("foo", "test-snap", "test-snap2"),

		// EnsureSnapAbsentFromQuota with just test-snap restarted since it is
		// no longer in the group
		[]expectedSystemctl{{expArgs: []string{"daemon-reload"}}},
		systemctlCallsForServiceRestart("test-snap"),

		// another identical call to EnsureSnapAbsentFromQuota does nothing
		// since the function is idempotent

		// EnsureSnapAbsentFromQuota with just test-snap2 restarted since it is no
		// longer in the group
		[]expectedSystemctl{{expArgs: []string{"daemon-reload"}}},
		systemctlCallsForServiceRestart("test-snap2"),
	))
	defer r()

	st := s.state
	st.Lock()
	defer st.Unlock()
	// setup test-snap
	snapstate.Set(s.state, "test-snap", s.testSnapState)
	snaptest.MockSnapCurrent(c, testYaml, s.testSnapSideInfo)
	// and test-snap2
	si2 := &snap.SideInfo{RealName: "test-snap2", Revision: snap.R(42)}
	snapst2 := &snapstate.SnapState{
		Sequence: []*snap.SideInfo{si2},
		Current:  si2.Revision,
		Active:   true,
		SnapType: "app",
	}
	snapstate.Set(s.state, "test-snap2", snapst2)
	snaptest.MockSnapCurrent(c, testYaml2, si2)

	// create a quota group
	ts, err := servicestate.CreateQuota(s.state, "foo", "", []string{"test-snap", "test-snap2"}, quantity.SizeGiB)
	c.Assert(err, IsNil)

	chg := st.NewChange("quota-control", "...")
	chg.AddAll(ts)

	exp := &servicestate.QuotaControlAction{
		Action:      "create",
		QuotaName:   "foo",
		AddSnaps:    []string{"test-snap", "test-snap2"},
		MemoryLimit: quantity.SizeGiB,
	}

	checkQuotaControlTasks(c, chg.Tasks(), exp)

	// run the change
	st.Unlock()
	defer s.se.Stop()
	err = s.o.Settle(5 * time.Second)
	st.Lock()
	c.Assert(err, IsNil)

	checkQuotaState(c, st, map[string]quotaGroupState{
		"foo": {
			MemoryLimit: quantity.SizeGiB,
			Snaps:       []string{"test-snap", "test-snap2"},
		},
	})

	// remove test-snap from the group
	err = servicestate.EnsureSnapAbsentFromQuota(s.state, "test-snap")
	c.Assert(err, IsNil)

	checkQuotaState(c, st, map[string]quotaGroupState{
		"foo": {
			MemoryLimit: quantity.SizeGiB,
			Snaps:       []string{"test-snap2"},
		},
	})

	// removing the same snap twice works as well but does nothing
	err = servicestate.EnsureSnapAbsentFromQuota(s.state, "test-snap")
	c.Assert(err, IsNil)

	// now remove test-snap2 too
	err = servicestate.EnsureSnapAbsentFromQuota(s.state, "test-snap2")
	c.Assert(err, IsNil)

	// and check that it got updated in the state
	checkQuotaState(c, st, map[string]quotaGroupState{
		"foo": {
			MemoryLimit: quantity.SizeGiB,
		},
	})

	// it's not an error to call EnsureSnapAbsentFromQuotaGroup on a snap that
	// is not in any quota group
	err = servicestate.EnsureSnapAbsentFromQuota(s.state, "test-snap33333")
	c.Assert(err, IsNil)
}

<<<<<<< HEAD
func (s *quotaControlSuite) createQuota(c *C, name string, limit quantity.Size, snaps ...string) {
	ts, err := servicestate.CreateQuota(s.state, name, "", snaps, limit)
	c.Assert(err, IsNil)

	chg := s.state.NewChange("quota-control", "...")
	chg.AddAll(ts)

	// run the change
	s.state.Unlock()
	err = s.o.Settle(5 * time.Second)
	s.state.Lock()
	c.Assert(err, IsNil)
}

func (s *quotaControlSuite) TestSnapOpUpdateQuotaConflict(c *C) {
	r := s.mockSystemctlCalls(c, join(
		// CreateQuota for foo
		systemctlCallsForCreateQuota("foo", "test-snap"),
	))
	defer r()

	st := s.state
	st.Lock()
	defer st.Unlock()

	// setup test-snap
	snapstate.Set(s.state, "test-snap", s.testSnapState)
	snaptest.MockSnapCurrent(c, testYaml, s.testSnapSideInfo)
	// and test-snap2
	si2 := &snap.SideInfo{RealName: "test-snap2", Revision: snap.R(42)}
	snapst2 := &snapstate.SnapState{
		Sequence: []*snap.SideInfo{si2},
		Current:  si2.Revision,
		Active:   true,
		SnapType: "app",
	}
	snapstate.Set(s.state, "test-snap2", snapst2)
	snaptest.MockSnapCurrent(c, testYaml2, si2)

	// create a quota group
	defer s.se.Stop()
	s.createQuota(c, "foo", quantity.SizeGiB, "test-snap")

	ts, err := snapstate.Disable(st, "test-snap2")
	c.Assert(err, IsNil)
	chg1 := s.state.NewChange("disable", "...")
	chg1.AddAll(ts)

	_, err = servicestate.UpdateQuota(st, "foo", servicestate.QuotaGroupUpdate{AddSnaps: []string{"test-snap2"}})
	c.Assert(err, ErrorMatches, `snap "test-snap2" has "disable" change in progress`)
}

func (s *quotaControlSuite) TestSnapOpCreateQuotaConflict(c *C) {
	st := s.state
	st.Lock()
	defer st.Unlock()

	// setup test-snap
	snapstate.Set(s.state, "test-snap", s.testSnapState)
	snaptest.MockSnapCurrent(c, testYaml, s.testSnapSideInfo)

	ts, err := snapstate.Disable(st, "test-snap")
	c.Assert(err, IsNil)
	chg1 := s.state.NewChange("disable", "...")
	chg1.AddAll(ts)

	_, err = servicestate.CreateQuota(s.state, "foo", "", []string{"test-snap"}, quantity.SizeGiB)
	c.Assert(err, ErrorMatches, `snap "test-snap" has "disable" change in progress`)
}

func (s *quotaControlSuite) TestSnapOpRemoveQuotaConflict(c *C) {
	r := s.mockSystemctlCalls(c, join(
		// CreateQuota for foo
		systemctlCallsForCreateQuota("foo", "test-snap"),
	))
	defer r()

	st := s.state
	st.Lock()
	defer st.Unlock()

	// setup test-snap
	snapstate.Set(s.state, "test-snap", s.testSnapState)
	snaptest.MockSnapCurrent(c, testYaml, s.testSnapSideInfo)

	// create a quota group
	defer s.se.Stop()
	s.createQuota(c, "foo", quantity.SizeGiB, "test-snap")

	ts, err := snapstate.Disable(st, "test-snap")
	c.Assert(err, IsNil)
	chg1 := s.state.NewChange("disable", "...")
	chg1.AddAll(ts)

	_, err = servicestate.RemoveQuota(st, "foo")
	c.Assert(err, ErrorMatches, `snap "test-snap" has "disable" change in progress`)
}

func (s *quotaControlSuite) TestCreateQuotaSnapOpConflict(c *C) {
=======
func (s *quotaControlSuite) TestUpdateQuotaGroupNotEnabled(c *C) {
	s.state.Lock()
	defer s.state.Unlock()
	tr := config.NewTransaction(s.state)
	tr.Set("core", "experimental.quota-groups", false)
	tr.Commit()

	opts := servicestate.QuotaGroupUpdate{}
	_, err := servicestate.UpdateQuota(s.state, "foo", opts)
	c.Assert(err, ErrorMatches, `experimental feature disabled - test it by setting 'experimental.quota-groups' to true`)
}

func (s *quotaControlSuite) TestUpdateQuotaPrecond(c *C) {
>>>>>>> d659fa82
	st := s.state
	st.Lock()
	defer st.Unlock()

<<<<<<< HEAD
	// setup test-snap
	snapstate.Set(s.state, "test-snap", s.testSnapState)
	snaptest.MockSnapCurrent(c, testYaml, s.testSnapSideInfo)

	ts, err := servicestate.CreateQuota(s.state, "foo", "", []string{"test-snap"}, quantity.SizeGiB)
	c.Assert(err, IsNil)
	chg1 := s.state.NewChange("quota-control", "...")
	chg1.AddAll(ts)

	_, err = snapstate.Disable(st, "test-snap")
	c.Assert(err, ErrorMatches, `snap "test-snap" has "quota-control" change in progress`)
}

func (s *quotaControlSuite) TestUpdateQuotaSnapOpConflict(c *C) {
	r := s.mockSystemctlCalls(c, join(
		// CreateQuota for foo
		systemctlCallsForCreateQuota("foo", "test-snap"),
	))
	defer r()

	st := s.state
	st.Lock()
	defer st.Unlock()

	// setup test-snap
	snapstate.Set(s.state, "test-snap", s.testSnapState)
	snaptest.MockSnapCurrent(c, testYaml, s.testSnapSideInfo)
	// and test-snap2
	si2 := &snap.SideInfo{RealName: "test-snap2", Revision: snap.R(42)}
	snapst2 := &snapstate.SnapState{
		Sequence: []*snap.SideInfo{si2},
		Current:  si2.Revision,
		Active:   true,
		SnapType: "app",
	}
	snapstate.Set(s.state, "test-snap2", snapst2)
	snaptest.MockSnapCurrent(c, testYaml2, si2)

	// create a quota group
	defer s.se.Stop()
	s.createQuota(c, "foo", quantity.SizeGiB, "test-snap")

	ts, err := servicestate.UpdateQuota(st, "foo", servicestate.QuotaGroupUpdate{AddSnaps: []string{"test-snap2"}})
	c.Assert(err, IsNil)
	chg1 := s.state.NewChange("quota-control", "...")
	chg1.AddAll(ts)

	_, err = snapstate.Disable(st, "test-snap2")
	c.Assert(err, ErrorMatches, `snap "test-snap2" has "quota-control" change in progress`)
}

func (s *quotaControlSuite) TestRemoveQuotaSnapOpConflict(c *C) {
	r := s.mockSystemctlCalls(c, join(
		// CreateQuota for foo
		systemctlCallsForCreateQuota("foo", "test-snap"),
	))
	defer r()

	st := s.state
	st.Lock()
	defer st.Unlock()

	// setup test-snap
	snapstate.Set(s.state, "test-snap", s.testSnapState)
	snaptest.MockSnapCurrent(c, testYaml, s.testSnapSideInfo)

	// create a quota group
	defer s.se.Stop()
	s.createQuota(c, "foo", quantity.SizeGiB, "test-snap")

	ts, err := servicestate.RemoveQuota(st, "foo")
	c.Assert(err, IsNil)
	chg1 := s.state.NewChange("quota-control", "...")
	chg1.AddAll(ts)

	_, err = snapstate.Disable(st, "test-snap")
	c.Assert(err, ErrorMatches, `snap "test-snap" has "quota-control" change in progress`)
}

func (s *quotaControlSuite) TestRemoveQuotaLateSnapOpConflict(c *C) {
	r := s.mockSystemctlCalls(c, join(
		// CreateQuota for foo
		systemctlCallsForCreateQuota("foo", "test-snap"),
	))
	defer r()

	st := s.state
	st.Lock()
	defer st.Unlock()

	// setup test-snap
	snapstate.Set(s.state, "test-snap", s.testSnapState)
	snaptest.MockSnapCurrent(c, testYaml, s.testSnapSideInfo)

	// create a quota group
	defer s.se.Stop()
	s.createQuota(c, "foo", quantity.SizeGiB, "test-snap")

	ts, err := servicestate.RemoveQuota(st, "foo")
	c.Assert(err, IsNil)
	c.Assert(ts.Tasks(), HasLen, 1)
	chg1 := s.state.NewChange("quota-control", "...")
	chg1.AddAll(ts)

	// the group is already gone, but the task is not finished
	s.state.Set("quotas", nil)
	task := ts.Tasks()[0]
	task.Set("state-updated", servicestate.QuotaStateUpdated{
		BootID: "boot-id",
		AppsToRestartBySnap: map[string][]string{
			"test-snap": {"svc1"},
		},
	})

	_, err = snapstate.Disable(st, "test-snap")
	c.Assert(err, ErrorMatches, `snap "test-snap" has "quota-control" change in progress`)
}

func (s *quotaControlSuite) TestUpdateQuotaUpdateQuotaConflict(c *C) {
	r := s.mockSystemctlCalls(c, join(
		// CreateQuota for foo
		systemctlCallsForCreateQuota("foo", "test-snap"),
	))
	defer r()

	st := s.state
	st.Lock()
	defer st.Unlock()

	// setup test-snap
	snapstate.Set(s.state, "test-snap", s.testSnapState)
	snaptest.MockSnapCurrent(c, testYaml, s.testSnapSideInfo)
	// and test-snap2
	si2 := &snap.SideInfo{RealName: "test-snap2", Revision: snap.R(42)}
	snapst2 := &snapstate.SnapState{
		Sequence: []*snap.SideInfo{si2},
		Current:  si2.Revision,
		Active:   true,
		SnapType: "app",
	}
	snapstate.Set(s.state, "test-snap2", snapst2)
	snaptest.MockSnapCurrent(c, testYaml2, si2)

	// create a quota group
	defer s.se.Stop()
	s.createQuota(c, "foo", quantity.SizeGiB, "test-snap")

	ts, err := servicestate.UpdateQuota(st, "foo", servicestate.QuotaGroupUpdate{AddSnaps: []string{"test-snap2"}})
	c.Assert(err, IsNil)
	chg1 := s.state.NewChange("quota-control", "...")
	chg1.AddAll(ts)

	_, err = servicestate.UpdateQuota(st, "foo", servicestate.QuotaGroupUpdate{NewMemoryLimit: 2 * quantity.SizeGiB})
	c.Assert(err, ErrorMatches, `quota group "foo" has "quota-control" change in progress`)
}

func (s *quotaControlSuite) TestUpdateQuotaRemoveQuotaConflict(c *C) {
	r := s.mockSystemctlCalls(c, join(
		// CreateQuota for foo
		systemctlCallsForCreateQuota("foo", "test-snap"),
	))
	defer r()

=======
	err := servicestatetest.MockQuotaInState(st, "foo", "", nil, 2*quantity.SizeGiB)
	c.Assert(err, IsNil)

	tests := []struct {
		name string
		opts servicestate.QuotaGroupUpdate
		err  string
	}{
		{"what", servicestate.QuotaGroupUpdate{}, `group "what" does not exist`},
		{"foo", servicestate.QuotaGroupUpdate{NewMemoryLimit: quantity.SizeGiB}, `cannot decrease memory limit of existing quota-group, remove and re-create it to decrease the limit`},
		{"foo", servicestate.QuotaGroupUpdate{AddSnaps: []string{"baz"}}, `cannot use snap "baz" in group "foo": snap "baz" is not installed`},
	}

	for _, t := range tests {
		_, err := servicestate.UpdateQuota(st, t.name, t.opts)
		c.Check(err, ErrorMatches, t.err)
	}
}

func (s *quotaControlSuite) TestRemoveQuotaPrecond(c *C) {
>>>>>>> d659fa82
	st := s.state
	st.Lock()
	defer st.Unlock()

<<<<<<< HEAD
	// setup test-snap
	snapstate.Set(s.state, "test-snap", s.testSnapState)
	snaptest.MockSnapCurrent(c, testYaml, s.testSnapSideInfo)
	// and test-snap2
	si2 := &snap.SideInfo{RealName: "test-snap2", Revision: snap.R(42)}
	snapst2 := &snapstate.SnapState{
		Sequence: []*snap.SideInfo{si2},
		Current:  si2.Revision,
		Active:   true,
		SnapType: "app",
	}
	snapstate.Set(s.state, "test-snap2", snapst2)
	snaptest.MockSnapCurrent(c, testYaml2, si2)

	// create a quota group
	defer s.se.Stop()
	s.createQuota(c, "foo", quantity.SizeGiB, "test-snap")

	ts, err := servicestate.UpdateQuota(st, "foo", servicestate.QuotaGroupUpdate{AddSnaps: []string{"test-snap2"}})
	c.Assert(err, IsNil)
	chg1 := s.state.NewChange("quota-control", "...")
	chg1.AddAll(ts)

	_, err = servicestate.RemoveQuota(st, "foo")
	c.Assert(err, ErrorMatches, `quota group "foo" has "quota-control" change in progress`)
}

func (s *quotaControlSuite) TestRemoveQuotaUpdateQuotaConflict(c *C) {
	r := s.mockSystemctlCalls(c, join(
		// CreateQuota for foo
		systemctlCallsForCreateQuota("foo", "test-snap"),
	))
	defer r()

	st := s.state
	st.Lock()
	defer st.Unlock()

	// setup test-snap
	snapstate.Set(s.state, "test-snap", s.testSnapState)
	snaptest.MockSnapCurrent(c, testYaml, s.testSnapSideInfo)
	// and test-snap2
	si2 := &snap.SideInfo{RealName: "test-snap2", Revision: snap.R(42)}
	snapst2 := &snapstate.SnapState{
		Sequence: []*snap.SideInfo{si2},
		Current:  si2.Revision,
		Active:   true,
		SnapType: "app",
	}
	snapstate.Set(s.state, "test-snap2", snapst2)
	snaptest.MockSnapCurrent(c, testYaml2, si2)

	// create a quota group
	defer s.se.Stop()
	s.createQuota(c, "foo", quantity.SizeGiB, "test-snap")

	ts, err := servicestate.RemoveQuota(st, "foo")
	c.Assert(err, IsNil)
	chg1 := s.state.NewChange("quota-control", "...")
	chg1.AddAll(ts)

	_, err = servicestate.UpdateQuota(st, "foo", servicestate.QuotaGroupUpdate{AddSnaps: []string{"test-snap2"}})
	c.Assert(err, ErrorMatches, `quota group "foo" has "quota-control" change in progress`)
}

func (s *quotaControlSuite) TestCreateQuotaCreateQuotaConflict(c *C) {
	st := s.state
	st.Lock()
	defer st.Unlock()

	// setup test-snap
	snapstate.Set(s.state, "test-snap", s.testSnapState)
	snaptest.MockSnapCurrent(c, testYaml, s.testSnapSideInfo)
	// and test-snap2
	si2 := &snap.SideInfo{RealName: "test-snap2", Revision: snap.R(42)}
	snapst2 := &snapstate.SnapState{
		Sequence: []*snap.SideInfo{si2},
		Current:  si2.Revision,
		Active:   true,
		SnapType: "app",
	}
	snapstate.Set(s.state, "test-snap2", snapst2)
	snaptest.MockSnapCurrent(c, testYaml2, si2)

	ts, err := servicestate.CreateQuota(st, "foo", "", []string{"test-snap"}, quantity.SizeGiB)
	c.Assert(err, IsNil)
	chg1 := s.state.NewChange("quota-control", "...")
	chg1.AddAll(ts)

	_, err = servicestate.CreateQuota(st, "foo", "", []string{"test-snap2"}, 2*quantity.SizeGiB)
	c.Assert(err, ErrorMatches, `quota group "foo" has "quota-control" change in progress`)
=======
	err := servicestatetest.MockQuotaInState(st, "foo", "", nil, 2*quantity.SizeGiB)
	c.Assert(err, IsNil)
	err = servicestatetest.MockQuotaInState(st, "bar", "foo", nil, quantity.SizeGiB)
	c.Assert(err, IsNil)

	_, err = servicestate.RemoveQuota(st, "what")
	c.Check(err, ErrorMatches, `cannot remove non-existent quota group "what"`)

	_, err = servicestate.RemoveQuota(st, "foo")
	c.Check(err, ErrorMatches, `cannot remove quota group "foo" with sub-groups, remove the sub-groups first`)
>>>>>>> d659fa82
}<|MERGE_RESOLUTION|>--- conflicted
+++ resolved
@@ -515,107 +515,6 @@
 	c.Assert(err, IsNil)
 }
 
-<<<<<<< HEAD
-func (s *quotaControlSuite) createQuota(c *C, name string, limit quantity.Size, snaps ...string) {
-	ts, err := servicestate.CreateQuota(s.state, name, "", snaps, limit)
-	c.Assert(err, IsNil)
-
-	chg := s.state.NewChange("quota-control", "...")
-	chg.AddAll(ts)
-
-	// run the change
-	s.state.Unlock()
-	err = s.o.Settle(5 * time.Second)
-	s.state.Lock()
-	c.Assert(err, IsNil)
-}
-
-func (s *quotaControlSuite) TestSnapOpUpdateQuotaConflict(c *C) {
-	r := s.mockSystemctlCalls(c, join(
-		// CreateQuota for foo
-		systemctlCallsForCreateQuota("foo", "test-snap"),
-	))
-	defer r()
-
-	st := s.state
-	st.Lock()
-	defer st.Unlock()
-
-	// setup test-snap
-	snapstate.Set(s.state, "test-snap", s.testSnapState)
-	snaptest.MockSnapCurrent(c, testYaml, s.testSnapSideInfo)
-	// and test-snap2
-	si2 := &snap.SideInfo{RealName: "test-snap2", Revision: snap.R(42)}
-	snapst2 := &snapstate.SnapState{
-		Sequence: []*snap.SideInfo{si2},
-		Current:  si2.Revision,
-		Active:   true,
-		SnapType: "app",
-	}
-	snapstate.Set(s.state, "test-snap2", snapst2)
-	snaptest.MockSnapCurrent(c, testYaml2, si2)
-
-	// create a quota group
-	defer s.se.Stop()
-	s.createQuota(c, "foo", quantity.SizeGiB, "test-snap")
-
-	ts, err := snapstate.Disable(st, "test-snap2")
-	c.Assert(err, IsNil)
-	chg1 := s.state.NewChange("disable", "...")
-	chg1.AddAll(ts)
-
-	_, err = servicestate.UpdateQuota(st, "foo", servicestate.QuotaGroupUpdate{AddSnaps: []string{"test-snap2"}})
-	c.Assert(err, ErrorMatches, `snap "test-snap2" has "disable" change in progress`)
-}
-
-func (s *quotaControlSuite) TestSnapOpCreateQuotaConflict(c *C) {
-	st := s.state
-	st.Lock()
-	defer st.Unlock()
-
-	// setup test-snap
-	snapstate.Set(s.state, "test-snap", s.testSnapState)
-	snaptest.MockSnapCurrent(c, testYaml, s.testSnapSideInfo)
-
-	ts, err := snapstate.Disable(st, "test-snap")
-	c.Assert(err, IsNil)
-	chg1 := s.state.NewChange("disable", "...")
-	chg1.AddAll(ts)
-
-	_, err = servicestate.CreateQuota(s.state, "foo", "", []string{"test-snap"}, quantity.SizeGiB)
-	c.Assert(err, ErrorMatches, `snap "test-snap" has "disable" change in progress`)
-}
-
-func (s *quotaControlSuite) TestSnapOpRemoveQuotaConflict(c *C) {
-	r := s.mockSystemctlCalls(c, join(
-		// CreateQuota for foo
-		systemctlCallsForCreateQuota("foo", "test-snap"),
-	))
-	defer r()
-
-	st := s.state
-	st.Lock()
-	defer st.Unlock()
-
-	// setup test-snap
-	snapstate.Set(s.state, "test-snap", s.testSnapState)
-	snaptest.MockSnapCurrent(c, testYaml, s.testSnapSideInfo)
-
-	// create a quota group
-	defer s.se.Stop()
-	s.createQuota(c, "foo", quantity.SizeGiB, "test-snap")
-
-	ts, err := snapstate.Disable(st, "test-snap")
-	c.Assert(err, IsNil)
-	chg1 := s.state.NewChange("disable", "...")
-	chg1.AddAll(ts)
-
-	_, err = servicestate.RemoveQuota(st, "foo")
-	c.Assert(err, ErrorMatches, `snap "test-snap" has "disable" change in progress`)
-}
-
-func (s *quotaControlSuite) TestCreateQuotaSnapOpConflict(c *C) {
-=======
 func (s *quotaControlSuite) TestUpdateQuotaGroupNotEnabled(c *C) {
 	s.state.Lock()
 	defer s.state.Unlock()
@@ -629,176 +528,10 @@
 }
 
 func (s *quotaControlSuite) TestUpdateQuotaPrecond(c *C) {
->>>>>>> d659fa82
-	st := s.state
-	st.Lock()
-	defer st.Unlock()
-
-<<<<<<< HEAD
-	// setup test-snap
-	snapstate.Set(s.state, "test-snap", s.testSnapState)
-	snaptest.MockSnapCurrent(c, testYaml, s.testSnapSideInfo)
-
-	ts, err := servicestate.CreateQuota(s.state, "foo", "", []string{"test-snap"}, quantity.SizeGiB)
-	c.Assert(err, IsNil)
-	chg1 := s.state.NewChange("quota-control", "...")
-	chg1.AddAll(ts)
-
-	_, err = snapstate.Disable(st, "test-snap")
-	c.Assert(err, ErrorMatches, `snap "test-snap" has "quota-control" change in progress`)
-}
-
-func (s *quotaControlSuite) TestUpdateQuotaSnapOpConflict(c *C) {
-	r := s.mockSystemctlCalls(c, join(
-		// CreateQuota for foo
-		systemctlCallsForCreateQuota("foo", "test-snap"),
-	))
-	defer r()
-
-	st := s.state
-	st.Lock()
-	defer st.Unlock()
-
-	// setup test-snap
-	snapstate.Set(s.state, "test-snap", s.testSnapState)
-	snaptest.MockSnapCurrent(c, testYaml, s.testSnapSideInfo)
-	// and test-snap2
-	si2 := &snap.SideInfo{RealName: "test-snap2", Revision: snap.R(42)}
-	snapst2 := &snapstate.SnapState{
-		Sequence: []*snap.SideInfo{si2},
-		Current:  si2.Revision,
-		Active:   true,
-		SnapType: "app",
-	}
-	snapstate.Set(s.state, "test-snap2", snapst2)
-	snaptest.MockSnapCurrent(c, testYaml2, si2)
-
-	// create a quota group
-	defer s.se.Stop()
-	s.createQuota(c, "foo", quantity.SizeGiB, "test-snap")
-
-	ts, err := servicestate.UpdateQuota(st, "foo", servicestate.QuotaGroupUpdate{AddSnaps: []string{"test-snap2"}})
-	c.Assert(err, IsNil)
-	chg1 := s.state.NewChange("quota-control", "...")
-	chg1.AddAll(ts)
-
-	_, err = snapstate.Disable(st, "test-snap2")
-	c.Assert(err, ErrorMatches, `snap "test-snap2" has "quota-control" change in progress`)
-}
-
-func (s *quotaControlSuite) TestRemoveQuotaSnapOpConflict(c *C) {
-	r := s.mockSystemctlCalls(c, join(
-		// CreateQuota for foo
-		systemctlCallsForCreateQuota("foo", "test-snap"),
-	))
-	defer r()
-
-	st := s.state
-	st.Lock()
-	defer st.Unlock()
-
-	// setup test-snap
-	snapstate.Set(s.state, "test-snap", s.testSnapState)
-	snaptest.MockSnapCurrent(c, testYaml, s.testSnapSideInfo)
-
-	// create a quota group
-	defer s.se.Stop()
-	s.createQuota(c, "foo", quantity.SizeGiB, "test-snap")
-
-	ts, err := servicestate.RemoveQuota(st, "foo")
-	c.Assert(err, IsNil)
-	chg1 := s.state.NewChange("quota-control", "...")
-	chg1.AddAll(ts)
-
-	_, err = snapstate.Disable(st, "test-snap")
-	c.Assert(err, ErrorMatches, `snap "test-snap" has "quota-control" change in progress`)
-}
-
-func (s *quotaControlSuite) TestRemoveQuotaLateSnapOpConflict(c *C) {
-	r := s.mockSystemctlCalls(c, join(
-		// CreateQuota for foo
-		systemctlCallsForCreateQuota("foo", "test-snap"),
-	))
-	defer r()
-
-	st := s.state
-	st.Lock()
-	defer st.Unlock()
-
-	// setup test-snap
-	snapstate.Set(s.state, "test-snap", s.testSnapState)
-	snaptest.MockSnapCurrent(c, testYaml, s.testSnapSideInfo)
-
-	// create a quota group
-	defer s.se.Stop()
-	s.createQuota(c, "foo", quantity.SizeGiB, "test-snap")
-
-	ts, err := servicestate.RemoveQuota(st, "foo")
-	c.Assert(err, IsNil)
-	c.Assert(ts.Tasks(), HasLen, 1)
-	chg1 := s.state.NewChange("quota-control", "...")
-	chg1.AddAll(ts)
-
-	// the group is already gone, but the task is not finished
-	s.state.Set("quotas", nil)
-	task := ts.Tasks()[0]
-	task.Set("state-updated", servicestate.QuotaStateUpdated{
-		BootID: "boot-id",
-		AppsToRestartBySnap: map[string][]string{
-			"test-snap": {"svc1"},
-		},
-	})
-
-	_, err = snapstate.Disable(st, "test-snap")
-	c.Assert(err, ErrorMatches, `snap "test-snap" has "quota-control" change in progress`)
-}
-
-func (s *quotaControlSuite) TestUpdateQuotaUpdateQuotaConflict(c *C) {
-	r := s.mockSystemctlCalls(c, join(
-		// CreateQuota for foo
-		systemctlCallsForCreateQuota("foo", "test-snap"),
-	))
-	defer r()
-
-	st := s.state
-	st.Lock()
-	defer st.Unlock()
-
-	// setup test-snap
-	snapstate.Set(s.state, "test-snap", s.testSnapState)
-	snaptest.MockSnapCurrent(c, testYaml, s.testSnapSideInfo)
-	// and test-snap2
-	si2 := &snap.SideInfo{RealName: "test-snap2", Revision: snap.R(42)}
-	snapst2 := &snapstate.SnapState{
-		Sequence: []*snap.SideInfo{si2},
-		Current:  si2.Revision,
-		Active:   true,
-		SnapType: "app",
-	}
-	snapstate.Set(s.state, "test-snap2", snapst2)
-	snaptest.MockSnapCurrent(c, testYaml2, si2)
-
-	// create a quota group
-	defer s.se.Stop()
-	s.createQuota(c, "foo", quantity.SizeGiB, "test-snap")
-
-	ts, err := servicestate.UpdateQuota(st, "foo", servicestate.QuotaGroupUpdate{AddSnaps: []string{"test-snap2"}})
-	c.Assert(err, IsNil)
-	chg1 := s.state.NewChange("quota-control", "...")
-	chg1.AddAll(ts)
-
-	_, err = servicestate.UpdateQuota(st, "foo", servicestate.QuotaGroupUpdate{NewMemoryLimit: 2 * quantity.SizeGiB})
-	c.Assert(err, ErrorMatches, `quota group "foo" has "quota-control" change in progress`)
-}
-
-func (s *quotaControlSuite) TestUpdateQuotaRemoveQuotaConflict(c *C) {
-	r := s.mockSystemctlCalls(c, join(
-		// CreateQuota for foo
-		systemctlCallsForCreateQuota("foo", "test-snap"),
-	))
-	defer r()
-
-=======
+	st := s.state
+	st.Lock()
+	defer st.Unlock()
+
 	err := servicestatetest.MockQuotaInState(st, "foo", "", nil, 2*quantity.SizeGiB)
 	c.Assert(err, IsNil)
 
@@ -819,12 +552,47 @@
 }
 
 func (s *quotaControlSuite) TestRemoveQuotaPrecond(c *C) {
->>>>>>> d659fa82
-	st := s.state
-	st.Lock()
-	defer st.Unlock()
-
-<<<<<<< HEAD
+	st := s.state
+	st.Lock()
+	defer st.Unlock()
+
+	err := servicestatetest.MockQuotaInState(st, "foo", "", nil, 2*quantity.SizeGiB)
+	c.Assert(err, IsNil)
+	err = servicestatetest.MockQuotaInState(st, "bar", "foo", nil, quantity.SizeGiB)
+	c.Assert(err, IsNil)
+
+	_, err = servicestate.RemoveQuota(st, "what")
+	c.Check(err, ErrorMatches, `cannot remove non-existent quota group "what"`)
+
+	_, err = servicestate.RemoveQuota(st, "foo")
+	c.Check(err, ErrorMatches, `cannot remove quota group "foo" with sub-groups, remove the sub-groups first`)
+}
+
+func (s *quotaControlSuite) createQuota(c *C, name string, limit quantity.Size, snaps ...string) {
+	ts, err := servicestate.CreateQuota(s.state, name, "", snaps, limit)
+	c.Assert(err, IsNil)
+
+	chg := s.state.NewChange("quota-control", "...")
+	chg.AddAll(ts)
+
+	// run the change
+	s.state.Unlock()
+	err = s.o.Settle(5 * time.Second)
+	s.state.Lock()
+	c.Assert(err, IsNil)
+}
+
+func (s *quotaControlSuite) TestSnapOpUpdateQuotaConflict(c *C) {
+	r := s.mockSystemctlCalls(c, join(
+		// CreateQuota for foo
+		systemctlCallsForCreateQuota("foo", "test-snap"),
+	))
+	defer r()
+
+	st := s.state
+	st.Lock()
+	defer st.Unlock()
+
 	// setup test-snap
 	snapstate.Set(s.state, "test-snap", s.testSnapState)
 	snaptest.MockSnapCurrent(c, testYaml, s.testSnapSideInfo)
@@ -843,16 +611,80 @@
 	defer s.se.Stop()
 	s.createQuota(c, "foo", quantity.SizeGiB, "test-snap")
 
-	ts, err := servicestate.UpdateQuota(st, "foo", servicestate.QuotaGroupUpdate{AddSnaps: []string{"test-snap2"}})
+	ts, err := snapstate.Disable(st, "test-snap2")
+	c.Assert(err, IsNil)
+	chg1 := s.state.NewChange("disable", "...")
+	chg1.AddAll(ts)
+
+	_, err = servicestate.UpdateQuota(st, "foo", servicestate.QuotaGroupUpdate{AddSnaps: []string{"test-snap2"}})
+	c.Assert(err, ErrorMatches, `snap "test-snap2" has "disable" change in progress`)
+}
+
+func (s *quotaControlSuite) TestSnapOpCreateQuotaConflict(c *C) {
+	st := s.state
+	st.Lock()
+	defer st.Unlock()
+
+	// setup test-snap
+	snapstate.Set(s.state, "test-snap", s.testSnapState)
+	snaptest.MockSnapCurrent(c, testYaml, s.testSnapSideInfo)
+
+	ts, err := snapstate.Disable(st, "test-snap")
+	c.Assert(err, IsNil)
+	chg1 := s.state.NewChange("disable", "...")
+	chg1.AddAll(ts)
+
+	_, err = servicestate.CreateQuota(s.state, "foo", "", []string{"test-snap"}, quantity.SizeGiB)
+	c.Assert(err, ErrorMatches, `snap "test-snap" has "disable" change in progress`)
+}
+
+func (s *quotaControlSuite) TestSnapOpRemoveQuotaConflict(c *C) {
+	r := s.mockSystemctlCalls(c, join(
+		// CreateQuota for foo
+		systemctlCallsForCreateQuota("foo", "test-snap"),
+	))
+	defer r()
+
+	st := s.state
+	st.Lock()
+	defer st.Unlock()
+
+	// setup test-snap
+	snapstate.Set(s.state, "test-snap", s.testSnapState)
+	snaptest.MockSnapCurrent(c, testYaml, s.testSnapSideInfo)
+
+	// create a quota group
+	defer s.se.Stop()
+	s.createQuota(c, "foo", quantity.SizeGiB, "test-snap")
+
+	ts, err := snapstate.Disable(st, "test-snap")
+	c.Assert(err, IsNil)
+	chg1 := s.state.NewChange("disable", "...")
+	chg1.AddAll(ts)
+
+	_, err = servicestate.RemoveQuota(st, "foo")
+	c.Assert(err, ErrorMatches, `snap "test-snap" has "disable" change in progress`)
+}
+
+func (s *quotaControlSuite) TestCreateQuotaSnapOpConflict(c *C) {
+	st := s.state
+	st.Lock()
+	defer st.Unlock()
+
+	// setup test-snap
+	snapstate.Set(s.state, "test-snap", s.testSnapState)
+	snaptest.MockSnapCurrent(c, testYaml, s.testSnapSideInfo)
+
+	ts, err := servicestate.CreateQuota(s.state, "foo", "", []string{"test-snap"}, quantity.SizeGiB)
 	c.Assert(err, IsNil)
 	chg1 := s.state.NewChange("quota-control", "...")
 	chg1.AddAll(ts)
 
-	_, err = servicestate.RemoveQuota(st, "foo")
-	c.Assert(err, ErrorMatches, `quota group "foo" has "quota-control" change in progress`)
-}
-
-func (s *quotaControlSuite) TestRemoveQuotaUpdateQuotaConflict(c *C) {
+	_, err = snapstate.Disable(st, "test-snap")
+	c.Assert(err, ErrorMatches, `snap "test-snap" has "quota-control" change in progress`)
+}
+
+func (s *quotaControlSuite) TestUpdateQuotaSnapOpConflict(c *C) {
 	r := s.mockSystemctlCalls(c, join(
 		// CreateQuota for foo
 		systemctlCallsForCreateQuota("foo", "test-snap"),
@@ -881,16 +713,89 @@
 	defer s.se.Stop()
 	s.createQuota(c, "foo", quantity.SizeGiB, "test-snap")
 
+	ts, err := servicestate.UpdateQuota(st, "foo", servicestate.QuotaGroupUpdate{AddSnaps: []string{"test-snap2"}})
+	c.Assert(err, IsNil)
+	chg1 := s.state.NewChange("quota-control", "...")
+	chg1.AddAll(ts)
+
+	_, err = snapstate.Disable(st, "test-snap2")
+	c.Assert(err, ErrorMatches, `snap "test-snap2" has "quota-control" change in progress`)
+}
+
+func (s *quotaControlSuite) TestRemoveQuotaSnapOpConflict(c *C) {
+	r := s.mockSystemctlCalls(c, join(
+		// CreateQuota for foo
+		systemctlCallsForCreateQuota("foo", "test-snap"),
+	))
+	defer r()
+
+	st := s.state
+	st.Lock()
+	defer st.Unlock()
+
+	// setup test-snap
+	snapstate.Set(s.state, "test-snap", s.testSnapState)
+	snaptest.MockSnapCurrent(c, testYaml, s.testSnapSideInfo)
+
+	// create a quota group
+	defer s.se.Stop()
+	s.createQuota(c, "foo", quantity.SizeGiB, "test-snap")
+
 	ts, err := servicestate.RemoveQuota(st, "foo")
 	c.Assert(err, IsNil)
 	chg1 := s.state.NewChange("quota-control", "...")
 	chg1.AddAll(ts)
 
-	_, err = servicestate.UpdateQuota(st, "foo", servicestate.QuotaGroupUpdate{AddSnaps: []string{"test-snap2"}})
-	c.Assert(err, ErrorMatches, `quota group "foo" has "quota-control" change in progress`)
-}
-
-func (s *quotaControlSuite) TestCreateQuotaCreateQuotaConflict(c *C) {
+	_, err = snapstate.Disable(st, "test-snap")
+	c.Assert(err, ErrorMatches, `snap "test-snap" has "quota-control" change in progress`)
+}
+
+func (s *quotaControlSuite) TestRemoveQuotaLateSnapOpConflict(c *C) {
+	r := s.mockSystemctlCalls(c, join(
+		// CreateQuota for foo
+		systemctlCallsForCreateQuota("foo", "test-snap"),
+	))
+	defer r()
+
+	st := s.state
+	st.Lock()
+	defer st.Unlock()
+
+	// setup test-snap
+	snapstate.Set(s.state, "test-snap", s.testSnapState)
+	snaptest.MockSnapCurrent(c, testYaml, s.testSnapSideInfo)
+
+	// create a quota group
+	defer s.se.Stop()
+	s.createQuota(c, "foo", quantity.SizeGiB, "test-snap")
+
+	ts, err := servicestate.RemoveQuota(st, "foo")
+	c.Assert(err, IsNil)
+	c.Assert(ts.Tasks(), HasLen, 1)
+	chg1 := s.state.NewChange("quota-control", "...")
+	chg1.AddAll(ts)
+
+	// the group is already gone, but the task is not finished
+	s.state.Set("quotas", nil)
+	task := ts.Tasks()[0]
+	task.Set("state-updated", servicestate.QuotaStateUpdated{
+		BootID: "boot-id",
+		AppsToRestartBySnap: map[string][]string{
+			"test-snap": {"svc1"},
+		},
+	})
+
+	_, err = snapstate.Disable(st, "test-snap")
+	c.Assert(err, ErrorMatches, `snap "test-snap" has "quota-control" change in progress`)
+}
+
+func (s *quotaControlSuite) TestUpdateQuotaUpdateQuotaConflict(c *C) {
+	r := s.mockSystemctlCalls(c, join(
+		// CreateQuota for foo
+		systemctlCallsForCreateQuota("foo", "test-snap"),
+	))
+	defer r()
+
 	st := s.state
 	st.Lock()
 	defer st.Unlock()
@@ -909,6 +814,114 @@
 	snapstate.Set(s.state, "test-snap2", snapst2)
 	snaptest.MockSnapCurrent(c, testYaml2, si2)
 
+	// create a quota group
+	defer s.se.Stop()
+	s.createQuota(c, "foo", quantity.SizeGiB, "test-snap")
+
+	ts, err := servicestate.UpdateQuota(st, "foo", servicestate.QuotaGroupUpdate{AddSnaps: []string{"test-snap2"}})
+	c.Assert(err, IsNil)
+	chg1 := s.state.NewChange("quota-control", "...")
+	chg1.AddAll(ts)
+
+	_, err = servicestate.UpdateQuota(st, "foo", servicestate.QuotaGroupUpdate{NewMemoryLimit: 2 * quantity.SizeGiB})
+	c.Assert(err, ErrorMatches, `quota group "foo" has "quota-control" change in progress`)
+}
+
+func (s *quotaControlSuite) TestUpdateQuotaRemoveQuotaConflict(c *C) {
+	r := s.mockSystemctlCalls(c, join(
+		// CreateQuota for foo
+		systemctlCallsForCreateQuota("foo", "test-snap"),
+	))
+	defer r()
+
+	st := s.state
+	st.Lock()
+	defer st.Unlock()
+
+	// setup test-snap
+	snapstate.Set(s.state, "test-snap", s.testSnapState)
+	snaptest.MockSnapCurrent(c, testYaml, s.testSnapSideInfo)
+	// and test-snap2
+	si2 := &snap.SideInfo{RealName: "test-snap2", Revision: snap.R(42)}
+	snapst2 := &snapstate.SnapState{
+		Sequence: []*snap.SideInfo{si2},
+		Current:  si2.Revision,
+		Active:   true,
+		SnapType: "app",
+	}
+	snapstate.Set(s.state, "test-snap2", snapst2)
+	snaptest.MockSnapCurrent(c, testYaml2, si2)
+
+	// create a quota group
+	defer s.se.Stop()
+	s.createQuota(c, "foo", quantity.SizeGiB, "test-snap")
+
+	ts, err := servicestate.UpdateQuota(st, "foo", servicestate.QuotaGroupUpdate{AddSnaps: []string{"test-snap2"}})
+	c.Assert(err, IsNil)
+	chg1 := s.state.NewChange("quota-control", "...")
+	chg1.AddAll(ts)
+
+	_, err = servicestate.RemoveQuota(st, "foo")
+	c.Assert(err, ErrorMatches, `quota group "foo" has "quota-control" change in progress`)
+}
+
+func (s *quotaControlSuite) TestRemoveQuotaUpdateQuotaConflict(c *C) {
+	r := s.mockSystemctlCalls(c, join(
+		// CreateQuota for foo
+		systemctlCallsForCreateQuota("foo", "test-snap"),
+	))
+	defer r()
+
+	st := s.state
+	st.Lock()
+	defer st.Unlock()
+
+	// setup test-snap
+	snapstate.Set(s.state, "test-snap", s.testSnapState)
+	snaptest.MockSnapCurrent(c, testYaml, s.testSnapSideInfo)
+	// and test-snap2
+	si2 := &snap.SideInfo{RealName: "test-snap2", Revision: snap.R(42)}
+	snapst2 := &snapstate.SnapState{
+		Sequence: []*snap.SideInfo{si2},
+		Current:  si2.Revision,
+		Active:   true,
+		SnapType: "app",
+	}
+	snapstate.Set(s.state, "test-snap2", snapst2)
+	snaptest.MockSnapCurrent(c, testYaml2, si2)
+
+	// create a quota group
+	defer s.se.Stop()
+	s.createQuota(c, "foo", quantity.SizeGiB, "test-snap")
+
+	ts, err := servicestate.RemoveQuota(st, "foo")
+	c.Assert(err, IsNil)
+	chg1 := s.state.NewChange("quota-control", "...")
+	chg1.AddAll(ts)
+
+	_, err = servicestate.UpdateQuota(st, "foo", servicestate.QuotaGroupUpdate{AddSnaps: []string{"test-snap2"}})
+	c.Assert(err, ErrorMatches, `quota group "foo" has "quota-control" change in progress`)
+}
+
+func (s *quotaControlSuite) TestCreateQuotaCreateQuotaConflict(c *C) {
+	st := s.state
+	st.Lock()
+	defer st.Unlock()
+
+	// setup test-snap
+	snapstate.Set(s.state, "test-snap", s.testSnapState)
+	snaptest.MockSnapCurrent(c, testYaml, s.testSnapSideInfo)
+	// and test-snap2
+	si2 := &snap.SideInfo{RealName: "test-snap2", Revision: snap.R(42)}
+	snapst2 := &snapstate.SnapState{
+		Sequence: []*snap.SideInfo{si2},
+		Current:  si2.Revision,
+		Active:   true,
+		SnapType: "app",
+	}
+	snapstate.Set(s.state, "test-snap2", snapst2)
+	snaptest.MockSnapCurrent(c, testYaml2, si2)
+
 	ts, err := servicestate.CreateQuota(st, "foo", "", []string{"test-snap"}, quantity.SizeGiB)
 	c.Assert(err, IsNil)
 	chg1 := s.state.NewChange("quota-control", "...")
@@ -916,16 +929,4 @@
 
 	_, err = servicestate.CreateQuota(st, "foo", "", []string{"test-snap2"}, 2*quantity.SizeGiB)
 	c.Assert(err, ErrorMatches, `quota group "foo" has "quota-control" change in progress`)
-=======
-	err := servicestatetest.MockQuotaInState(st, "foo", "", nil, 2*quantity.SizeGiB)
-	c.Assert(err, IsNil)
-	err = servicestatetest.MockQuotaInState(st, "bar", "foo", nil, quantity.SizeGiB)
-	c.Assert(err, IsNil)
-
-	_, err = servicestate.RemoveQuota(st, "what")
-	c.Check(err, ErrorMatches, `cannot remove non-existent quota group "what"`)
-
-	_, err = servicestate.RemoveQuota(st, "foo")
-	c.Check(err, ErrorMatches, `cannot remove quota group "foo" with sub-groups, remove the sub-groups first`)
->>>>>>> d659fa82
 }