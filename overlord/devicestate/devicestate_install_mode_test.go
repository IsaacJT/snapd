--- conflicted
+++ resolved
@@ -539,11 +539,7 @@
 	}
 
 	// cloud init config from gadget works for signed models too
-<<<<<<< HEAD
-	s.mockInstallModeChange(c, "signed")
-=======
 	s.mockInstallModeChange(c, "signed", "")
->>>>>>> 172eaead
 
 	// nothing about cloud-init got passed to sysconf, we don't
 	// support cloud.cfg.d anymore
@@ -552,10 +548,7 @@
 		TargetRootDir: boot.InstallHostWritableDir,
 		// not set
 		CloudInitSrcDir: "",
-<<<<<<< HEAD
-=======
 		GadgetDir:       filepath.Join(dirs.SnapMountDir, "pc/1/"),
->>>>>>> 172eaead
 	})
 }
 
