--- conflicted
+++ resolved
@@ -464,7 +464,6 @@
 
 	return systemd.New(globalRootDir, nil).GenServiceFile(
 		&systemd.ServiceDescription{
-<<<<<<< HEAD
 			AppName:     m.Name,
 			ServiceName: service.Name,
 			Version:     m.Version,
@@ -476,11 +475,7 @@
 			StopTimeout: time.Duration(service.StopTimeout),
 			AaProfile:   aaProfile,
 			IsFramework: m.Type == SnapTypeFramework,
-=======
-			m.Name, service.Name, m.Version, service.Description,
-			baseDir, service.Start, service.Stop, service.PostStop,
-			time.Duration(service.StopTimeout), aaProfile, service.BusName,
->>>>>>> 163279e9
+			BusName:     service.BusName,
 		}), nil
 }
 
