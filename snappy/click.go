// -*- Mode: Go; indent-tabs-mode: t -*-

/*
 * Copyright (C) 2014-2016 Canonical Ltd
 *
 * This program is free software: you can redistribute it and/or modify
 * it under the terms of the GNU General Public License version 3 as
 * published by the Free Software Foundation.
 *
 * This program is distributed in the hope that it will be useful,
 * but WITHOUT ANY WARRANTY; without even the implied warranty of
 * MERCHANTABILITY or FITNESS FOR A PARTICULAR PURPOSE.  See the
 * GNU General Public License for more details.
 *
 * You should have received a copy of the GNU General Public License
 * along with this program.  If not, see <http://www.gnu.org/licenses/>.
 *
 */

package snappy

import (
	"bytes"
	"fmt"
	"os"
	"os/exec"
	"path/filepath"
	"reflect"
	"regexp"
	"strings"
	"text/template"
	"time"

	"github.com/ubuntu-core/snappy/arch"
	"github.com/ubuntu-core/snappy/dirs"
	"github.com/ubuntu-core/snappy/helpers"
	"github.com/ubuntu-core/snappy/logger"
	"github.com/ubuntu-core/snappy/progress"
	"github.com/ubuntu-core/snappy/snap"
	"github.com/ubuntu-core/snappy/systemd"
)

// wait this time between TERM and KILL
var killWait = 5 * time.Second

// servicesBinariesStringsWhitelist is the whitelist of legal chars
// in the "binaries" and "services" section of the package.yaml
var servicesBinariesStringsWhitelist = regexp.MustCompile(`^[A-Za-z0-9/. _#:-]*$`)

// generate the name
func generateBinaryName(m *packageYaml, binary Binary) string {
	var binName string
	if m.Type == snap.TypeFramework {
		binName = filepath.Base(binary.Name)
	} else {
		binName = fmt.Sprintf("%s.%s", m.Name, filepath.Base(binary.Name))
	}

	return filepath.Join(dirs.SnapBinariesDir, binName)
}

func binPathForBinary(pkgPath string, binary Binary) string {
	return filepath.Join(pkgPath, binary.Exec)
}

func verifyBinariesYaml(binary Binary) error {
	return verifyStructStringsAgainstWhitelist(binary, servicesBinariesStringsWhitelist)
}

// Doesn't need to handle complications like internal quotes, just needs to
// wrap right side of an env variable declaration with quotes for the shell.
func quoteEnvVar(envVar string) string {
	return "export " + strings.Replace(envVar, "=", "=\"", 1) + "\""
}

func generateSnapBinaryWrapper(binary Binary, pkgPath, aaProfile string, m *packageYaml) (string, error) {
	wrapperTemplate := `#!/bin/sh
set -e

# app info (deprecated)
{{.OldAppVars}}

# app info
{{.NewAppVars}}

if [ ! -d "$SNAP_USER_DATA" ]; then
   mkdir -p "$SNAP_USER_DATA"
fi
export HOME="$SNAP_USER_DATA"

# export old pwd
export SNAP_OLD_PWD="$(pwd)"
cd {{.AppPath}}
ubuntu-core-launcher {{.UdevAppName}} {{.AaProfile}} {{.Target}} "$@"
`

	// it's fine for this to error out; we might be in a framework or sth
	origin := originFromBasedir(pkgPath)

	if err := verifyBinariesYaml(binary); err != nil {
		return "", err
	}

	actualBinPath := binPathForBinary(pkgPath, binary)
	udevPartName := m.qualifiedName(origin)

	var templateOut bytes.Buffer
	t := template.Must(template.New("wrapper").Parse(wrapperTemplate))
	wrapperData := struct {
		AppName     string
		AppArch     string
		AppPath     string
		Version     string
		UdevAppName string
		Origin      string
		Home        string
		Target      string
		AaProfile   string
		OldAppVars  string
		NewAppVars  string
	}{
		AppName:     m.Name,
		AppArch:     arch.UbuntuArchitecture(),
		AppPath:     pkgPath,
		Version:     m.Version,
		UdevAppName: udevPartName,
		Origin:      origin,
		Home:        "$HOME",
		Target:      actualBinPath,
		AaProfile:   aaProfile,
	}

	oldVars := []string{}
	for _, envVar := range append(
		helpers.GetDeprecatedBasicSnapEnvVars(wrapperData),
		helpers.GetDeprecatedUserSnapEnvVars(wrapperData)...) {
		oldVars = append(oldVars, quoteEnvVar(envVar))
	}
	wrapperData.OldAppVars = strings.Join(oldVars, "\n")

	newVars := []string{}
	for _, envVar := range append(
		helpers.GetBasicSnapEnvVars(wrapperData),
		helpers.GetUserSnapEnvVars(wrapperData)...) {
		newVars = append(newVars, quoteEnvVar(envVar))
	}
	wrapperData.NewAppVars = strings.Join(newVars, "\n")

	t.Execute(&templateOut, wrapperData)

	return templateOut.String(), nil
}

// verifyStructStringsAgainstWhitelist takes a struct and ensures that
// the given whitelist regexp matches all string fields of the struct
func verifyStructStringsAgainstWhitelist(s interface{}, whitelist *regexp.Regexp) error {

	// check all members of the services struct against our whitelist
	t := reflect.TypeOf(s)
	v := reflect.ValueOf(s)
	for i := 0; i < t.NumField(); i++ {

		// PkgPath means its a unexported field and we can ignore it
		if t.Field(i).PkgPath != "" {
			continue
		}
		if v.Field(i).Kind() == reflect.Ptr {
			vi := v.Field(i).Elem()
			if vi.Kind() == reflect.Struct {
				return verifyStructStringsAgainstWhitelist(vi.Interface(), whitelist)
			}
		}
		if v.Field(i).Kind() == reflect.Struct {
			vi := v.Field(i).Interface()
			return verifyStructStringsAgainstWhitelist(vi, whitelist)
		}
		if v.Field(i).Kind() == reflect.String {
			key := t.Field(i).Name
			value := v.Field(i).String()
			if !whitelist.MatchString(value) {
				return &ErrStructIllegalContent{
					Field:     key,
					Content:   value,
					Whitelist: whitelist.String(),
				}
			}
		}
	}

	return nil
}

func verifyServiceYaml(service ServiceYaml) error {
	return verifyStructStringsAgainstWhitelist(service, servicesBinariesStringsWhitelist)
}

func generateSnapServicesFile(service ServiceYaml, baseDir string, aaProfile string, m *packageYaml) (string, error) {
	if err := verifyServiceYaml(service); err != nil {
		return "", err
	}

	udevPartName := m.qualifiedName(originFromBasedir(baseDir))

	desc := service.Description
	if desc == "" {
		desc = fmt.Sprintf("service %s for package %s", service.Name, m.Name)
	}

	socketFileName := ""
	if service.Socket {
		socketFileName = filepath.Base(generateSocketFileName(m, service))
	}

	return systemd.New(dirs.GlobalRootDir, nil).GenServiceFile(
		&systemd.ServiceDescription{
			AppName:        m.Name,
			ServiceName:    service.Name,
			Version:        m.Version,
			Description:    desc,
			AppPath:        baseDir,
			Start:          service.Start,
			Stop:           service.Stop,
			PostStop:       service.PostStop,
			StopTimeout:    time.Duration(service.StopTimeout),
			AaProfile:      aaProfile,
			IsFramework:    m.Type == snap.TypeFramework,
			IsNetworked:    service.Ports != nil && len(service.Ports.External) > 0,
			BusName:        service.BusName,
			Forking:        service.Forking,
			UdevAppName:    udevPartName,
			Socket:         service.Socket,
			SocketFileName: socketFileName,
			Restart:        service.RestartCond,
		}), nil
}
func generateSnapSocketFile(service ServiceYaml, baseDir string, aaProfile string, m *packageYaml) (string, error) {
	if err := verifyServiceYaml(service); err != nil {
		return "", err
	}

	// lp: #1515709, systemd will default to 0666 if no socket mode
	// is specified
	if service.SocketMode == "" {
		service.SocketMode = "0660"
	}

	serviceFileName := filepath.Base(generateServiceFileName(m, service))

	return systemd.New(dirs.GlobalRootDir, nil).GenSocketFile(
		&systemd.ServiceDescription{
			ServiceFileName: serviceFileName,
			ListenStream:    service.ListenStream,
			SocketMode:      service.SocketMode,
			SocketUser:      service.SocketUser,
			SocketGroup:     service.SocketGroup,
		}), nil
}

func generateServiceFileName(m *packageYaml, service ServiceYaml) string {
	return filepath.Join(dirs.SnapServicesDir, fmt.Sprintf("%s_%s_%s.service", m.Name, service.Name, m.Version))
}

func generateSocketFileName(m *packageYaml, service ServiceYaml) string {
	return filepath.Join(dirs.SnapServicesDir, fmt.Sprintf("%s_%s_%s.socket", m.Name, service.Name, m.Version))
}

func generateBusPolicyFileName(m *packageYaml, service ServiceYaml) string {
	return filepath.Join(dirs.SnapBusPolicyDir, fmt.Sprintf("%s_%s_%s.conf", m.Name, service.Name, m.Version))
}

// takes a directory and removes the global root, this is needed
// when the SetRoot option is used and we need to generate
// content for the "ServiceYamls" and "Binaries" section
var stripGlobalRootDir = stripGlobalRootDirImpl

func stripGlobalRootDirImpl(dir string) string {
	if dirs.GlobalRootDir == "/" {
		return dir
	}

	return dir[len(dirs.GlobalRootDir):]
}

func (m *packageYaml) addPackageServices(baseDir string, inhibitHooks bool, inter interacter) error {
	for _, service := range m.ServiceYamls {
		aaProfile, err := getSecurityProfile(m, service.Name, baseDir)
		if err != nil {
			return err
		}
		// this will remove the global base dir when generating the
		// service file, this ensures that /snaps/foo/1.0/bin/start
		// is in the service file when the SetRoot() option
		// is used
		realBaseDir := stripGlobalRootDir(baseDir)
		// Generate service file
		content, err := generateSnapServicesFile(service, realBaseDir, aaProfile, m)
		if err != nil {
			return err
		}
		serviceFilename := generateServiceFileName(m, service)
		os.MkdirAll(filepath.Dir(serviceFilename), 0755)
		if err := helpers.AtomicWriteFile(serviceFilename, []byte(content), 0644, 0); err != nil {
			return err
		}
		// Generate systemd socket file if needed
		if service.Socket {
			content, err := generateSnapSocketFile(service, realBaseDir, aaProfile, m)
			if err != nil {
				return err
			}
			socketFilename := generateSocketFileName(m, service)
			os.MkdirAll(filepath.Dir(socketFilename), 0755)
			if err := helpers.AtomicWriteFile(socketFilename, []byte(content), 0644, 0); err != nil {
				return err
			}
		}
		// If necessary, generate the DBus policy file so the framework
		// service is allowed to start
		if m.Type == snap.TypeFramework && service.BusName != "" {
			content, err := genBusPolicyFile(service.BusName)
			if err != nil {
				return err
			}
			policyFilename := generateBusPolicyFileName(m, service)
			os.MkdirAll(filepath.Dir(policyFilename), 0755)
			if err := helpers.AtomicWriteFile(policyFilename, []byte(content), 0644, 0); err != nil {
				return err
			}
		}

		// daemon-reload and start only if we are not in the
		// inhibitHooks mode
		//
		// *but* always run enable (which just sets a symlink)
		serviceName := filepath.Base(generateServiceFileName(m, service))
		sysd := systemd.New(dirs.GlobalRootDir, inter)
		if !inhibitHooks {
			if err := sysd.DaemonReload(); err != nil {
				return err
			}
		}

		// we always enable the service even in inhibit hooks
		if err := sysd.Enable(serviceName); err != nil {
			return err
		}

		if !inhibitHooks {
			if err := sysd.Start(serviceName); err != nil {
				return err
			}
		}

		if service.Socket {
			socketName := filepath.Base(generateSocketFileName(m, service))
			// we always enable the socket even in inhibit hooks
			if err := sysd.Enable(socketName); err != nil {
				return err
			}

			if !inhibitHooks {
				if err := sysd.Start(socketName); err != nil {
					return err
				}
			}
		}
	}

	return nil
}

func (m *packageYaml) removePackageServices(baseDir string, inter interacter) error {
	sysd := systemd.New(dirs.GlobalRootDir, inter)
	for _, service := range m.ServiceYamls {
		serviceName := filepath.Base(generateServiceFileName(m, service))
		if err := sysd.Disable(serviceName); err != nil {
			return err
		}
		if err := sysd.Stop(serviceName, time.Duration(service.StopTimeout)); err != nil {
			if !systemd.IsTimeout(err) {
				return err
			}
			inter.Notify(fmt.Sprintf("%s refused to stop, killing.", serviceName))
			// ignore errors for kill; nothing we'd do differently at this point
			sysd.Kill(serviceName, "TERM")
			time.Sleep(killWait)
			sysd.Kill(serviceName, "KILL")
		}

		if err := os.Remove(generateServiceFileName(m, service)); err != nil && !os.IsNotExist(err) {
			logger.Noticef("Failed to remove service file for %q: %v", serviceName, err)
		}

		if err := os.Remove(generateSocketFileName(m, service)); err != nil && !os.IsNotExist(err) {
			logger.Noticef("Failed to remove socket file for %q: %v", serviceName, err)
		}

		// Also remove DBus system policy file
		if err := os.Remove(generateBusPolicyFileName(m, service)); err != nil && !os.IsNotExist(err) {
			logger.Noticef("Failed to remove bus policy file for service %q: %v", serviceName, err)
		}
	}

	// only reload if we actually had services
	if len(m.ServiceYamls) > 0 {
		if err := sysd.DaemonReload(); err != nil {
			return err
		}
	}

	return nil
}

func (m *packageYaml) addPackageBinaries(baseDir string) error {
	if err := os.MkdirAll(dirs.SnapBinariesDir, 0755); err != nil {
		return err
	}

	for _, binary := range m.Binaries {
		aaProfile, err := getSecurityProfile(m, binary.Name, baseDir)
		if err != nil {
			return err
		}
		// this will remove the global base dir when generating the
		// service file, this ensures that /snaps/foo/1.0/bin/start
		// is in the service file when the SetRoot() option
		// is used
		realBaseDir := stripGlobalRootDir(baseDir)
		content, err := generateSnapBinaryWrapper(binary, realBaseDir, aaProfile, m)
		if err != nil {
			return err
		}

		if err := helpers.AtomicWriteFile(generateBinaryName(m, binary), []byte(content), 0755, 0); err != nil {
			return err
		}
	}

	return nil
}

func (m *packageYaml) removePackageBinaries(baseDir string) error {
	for _, binary := range m.Binaries {
		os.Remove(generateBinaryName(m, binary))
	}

	return nil
}

type agreer interface {
	Agreed(intro, license string) bool
}

type interacter interface {
	agreer
	Notify(status string)
}

<<<<<<< HEAD
func installClick(snapFile string, flags InstallFlags, inter progress.Meter, origin string) (name string, err error) {
	allowUnauthenticated := (flags & AllowUnauthenticated) != 0
	part, err := NewSnapPartFromSnapFile(snapFile, origin, allowUnauthenticated)
=======
// this rewrites the json manifest to include the origin in the on-disk
// manifest.json to be compatible with click again
func writeCompatManifestJSON(clickMetaDir string, manifestData []byte, origin string) error {
	var cm clickManifest
	if err := json.Unmarshal(manifestData, &cm); err != nil {
		return err
	}

	if cm.Type != snap.TypeFramework && cm.Type != snap.TypeGadget {
		// add the origin to the name
		cm.Name = fmt.Sprintf("%s.%s", cm.Name, origin)
	}

	if origin == SideloadedOrigin {
		cm.Version = filepath.Base(filepath.Join(clickMetaDir, "..", ".."))
	}

	outStr, err := json.MarshalIndent(cm, "", "  ")
	if err != nil {
		return err
	}
	if err := helpers.AtomicWriteFile(filepath.Join(clickMetaDir, cm.Name+".manifest"), []byte(outStr), 0644, 0); err != nil {
		return err
	}

	return nil
}

func installClick(snapFilePath string, flags InstallFlags, inter progress.Meter, origin string) (name string, err error) {
	unsignedOk := (flags & AllowUnauthenticated) != 0
	part, err := NewSnapFile(snapFilePath, origin, unsignedOk)
>>>>>>> 7be6bafa
	if err != nil {
		return "", err
	}

	return part.Install(inter, flags)
}

// removeSnapData removes the data for the given version of the given snap
func removeSnapData(fullName, version string) error {
	dirs, err := snapDataDirs(fullName, version)
	if err != nil {
		return err
	}

	for _, dir := range dirs {
		if err := os.RemoveAll(dir); err != nil && !os.IsNotExist(err) {
			return err
		}
		os.Remove(filepath.Dir(dir))
	}

	return nil
}

// snapDataDirs returns the list of data directories for the given snap version
func snapDataDirs(fullName, version string) ([]string, error) {
	// collect the directories, homes first
	found, err := filepath.Glob(filepath.Join(dirs.SnapDataHomeGlob, fullName, version))
	if err != nil {
		return nil, err
	}
	// then system data
	systemPath := filepath.Join(dirs.SnapDataDir, fullName, version)
	found = append(found, systemPath)

	return found, nil
}

// Copy all data for "fullName" from "oldVersion" to "newVersion"
// (but never overwrite)
func copySnapData(fullName, oldVersion, newVersion string) (err error) {
	oldDataDirs, err := snapDataDirs(fullName, oldVersion)
	if err != nil {
		return err
	}

	for _, oldDir := range oldDataDirs {
		// replace the trailing "../$old-ver" with the "../$new-ver"
		newDir := filepath.Join(filepath.Dir(oldDir), newVersion)
		if err := copySnapDataDirectory(oldDir, newDir); err != nil {
			return err
		}
	}

	return nil
}

// Lowlevel copy the snap data (but never override existing data)
func copySnapDataDirectory(oldPath, newPath string) (err error) {
	if _, err := os.Stat(oldPath); err == nil {
		if _, err := os.Stat(newPath); err != nil {
			// there is no golang "CopyFile"
			cmd := exec.Command("cp", "-a", oldPath, newPath)
			if err := cmd.Run(); err != nil {
				if exitCode, err := helpers.ExitCode(err); err == nil {
					return &ErrDataCopyFailed{
						OldPath:  oldPath,
						NewPath:  newPath,
						ExitCode: exitCode}
				}
				return err
			}
		}
	}
	return nil
}<|MERGE_RESOLUTION|>--- conflicted
+++ resolved
@@ -456,43 +456,9 @@
 	Notify(status string)
 }
 
-<<<<<<< HEAD
 func installClick(snapFile string, flags InstallFlags, inter progress.Meter, origin string) (name string, err error) {
 	allowUnauthenticated := (flags & AllowUnauthenticated) != 0
-	part, err := NewSnapPartFromSnapFile(snapFile, origin, allowUnauthenticated)
-=======
-// this rewrites the json manifest to include the origin in the on-disk
-// manifest.json to be compatible with click again
-func writeCompatManifestJSON(clickMetaDir string, manifestData []byte, origin string) error {
-	var cm clickManifest
-	if err := json.Unmarshal(manifestData, &cm); err != nil {
-		return err
-	}
-
-	if cm.Type != snap.TypeFramework && cm.Type != snap.TypeGadget {
-		// add the origin to the name
-		cm.Name = fmt.Sprintf("%s.%s", cm.Name, origin)
-	}
-
-	if origin == SideloadedOrigin {
-		cm.Version = filepath.Base(filepath.Join(clickMetaDir, "..", ".."))
-	}
-
-	outStr, err := json.MarshalIndent(cm, "", "  ")
-	if err != nil {
-		return err
-	}
-	if err := helpers.AtomicWriteFile(filepath.Join(clickMetaDir, cm.Name+".manifest"), []byte(outStr), 0644, 0); err != nil {
-		return err
-	}
-
-	return nil
-}
-
-func installClick(snapFilePath string, flags InstallFlags, inter progress.Meter, origin string) (name string, err error) {
-	unsignedOk := (flags & AllowUnauthenticated) != 0
-	part, err := NewSnapFile(snapFilePath, origin, unsignedOk)
->>>>>>> 7be6bafa
+	part, err := NewSnapFile(snapFile, origin, allowUnauthenticated)
 	if err != nil {
 		return "", err
 	}
