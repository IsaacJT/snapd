--- conflicted
+++ resolved
@@ -50,11 +50,8 @@
 	AnonDownloadURL string  `json:"anon_download_url, omitempty"`
 	DownloadURL     string  `json:"download_url, omitempty"`
 	DownloadSha512  string  `json:"download_sha512, omitempty"`
-<<<<<<< HEAD
 	LastUpdated     string  `json:"last_updated, omitempty"`
-=======
 	DownloadSize    int64   `json:"binary_filesize, omitempty"`
->>>>>>> a633cc8e
 }
 
 type searchResults struct {
