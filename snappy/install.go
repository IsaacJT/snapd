--- conflicted
+++ resolved
@@ -1,6 +1,5 @@
 package snappy
 
-<<<<<<< HEAD
 import (
 	"errors"
 	"fmt"
@@ -29,147 +28,4 @@
 		}
 	}
 	return err
-}
-
-/*
-import (
-	"archive/tar"
-	"bytes"
-	"compress/gzip"
-	"errors"
-	"fmt"
-	"io"
-	"log"
-	"os"
-	"strings"
-
-	"github.com/blakesmith/ar"
-)
-
-func auditSnap(snap string) bool {
-	// FIXME: we want a bit more here ;)
-	return true
-}
-
-func extractYamlFromSnap(snap string) ([]byte, error) {
-	f, err := os.Open(snap)
-	defer f.Close()
-	if err != nil {
-		return nil, err
-	}
-
-	var buf bytes.Buffer
-	archive := ar.NewReader(f)
-	for {
-		hdr, err := archive.Next()
-		if err == io.EOF {
-			break
-		}
-		if err != nil {
-			return nil, err
-		}
-		// FIXME: this is all we support for now
-		if hdr.Name == "meta.tar.gz/" {
-			io.Copy(&buf, archive)
-			break
-		}
-	}
-	if buf.Len() == 0 {
-		return nil, errors.New("no meta.tar.gz")
-	}
-
-	// gzip
-	gz, err := gzip.NewReader(&buf)
-	if err != nil {
-		return nil, err
-	}
-	// and then the tar
-	tr := tar.NewReader(gz)
-	for {
-		hdr, err := tr.Next()
-		if err == io.EOF {
-			// end of tar archive
-			break
-		}
-		if err != nil {
-			log.Fatalln(err)
-		}
-		if hdr.Name == "meta/package.yaml" {
-			buf := bytes.NewBuffer(nil)
-			if _, err := io.Copy(buf, tr); err != nil {
-				return nil, err
-			}
-			return buf.Bytes(), nil
-		}
-	}
-	return nil, errors.New("meta/package.yaml not found")
-}
-
-func xxxCmdInstall(args []string) error {
-	snap := args[0]
-
-	// FIXME: Not used atm
-	//target := args[1]
-
-	if !auditSnap(snap) {
-		return errors.New("audit failed")
-	}
-	yaml, err := extractYamlFromSnap(snap)
-	if err != nil {
-		return err
-	}
-	m, err := getMapFromYaml(yaml)
-	if err != nil {
-		return err
-	}
-	//log.Print(m["name"])
-	basedir := fmt.Sprintf("%s/%s/versions/%s/", snapBaseDir, m["name"], m["version"])
-	err = os.MkdirAll(basedir, 0777)
-	if err != nil {
-		return err
-	}
-
-	// unpack for real
-	f, err := os.Open(snap)
-	defer f.Close()
-	if err != nil {
-		return err
-	}
-
-	archive := ar.NewReader(f)
-	for {
-		hdr, err := archive.Next()
-		if err == io.EOF {
-			break
-		}
-		if err != nil {
-			return err
-		}
-		name := strings.TrimRight(hdr.Name, "/")
-		out, err := os.OpenFile(basedir+name, os.O_WRONLY|os.O_TRUNC|os.O_CREATE, 0666)
-		if err != nil {
-			return err
-		}
-		defer out.Close()
-		io.Copy(out, archive)
-		if name == "meta.tar.gz" {
-			unpackTar(basedir+name, basedir)
-		}
-	}
-
-	// the data dirs
-	for _, special_dir := range []string{"backups", "services"} {
-		d := fmt.Sprintf("%s/%s/data/%s/%s/", snapBaseDir, m["name"], m["version"], special_dir)
-		err = os.MkdirAll(d, 0777)
-		if err != nil {
-			return err
-		}
-	}
-
-	return nil
-}
-=======
-import "fmt"
->>>>>>> 8ba91b3b
-
-*/+}