--- conflicted
+++ resolved
@@ -371,16 +371,8 @@
 	return parts, nil
 }
 
-<<<<<<< HEAD
-// SnapUpdates returns the available updates
-func (s *SnapUbuntuStoreRepository) SnapUpdates() (snaps []*RemoteSnap, err error) {
-	// the store only supports apps, gadget and frameworks currently, so no
-	// sense in sending it our ubuntu-core snap
-	//
-=======
 // SnapUpdates returns the available updates as RemoteSnap types
 func (s *SnapUbuntuStoreRepository) SnapUpdates() (snaps []*RemoteSnap, err error) {
->>>>>>> 59cc9d3d
 	// NOTE this *will* send .sideload apps to the store.
 	installed, err := ActiveSnapIterByType(fullNameWithChannel, snap.TypeApp, snap.TypeFramework, snap.TypeGadget, snap.TypeOS, snap.TypeKernel)
 	if err != nil || len(installed) == 0 {
