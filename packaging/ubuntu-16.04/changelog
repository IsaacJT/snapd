<<<<<<< HEAD
snapd (2.32~pre1) xenial; urgency=medium

  * New upstream release, LP: xxx

 -- Michael Vogt <michael.vogt@ubuntu.com>  Fri, 23 Feb 2018 19:16:02 +0100
=======
snapd (2.31.2) xenial; urgency=medium

  *  New upstream release, LP: #1745217
    - many: add the snapd-generator
    - polkit: ensure error is properly set if dialog is dismissed
    - xdgopenproxy: integrate xdg-open implementation into snapctl
    - userd: add an OpenFile method for launching local files with xdg-
      open
    - configstate: when disable "ssh" we must disable the "sshd"
      service
    - many: remove snapd.refresh.{timer,service}
    - interfaces/builtin: allow MM to access login1
    - timeutil: account for 24h wrap when flattening clock spans
    - interfaces/screen-inhibit-control,network-status: fix dbus path
      and interface typos
    - systemd, wrappers: start all snap services in one systemctl
      call
    - tests: disable interfaces-location-control on s390x

 -- Michael Vogt <michael.vogt@ubuntu.com>  Fri, 09 Mar 2018 11:11:31 +0100
>>>>>>> aed38560

snapd (2.31.1) xenial; urgency=medium

  * New upstream release, LP: #1745217
    - tests: multiple autopkgtest related fixes for 18.04
    - overlord/snapstate: use spread in the default refresh schedule
    - timeutil: fix scheduling on nth weekday of the month
    - interfaces: miscellaneous policy updates for home, opengl, time-
      control, network, et al
    - cmd/snap: use proper help strings for `snap userd --help`
    - interfaces/time-control,netlink-audit: adjust for util-linux
      compiled with libaudit
    - rules: do not static link on powerpc
    - packaging: revert LDFLAGS rewrite again after building snap-
      seccomp
    - store: revert PR#4532 and do not display displayname
    - daemon: allow `snapctl get` from any uid
    - debian, snap: only static link libseccomp in snap-seccomp on
      ubuntu
    - daemon: improve ucrednet code for the snap.socket

 -- Michael Vogt <michael.vogt@ubuntu.com>  Tue, 20 Feb 2018 17:27:42 +0100

snapd (2.31) xenial; urgency=medium

  * New upstream release, LP: #1745217
    - cmd/snap-confine: allow snap-update-ns to chown things
    - cmd/snap-confine: fix read-only filesystem when mounting nvidia
      files in biarch
    - packaging: create /var/lib/snapd/lib/{gl,gl32,vulkan} as part of
      packaging
    - advisor: ensure commands.db has mode 0644 and add test
    - interfaces/desktop-legacy,unity7: support gtk2/gvfs gtk_show_uri()
    - snap: improve validation of snap layoutsRules for validating
      layouts:
    - snap: fix command-not-found on core devices
    - cmd/snap: display snap license information
    - tests: enable content sharing test for $SNAP
    - userd: add support for a simple UI that can be used from userd
    - snap-confine/nvidia: Support legacy biarch trees for GLVND systems
    - tests: generic detection of gadget and kernel snaps
    - cmd/snap-update-ns: refactor and improve Change.Perform to handle
      EROFS
    - cmd/snap: improve output when snaps were found in a section or the
      section is invalid
    - cmd/snap-confine,tests: hide message about stale base snap
    - cmd/snap-mgmt: fix out of source tree build
    - strutil/quantity: new package that exports formatFoo (from
      progress)
    - cmd/snap: snap refresh --time with new and legacy schedules
    - state: unknown tasks handler
    - cmd/snap-confine,data/systemd: fix removal of snaps inside LXD
    - snap: add io.snapcraft.Settings to `snap userd`
    - spread: remove more EOLed releases
    - snap: tidy up top-level help output
    - snap: fix race in `snap run --strace`
    - tests: update "searching" test to match store changes
    - store: use the "publisher" when populating the "publisher" field
    - snap: make `snap find --section` show all sections
    - tests: new test to validate location control interface
    - many: add new `snap refresh --amend <snap>` command
    - tests/main/kernel-snap-refresh-on-core: skip the whole test if
      edge and stable are the same version
    - tests: set test kernel-snap-refresh-on-core to manual
    - tests: new spread test for interface gpg-keys
    - packaging/fedora: Merge changes from Fedora Dist-Git plus trivial
      fix
    - interfaces: miscellaneous policy updates
    - interfaces/builtin: Replace Solus support with GLVND support
    - tests/main/kernel-snap-refresh-on-core: do not fail if edge and
      stable kernels are the same version
    - snap: add `snap run --strace` to be able to strace snap apps
    - tests: new spread test for ssh-keys interface
    - errtracker: include detected virtualisation
    - tests: add new kernel refresh/revert test for spread-cron
    - interfaces/builtin: blacklist zigbee dongle
    - cmd/snap-confine: discard stale mount namespaces
    - cmd: remove unused execArg0/execEnv
    - snap,interfaces/mount: disallow nobody/nogroup
    - cmd/snap: improve `snap aliases` output when no aliases are
      defined
    - tests/lib/snaps/test-snapd-service: refactor service reload
    - tests: new spread test for gpg-public-keys interface
    - tests: new spread test for ssh-public-keys interface
    - spread: setup machine creation on Linode
    - interfaces/builtin: allow introspecting UDisks2
    - interfaces/builtin: add support for content "source" section
    - tests: new spread test for netlink-audit interface
    - daemon: avoid panic'ing building an error response w/no snaps
      given
    - interfaces/mount,snap: early support for snap layouts
    - daemon: unlock state even if RefreshSchedule() fails
    - arch: add "armv8l" to ubuntuArchFromKernelArch table
    - tests: fix for test interface-netlink-connector
    - data/dbus: add AssumedAppArmorLabel=unconfined
    - advisor: use forked bolt to make it work on ppc
    - overlord/snapstate: record the 'kind' of conflicting change
    - dirs: fix snap mount dir on Manjaro
    - overlord/{snapstate,configstate}, daemon: introduce refresh.timer,
      fallback to refresh.schedule
    - config: add support for `snap set core proxy.no_proxy=...`
    - snap-mgmt: extend spread tests, stop, disable and cleanup snap
      services
    - spread.yaml: add fedora 27
    - cmd/snap-confine: allow snap-update-ns to poke writable holes in
      $SNAP
    - packaging/14.04: move linux-generic-lts-xenial to recommends
    - osutil/sys: ppc has 32-bit getuid already
    - snapstate: make no autorefresh message clearer
    - spread: try to enable Fedora once more
    - overlord/snapstate: do a minimal sanity check on containers
    - configcore: ensure config.txt has a final newline
    - cmd/libsnap-confine-private: print failed mount/umount regardless
      of SNAP_CONFINE_DEBUG
    - debian/tests: add missing autopkgtest test dependencies for debian
    - image: port ini handling to goconfigparser
    - tests/main/snap-service-after-before: add test for after/before
      service ordering
    - tests: enabling opensuse for tests
    - tests: update auto-refresh-private to match messages from current
      master
    - dirs: check if distro 'is like' fedora when picking path to
      libexecdir
    - tests: fix "job canceled" issue and improve cleanup for snaps
    - cmd/libsnap-confine-private: add debug build of libsnap-confine-
      private.a, link it into snap-confine-debug
    - vendor: remove x/sys/unix to fix builds on arm64 and powerpc
    - image: let consume snapcraft export-login files from tooling
    - interfaces/mir: allow Wayland socket and non-root sockets
    - interfaces/builtin: use snap.{Plug,Slot}Info over
      interfaces.{Plug,Slot}
    - tests: add simple snap-mgmt test
    - wrappers: autogenerate After/Before in systemd's service files for
      apps
    - snap: add usage hints in `snap download`
    - snap: provide more meaningful errors for installMany and friends
    - cmd/snap: show header/footer when `snap find` is used without
      arguments
    - overlord/snapstate: for Enable's tasks refer to the first task
      with snap-setup, do not duplicate
    - tests: add hard-coded fully expired macaroons to run related tests
    - cmd/snap-update-ns: new test features
    - cmd/snap-update-ns: we don't want to bind mount symlinks
    - interfaces/mount: test OptsToCommonFlags, filter out x-snapd.
      options
    - cmd/snap-update-ns: untangle upcoming cyclic initialization
    - client, daemon: update user's email when logging in with new
      account
    - tests: ensure snap-confine apparmor profile is parsable
    - snap: do not leak internal errors on install/refresh etc
    - snap: fix missing error check when multiple snaps are refreshed
    - spread: trying to re-enable tests on Fedora
    - snap: fix gadget.yaml parsing for multi volume gadgets
    - snap: give the snap.Container interface a Walk method
    - snap: rename `snap advise-command` to `snap advise-snap --command`
    - overlord/snapstate: no refresh just for hints if there was a
      recent regular full refresh
    - progress: switch ansimeter's Spin() to use a spinner
    - snap: support `command-not-found` symlink for `snap advise-
      command`
    - daemon: store email, ID and macaroon when creating a new user
    - snap: app startup after/before validation
    - timeutil: refresh timer take 2
    - store, daemon/api: Rename MyAppsServer, point to
      dashboard.snapcraft.io instead
    - tests: use "quiet" helper instead of "dnf -q" to get errors on
      failures
    - cmd/snap-update-ns: improve mocking for tests
    - many: implement the advisor backend, populate it from the store
    - tests: make less calls to the package manager
    - tests/main/confinement-classic: enable the test on Fedora
    - snap: do not leak internal network errors to the user
    - snap: use stdout instead of stderr for "fetching" message
    - tests: fix test whoami, share successful_login.exp
    - many: refresh with appropriate creds
    - snap: add new `snap advice-command` skeleton
    - tests: add test that ensures we never parse versions as numbers
    - overlord/snapstate: override Snapstate.UserID in refresh if the
      installing user is gone
    - interfaces: allow socket "shutdown" syscall in default profile
    - snap: print friendly message if `snap keys` is empty
    - cmd/snap-update-ns: add execWritableMimic
    - snap: make `snap info invalid-snap` output more user friendly
    - cmd/snap,  tests/main/classic-confinement: fix snap-exec path when
      running under classic confinement
    - overlord/ifacestate: fix disable/enable cycle to setup security
    - snap: fix snap find " " output
    - daemon: add new polkit action to manage interfaces
    - packaging/arch: disable services when removing
    - asserts/signtool: support for building tools on top that fill-
      in/compute some headers
    - cmd: clarify "This leaves %s tracking %s." message
    - daemon: return "bad-query" error kind for store.ErrBadQuery
    - taskrunner/many: KnownTaskKinds helper
    - tests/main/interfaces-fuse_support: fix confinement, allow
      unmount, fix spread tests
    - snap: use the -no-fragments mksquashfs option
    - data/selinux: allow messages from policykit
    - tests: fix catalog-update wait loop
    - tests/lib/prepare-restore: disable rate limiting in journald
    - tests: change interfaces-fuse_support to be debug friendly
    - tests/main/postrm-purge: stop snapd before purge
    - This is an example of test log:https://paste.ubuntu.com/26215170/
    - tests/main/interfaces-fuse_support: dump more debugging
      information
    - interfaces/dbus: adjust slot policy for listen, accept and accept4
      syscalls
    - tests: save the snapd-state without compression
    - tests/main/searching: handle changes in featured snaps list
    - overlord/snapstate: fix auto-refresh summary for 2 snaps
    - overlord/auth,daemon: introduce an explicit auth.ErrInvalidUser
    - interfaces: add /proc/partitions to system-observe (This addresses
      LP#1708527.)
    - tests/lib: introduce helpers for setting up /dev/random using
      /dev/urandom in project prepare
    - tests: new test for interface network status
    - interfaces: interfaces: also add an app/hook-specific udev RUN
      rule for hotplugging
    - tests: fix external backend for tests that need DEBUG output
    - tests: do not disable refresh timer on external backend
    - client: send all snap related bool json fields
    - interfaces/desktop,unity7: allow status/activate/lock of
      screensavers
    - tests/main: source mkpinentry.sh
    - tests: fix security-device-cgroups-serial-port test for rpi and db
    - cmd/snap-mgmt: add more directories for cleanup and refactor
      purge() code
    - snap: YAML and data structures for app before/after ordering
    - tests: set TRUST_TEST_KEYS=false for all the external backends
    - packaging/arch: install snap-mgmt tool
    - tests: add support on tests for cm3 gadget
    - interfaces/removable-media: also allow 'k' (lock)
    - interfaces: use ConnectedPlug/ConnectedSlot types (step 2)
    - interfaces: rename sanitize methods
    - devicestate: fix misbehaving test when using systemd-resolved
    - interfaces: added Ref() helpers, restored more detailed error
      message on spi iface
    - debian: make "gnupg" a recommends
    - interfaces/many: misc updates for default, browser-support,
      opengl, desktop, unity7, x11
    - interfaces: PlugInfo/SlotInfo/ConnectedPlug/ConnectedSlot
      attribute helpers
    - interfaces: update fixme comments
    - tests: make interfaces-snapd-control-with-manage more robust
    - userd: generalize dbusInterface
    - interfaces: use ConnectedPlug/ConnectedSlot types (step 1)
    - hookstate: add compat "configure-snapd" task.
    - config, overlord/snapstate, timeutil: rename ParseSchedule to
      ParseLegacySchedule
    - tests: adding tests for time*-control interfaces
    - tests: new test to check interfaces after reboot the system
    - cmd/snap-mgmt: fixes
    - packaging/opensuse-42.2: package and use snap-mgmt
    - corecfg: also "mask" services when disabling them
    - cmd/snap-mgmt: introduce snap-mgmt tool
    - configstate: simplify ConfigManager
    - interfaces: add gpio-memory-control interface
    - cmd: disable check-syntax-c
    - packaging/arch: add bash-completion as optional dependency
    - corecfg: rename package to overlord/configstate/configcore
    - wrappers: fix unit tests to use dirs.SnapMountDir
    - osutil/sys: reimplement getuid and chown with the right int type
    - interfaces-netlink-connector: fix sourcing snaps.sh

 -- Michael Vogt <michael.vogt@ubuntu.com>  Tue, 06 Feb 2018 09:43:22 +0100

snapd (2.30) xenial; urgency=medium

  * New upstream release, LP: #1735344
    - tests: set TRUST_TEST_KEYS=false for all the external backends
    - tests: fix external backend for tests that need DEBUG output
    - tests: do not disable refresh timer on external backend
    - client: send all snap related bool json fields
    - interfaces: interfaces: also add an app/hook-specific udev RUN
      rule for hotplugging
    - interfaces/desktop,unity7: allow status/activate/lock of
      screensavers
    - tests/main: source mkpinentry.sh
    - devicestate: use a different nowhere domain
    - interfaces: add ssh-keys, ssh-public-keys, gpg-keys and gpg-public
      keys interfaces
    - interfaces/many: misc updates for default, browser-support, opengl,
      desktop, unity7, x11
    - devicestate: fix misbehaving test when using systemd-resolved
    - interfaces/removable-media: also allow 'k' (lock)
    - interfaces/many: misc updates for default, browser-support,
      opengl, desktop, unity7, x11
    - corecfg: also "mask" services when disabling them
    - tests: add support for autopkgtests on s390x
    - snapstate: support for pre-refresh hook
    - many: allow to configure core before it is installed
    - devicestate: fix unkeyed fields error
    - snap-confine: create mount target for lib32,vulkan on demand
    - snapstate: add support for refresh.schedule=managed
    - cmd/snap-update-ns: teach update logic to handle synthetic changes
    - many: remove configure-snapd task again and handle internally
    - snap: fix TestDirAndFileMethods() test to work with gccgo
    - debian: ensure /var/lib/snapd/lib/vulkan is available
    - cmd/snap-confine: use #include instead of bare include
    - snapstate: store userID in snapstate
    - snapd.dirs: add var/lib/snapd/lib/gl32
    - timeutil, overlod/snapstate: cleanup remaining pieces of timeutil
      weekday support
    - packaging/arch: install missing directories, manpages and version
      info
    - snapstate,store: store if a snap is a paid snap in the sideinfo
    - packaging/arch: pre-create snapd directories when packaging
    - tests/main/manpages: set LC_ALL=C as man may complain if the
      locale is unset or unsupported
    - repo: ConnectedPlug and ConnectedSlot types
    - snapd: fix handling of undo in the taskrunner
    - store: fix download caching and add integration test
    - snapstate: move autorefresh code into autoRefresh helper
    - snapctl: don't error out on start/stop/restart from configure hook
      during install or refresh
    - cmd/snap-update-ns: add planWritableMimic
    - deamon: don't omit responses, even if null
    - tests: add test for frame buffer interface
    - tests/lib: fix shellcheck errors
    - apparmor: generate the snap-confine re-exec profile for
      AppArmor{Partial,Full}
    - tests: remove obsolete workaround
    - snap: use existing files in `snap download` if digest/size matches
    - tests: merge pepare-project.sh into prepare-restore.sh
    - tests: cache snaps to $TESTSLIB/cache
    - tests: set -e, -o pipefail in prepare-restore.sh
    - apparmor: generate the snap-confine re-exec profile for
      AppArmor{Partial,Full}
    - cmd/snap-seccomp: fix uid/gid restrictions tests on Arch
    - tests: document and slightly refactor prepare/restore code
    - snapstate: ensure RefreshSchedule() gives accurate results
    - snapstate: add new refresh-hints helper and use it
    - spread.yaml,tests: move most of project-wide prepare/restore to
      separate file
    - timeutil: introduce helpers for weekdays and TimeOfDay
    - tests: adding new test for uhid interface
    - cmd/libsnap: fix parsing of empty mountinfo fields
    - overlord/devicestate:  best effort to go to early full retries for
      registration on the like of DNS no host
    - spread.yaml: bump delta ref to 2.29
    - tests: adding test to test physical memory observe interface
    - cmd, errtracker: get rid of SNAP_DID_REEXEC environment
    - timeutil: remove support to parse weekday schedules
    - snap-confine: add workaround for snap-confine on 4.13/upstream
    - store: do not log the http body for catalog updates
    - snapstate: move catalogRefresh into its own helper
    - spread.yaml: fix shellcheck issues and trivial refactor
    - spread.yaml: move prepare-each closer to restore-each
    - spread.yaml: increase workers for opensuse to 3
    - tests: force delete when tests are restore to avoid suite failure
    - test: ignore /snap/README
    - interfaces/opengl: also allow read on 'revision' in
      /sys/devices/pci...
    - interfaces/screen-inhibit-control: fix case in screen inhibit
      control
    - asserts/sysdb: panic early if pointed to staging but staging keys
      are not compiled-in
    - interfaces: allow /bin/chown and fchownat to root:root
    - timeutil: include test input in error message in
      TestParseSchedule()
    - interfaces/browser-support: adjust base declaration for auto-
      connection
    - snap-confine: fix snap-confine under lxd
    - store: bit less aggressive retry strategy
    - tests: add new `fakestore new-snap-{declaration,revision}` helpers
    - cmd/snap-update-ns: add secureMkfileAll
    - snap: use field names when initializing composite literals
    - HACKING: fix path in snap install
    - store: add support for flags in ListRefresh()
    - interfaces: remove invalid plugs/slots from SnapInfo on
      sanitization.
    - debian: add missing udev dependency
    - snap/validate: extend socket validation tests
    - interfaces: add "refresh-schedule" attribute to snapd-control
    - interfaces/builtin/account_control: use gid owning /etc/shadow to
      setup seccomp rules
    - cmd/snap-update-ns: tweak changePerform
    - interfaces,tests: skip unknown plug/slot interfaces
    - tests: disable interfaces-network-control-tuntap
    - cmd: use a preinit_array function rather than parsing
      /proc/self/cmdline
    - interfaces/time*_control: explicitly deny noisy read on
      /proc/1/environ
    - cmd/snap-update-ns: misc cleanups
    - snapd: allow hooks to have slots
    - fakestore: add go-flags to prepare for `new-snap-declaration` cmd
    - interfaces/browser-support: add shm path for nwjs
    - many: add magic /snap/README file
    - overlord/snapstate: support completion for command aliases
    - tests: re-enable tun/tap test on Debian
    - snap,wrappers: add support for socket activation
    - repo: use PlugInfo and SlotInfo for permanent plugs/slots
    - tests/interfaces-network-control-tuntap: disable on debian-
      unstable for now
    - cmd/snap-confine: Loosen the NVIDIA Vulkan ICD glob
    - cmd/snap-update-ns: detect and report read-only filesystems
    - cmd/snap-update-ns: re-factor secureMkdirAll into
      secureMk{Prefix,Dir}
    - run-checks, tests/lib/snaps/: shellcheck fixes
    - corecfg: validate refresh.schedule when it is applied
    - tests: adjust test to match stderr
    - snapd: fix snap cookie bugs
    - packaging/arch: do not quote MAKEFLAGS
    - state: add change.LaneTasks helper
    - cmd/snap-update-ns: do not assume 'nogroup' exists
    - tests/lib: handle distro specific grub-editenv naming
    - cmd/snap-confine: Add missing bi-arch NVIDIA filesthe
      `/var/lib/snapd/lib/gl:/var/lib/snapd/lib/gl/vdpau` paths within
    - cmd: Support exposing NVIDIA Vulkan ICD files to the snaps
    - cmd/snap-confine: Implement full 32-bit NVIDIA driver support
    - packaging/arch: packaging update
    - cmd/snap-confine: Support bash as base runtime entry
    - wrappers: do not error on incorrect Exec= lines
    - interfaces: fix udev tagging for hooks
    - tests/set-proxy-store: exclude ubuntu-core-16 via systems: key
    - tests: new tests for network setup control and observe interfaces
    - osutil: add helper for obtaining group ID of given file path
    - daemon,overlord/snapstate: return snap-not-installed error in more
      cases
    - interfaces/builtin/lxd_support: allow discovering of host's os-
      release
    - configstate: add support for configure-snapd for
      snapstate.IgnoreHookError
    - tests:  add a spread test for proxy.store setting together with
      store assertion
    - cmd/snap-seccomp: do not use group 'shadow' in tests
    - asserts/assertstest:  fix use of hardcoded value when the passed
      or default keys should be used
    - interfaces/many: misc policy updates for browser-support, cups-
      control and network-status
    - tests: fix xdg-open-compat
    - daemon: for /v2/logs, 404 when no services are found
    - packaging/fedora: Merge changes from Fedora Dist-Git
    - cmd/snap-update-ns: add new helpers for mount entries
    - cmd/snap-confine: Respect biarch nature of libdirs
    - cmd/snap-confine: Ensure snap-confine is allowed to access os-
      release
    - cmd: fix re-exec bug with classic confinement for host snapd <
      2.28
    - interfaces/kmod: simplify loadModules now that errors are ignored
    - tests: disable xdg-open-compat test
    - tests: add test that checks core reverts on core devices
    - dirs: use alt root when checking classic confinement support
      without …
    - interfaces/kmod: treat failure to load module as non-fatal
    - cmd/snap-update-ns: fix golint and some stale comments
    - corecfg:  support setting proxy.store if there's a matching store
      assertion
    - overlord/snapstate: toggle ignore-validation as needed as we do
      for channel
    - tests: fix security-device-cgroup* tests on devices with
      framebuffer
    - interfaces/raw-usb: match on SUBSYSTEM, not SUBSYSTEMS
    - interfaces: add USB interface number attribute in udev rule for
      serial-port interface
    - overlord/devicestate: switch to the new endpoints for registration
    - snap-update-ns: add missing unit test for desired/current profile
      handling
    - cmd/{snap-confine,libsnap-confine-private,snap-shutdown}: cleanup
      low-level C bits
    - ifacestate: make interfaces.Repository available via state cache
    - overlord/snapstate: cleanups around switch-snap*
    - cmd/snapd,client,daemon: display ignore-validation flag through
      the notes mechanism
    - cmd/snap-update-ns: add logging to snap-update-ns
    - many: have a timestamp on store assertions
    - many: lookup and use the URL from a store assertion if one is set
      for use
    - tests/test-snapd-service: fix shellcheck issues
    - tests: new test for hardware-random-control interface
    - tests: use `snap change --last=install` in snapd-reexec test
    - repo, daemon: use PlugInfo, SlotInfo
    - many: handle core configuration internally instead of using the
      core configure hook
    - tests: refactor and expand content interface test
    - snap-seccomp: skip in-kernel bpf tests for socket() in trusty/i386
    - cmd/snap-update-ns: allow Change.Perform to return changes
    - snap-confine: Support biarch Linux distribution confinement
    - partition/ubootenv: don't panic when uboot.env is missing the eof
      marker
    - cmd/snap-update-ns: allow fault injection to provide dynamic
      result
    - interfaces/mount: exspose mount.{Escape,Unescape}
    - snapctl: added long help to stop/start/restart command
    - cmd/snap-update-ns: create missing mount points automatically.
    - cmd: downgrade log message in InternalToolPath to Debugf()
    - tests: wait for service status change & file update in the test to
      avoid races
    - daemon, store: forward SSO invalid credentials errors as 401
      Unauthorized responses
    - spdx: fix for WITH syntax, require a license name before the
      operator
    - many: reorg things in preparation to make handling of the base url
      in store dynamic
    - hooks/configure: queue service restarts
    - cmd/snap: warn when a snap is not from the tracking channel
    - interfaces/mount: add support for parsing x-snapd.{mode,uid,gid}=
    - cmd/snap-confine: add detection of stale mount namespace
    - interfaces: add plugRef/slotRef helpers for PlugInfo/SlotInfo
    - tests: check for invalid udev files during all tests
    - daemon: use newChange() in changeAliases for consistency
    - servicestate: use taskset
    - many: add support for /home on NFS
    - packaging,spread: fix and re-enable opensuse builds

 -- Michael Vogt <michael.vogt@ubuntu.com>  Mon, 18 Dec 2017 15:31:04 +0100

snapd (2.29.4.1) xenial; urgency=medium

  * New upstream release, LP: #1726258
    - tests: more debug info for classic-ubuntu-core-transition
    - packaging: fix typo that causes error in the misspell test

 -- Michael Vogt <michael.vogt@ubuntu.com>  Tue, 28 Nov 2017 07:45:23 +0100

snapd (2.29.4) xenial; urgency=medium

  * New upstream release, LP: #1726258
    - snap-confine: fix snap-confine under lxd
    - tests: disable classic-ubuntu-core-transition on i386 temporarily
    - many: reject bad plugs/slots
    - interfaces,tests: skip unknown plug/slot interfaces
    - store: enable "base" field from the store
    - packaging/fedora: Merge changes from Fedora Dist-Git

 -- Michael Vogt <michael.vogt@ubuntu.com>  Fri, 17 Nov 2017 22:55:09 +0100

snapd (2.29.3) xenial; urgency=medium

  * New upstream release, LP: #1726258
    - daemon: cherry-picked /v2/logs fixes
    - cmd/snap-confine: Respect biarch nature of libdirs
    - cmd/snap-confine: Ensure snap-confine is allowed to access os-
      release
    - interfaces: fix udev tagging for hooks
    - cmd: fix re-exec bug with classic confinement for host snapd
    - tests: disable xdg-open-compat test
    - cmd/snap-confine: add slave PTYs and let devpts newinstance
      perform mediation
    - interfaces/many: misc policy updates for browser-support, cups-
      control and network-status
    - interfaces/raw-usb: match on SUBSYSTEM, not SUBSYSTEMS
    - tests: fix security-device-cgroup* tests on devices with
      framebuffer

 -- Michael Vogt <michael.vogt@ubuntu.com>  Thu, 09 Nov 2017 19:16:29 +0100

snapd (2.29.2) xenial; urgency=medium

  * New upstream release, LP: #1726258
    - snapctl: disable stop/start/restart (2.29)
    - cmd/snap-update-ns: fix collection of changes made

 -- Michael Vogt <michael.vogt@ubuntu.com>  Fri, 03 Nov 2017 17:17:14 +0100

snapd (2.29.1) xenial; urgency=medium

  * New upstream release, LP: #1726258
    - interfaces: fix incorrect signature of ofono DBusPermanentSlot
    - interfaces/serial-port: udev tag plugged slots that have just
      'path' via KERNEL
    - interfaces/hidraw: udev tag plugged slots that have just 'path'
      via KERNEL
    - interfaces/uhid: unconditionally add existing uhid device to the
      device cgroup
    - cmd/snap-update-ns: fix mount rules for font sharing
    - tests: disable refresh-undo test on trusty for now
    - tests: use `snap change --last=install` in snapd-reexec test
    - Revert " wrappers: fail install if exec-line cannot be re-written
    - interfaces: don't udev tag devmode or classic snaps
    - many: make ignore-validation sticky and send the flag with refresh
      requests

 -- Michael Vogt <michael.vogt@ubuntu.com>  Fri, 03 Nov 2017 07:25:17 +0100

snapd (2.29) xenial; urgency=medium

  * New upstream release, LP: #1726258
    - interfaces/many: miscellaneous updates based on feedback from the
      field
    - snap-confine: allow reading uevents from any where in /sys
    - spread: add bionic beaver
    - debian: make packaging/ubuntu-14.04/copyright a real file again
    - tests: cherry pick the fix for services test into 2.29
    - cmd/snap-update-ns: initialize logger
    - hooks/configure: queue service restarts
    - snap-{confine,seccomp}: make @unrestricted fully unrestricted
    - interfaces: clean system apparmor cache on core device
    - debian: do not build static snap-exec on powerpc
    - snap-confine: increase sanity_timeout to 6s
    - snapctl: cherry pick service commands changes
    - cmd/snap: tell translators about arg names and descs req's
    - systemd: run all mount units before snapd.service to avoid race
    - store: add a test to show auth failures are forwarded by doRequest
    - daemon: convert ErrInvalidCredentials to a 401 Unauthorized error.
    - store: forward on INVALID_CREDENTIALS error as
      ErrInvalidCredentials
    - daemon: generate a forbidden response message if polkit dialog is
      dismissed
    - daemon: Allow Polkit authorization to cancel changes.
    - travis: switch to container based test runs
    - interfaces: reduce duplicated code in interface tests mocks
    - tests: improve revert related testing
    - interfaces: sanitize plugs and slots early in ReadInfo
    - store: add download caching
    - preserve TMPDIR and HOSTALIASES across snap-confine invocation
    - snap-confine: init all arrays with `= {0,}`
    - tests: adding test for network-manager interface
    - interfaces/mount: don't generate legacy per-hook/per-app mount
      profiles
    - snap: introduce structured epochs
    - tests: fix interfaces-cups-control test for cups-2.2.5
    - snap-confine: cleanup incorrectly created nvidia udev tags
    - cmd/snap-confine: update valid security tag regexp
    - cmd/libsnap: enable two stranded tests
    - cmd,packaging: enable apparmor on openSUSE
    - overlord/ifacestate: refresh all security backends on startup
    - interfaces/dbus: drop unneeded check for
      release.ReleaseInfo.ForceDevMode
    - dbus: ensure io.snapcraft.Launcher.service is created on re-
      exec
    - overlord/auth: continue for now supporting UBUNTU_STORE_ID if the
      model is generic-classic
    - snap-confine: add support for handling /dev/nvidia-modeset
    - interfaces/network-control: remove incorrect rules for tun
    - spread: allow setting SPREAD_DEBUG_EACH=0 to disable debug-each
      section
    - packaging: remove .mnt files on removal
    - tests: fix econnreset scenario when the iptables rule was not
      created
    - tests: add test for lxd interface
    - run-checks: use nakedret static checker to check for naked
      returns on long functions
    - progress: be more flexible in testing ansimeter
    - interfaces: fix udev rules for tun
    - many: implement our own ANSI-escape-using progress indicator
    - snap-exec: update tests to follow main_test pattern
    - snap: support "command: foo $ENV_STRING"
    - packaging: update nvidia configure options
    - snap: add new `snap pack` and use in tests
    - cmd: correctly name the "Ubuntu" and "Arch" NVIDIA methods
    - cmd: add autogen case for solus
    - tests: do not use http://canihazip.com/ which appears to be down
    - hooks: commands for controlling own services from snapctl
    - snap: refactor cmdGet.Execute()
    - interfaces/mount: make Change.Perform testable and test it
    - interfaces/mount,cmd/snap-update-ns: move change code
    - snap-confine: is_running_on_classic_distribution() looks into os-
      release
    - interfaces: misc updates for default, browser-support, home and
      system-observe
    - interfaces: deny lttng by default
    - interfaces/lxd: lxd slot implementation can also be an app snap
    - release,cmd,dirs: Redo the distro checks to take into account
      distribution families
    - cmd/snap: completion for alias and unalias
    - snap-confine: add new SC_CLEANUP and use it
    - snap: refrain from running filepath.Base on random strings
    - cmd/snap-confine: put processes into freezer hierarchy
    - wrappers: fail install if exec-line cannot be re-written
    - cmd/snap-seccomp,osutil: make user/group lookup functions public
    - snapstate: deal with snap user data in the /root/ directory
    - interfaces: Enhance full-confinement support for biarch
      distributions
    - snap-confine: Only attempt to copy/mount NVIDIA libs when NVIDIA
      is used
    - packaging/fedora: Add Fedora 26, 27, and Rawhide symlinks
    - overlord/snapstate: prefer a smaller corner case for doing the
      wrong thing
    - cmd/snap-repair:  set user agent for snap-repair http requests
    - packaging: bring down the delta between 14.04 and 16.04
    - snap-confine: Ensure lib64 biarch directory is respected
    - snap-confine: update apparmor rules for fedora based base snaps
    - tests: Increase SNAPD_CONFIGURE_HOOK_TIMEOUT to 3 minutes to
      install real snaps
    - daemon: use client.Snap instead of map[string]interface{} for
      snaps.
    - hooks: rename refresh hook to post-refresh
    - git: make the .gitingore file a bit more targeted
    - interfaces/opengl: don't udev tag nvidia devices and use snap-
      confine instead
    - cmd/snap-{confine,update-ns}: apply mount profiles using snap-
      update-ns
    - cmd: update "make hack"
    - interfaces/system-observe: allow clients to enumerate DBus
      connection names
    - snap-repair: implement `snap-repair {list,show}`
    - dirs,interfaces: create snap-confine.d on demand when re-executing
    - snap-confine: fix base snaps on core
    - cmd/snap-repair: fix tests when running as root
    - interfaces: add Connection type
    - cmd/snap-repair: skip disabled repairs
    - cmd/snap-repair: prefer leaking unmanaged fds on test failure over
      closing random ones
    - snap-repair: make `repair` binary available for repair scripts
    - snap-repair: fix missing Close() in TestStatusHappy
    - cmd/snap-confine,packaging: import snapd-generated policy
    - cmd/snap: return empty document if snap has no configuration
    - snap-seccomp: run secondary-arch tests via gcc-multilib
    - snap: implement `snap {repair,repairs}` and pass-through to snap-
      repair
    - interfaces/builtin: allow receiving dbus messages
    - snap-repair: implement `snap-repair {done,skip,retry}`
    - data/completion: small tweak to snap completion snippet
    - dirs: fix classic support detection
    - cmd/snap-repair: integrate root public keys for repairs
    - tests: fix ubuntu core services
    - tests: add new test that checks that the compat snapd-xdg-open
      works
    - snap-confine: improve error message if core/u-core cannot be found
    - tests: only run tests/regression/nmcli on amd64
    - interfaces: mount host system fonts in desktop interface
    - interfaces: enable partial apparmor support
    - snapstate: auto-install missing base snaps
    - spread: work around temporary packaging issue in debian sid
    - asserts,cmd/snap-repair: introduce a mandatory summary for repairs
    - asserts,cmd/snap-repair: represent RepairID internally as an int
    - tests: test the real "xdg-open" from the core snap
    - many: implement fetching sections and package names periodically.
    - interfaces/network: allow using netcat as client
    - snap-seccomp, osutil: use osutil.AtomicFile in snap-seccomp
    - snap-seccomp: skip mknod syscall on arm64
    - tests: add trivial canonical-livepatch test
    - tests: add test that ensures that all core services are working
    - many: add logger.MockLogger() and use it in the tests
    - snap-repair: fix test failure in TestRepairHitsTimeout
    - asserts: add empty values check in HeadersFromPrimaryKey
    - daemon: remove unused installSnap var in test
    - daemon: reach for Overlord.Loop less thanks to overlord.Mock
    - snap-seccomp: manually resolve socket() call in tests
    - tests: change regex used to validate installed ubuntu core snap
    - cmd/snapctl: allow snapctl -h without a context (regression fix).
    - many: use snapcore/snapd/i18n instead of i18n/dumb
    - many: introduce asserts.NotFoundError replacing both ErrNotFound
      and store.AssertionNotFoundError
    - packaging: don't include any marcos in comments
    - overlord: use overlord.Mock in more tests, make sure we check the
      outcome of Settle
    - tests: try to fix staging tests
    - store: simplify api base url config
    - systemd: add systemd.MockJournalctl()
    - many: provide systemd.MockSystemctl() helper
    - tests: improve the listing test to not fail for e.g. 2.28~rc2
    - snapstate: give snapmgrTestSuite.settle() more time to settle
    - tests: fix regex to check core version on snap list
    - debian: update trusted account-keys check on 14.04 packaging
    - interfaces: add udev netlink support to hardware-observe
    - overlord: introduce Mock which enables to use Overlord.Settle for
      settle in many more places
    - snap-repair: execute the repair and capture logs/status
    - tests: run the tests/unit/go everywhere
    - daemon, snapstate: move ensureCore from daemon/api.go into
      snapstate.go
    - cmd/snap: get keys or root document
    - spread.yaml: turn suse to manual given that it's breaking master
    - many: configure store from state, reconfigure store at runtime
    - osutil: AtomicWriter (an io.Writer), and io.Reader versions of
      AtomicWrite*
    - tests: check for negative syscalls in runBpf() and skip those
      tests
    - docs: use abolute path in PULL_REQUEST_TEMPLATE.md
    - store: move device auth endpoint uris to config (#3831)

 -- Michael Vogt <michael.vogt@ubuntu.com>  Mon, 30 Oct 2017 16:22:31 +0100

snapd (2.28.5) xenial; urgency=medium

  * New upstream release, LP: #1714984
    - snap-confine: cleanup broken nvidia udev tags
    - cmd/snap-confine: update valid security tag regexp
    - overlord/ifacestate: refresh udev backend on startup
    - dbus: ensure io.snapcraft.Launcher.service is created on re-
      exec
    - snap-confine: add support for handling /dev/nvidia-modeset
    - interfaces/network-control: remove incorrect rules for tun

 -- Michael Vogt <michael.vogt@ubuntu.com>  Fri, 13 Oct 2017 23:25:46 +0200

snapd (2.28.4) xenial; urgency=medium

  * New upstream release, LP: #1714984
    - interfaces/opengl: don't udev tag nvidia devices and use snap-
      confine instead
    - debian: fix replaces/breaks for snap-xdg-open (thanks to apw!)

 -- Michael Vogt <michael.vogt@ubuntu.com>  Wed, 11 Oct 2017 19:40:57 +0200

snapd (2.28.3) xenial; urgency=medium

  * New upstream release, LP: #1714984
    - interfaces/lxd: lxd slot implementation can also be an app
      snap

 -- Michael Vogt <michael.vogt@ubuntu.com>  Wed, 11 Oct 2017 08:20:26 +0200

snapd (2.28.2) xenial; urgency=medium

  * New upstream release, LP: #1714984
    - interfaces: fix udev rules for tun
    - release,cmd,dirs: Redo the distro checks to take into account
      distribution families

 -- Michael Vogt <michael.vogt@ubuntu.com>  Tue, 10 Oct 2017 18:39:58 +0200

snapd (2.28.1) xenial; urgency=medium

  * New upstream release, LP: #1714984
    - snap-confine: update apparmor rules for fedora based basesnaps
    - snapstate: rename refresh hook to post-refresh for consistency

 -- Michael Vogt <michael.vogt@ubuntu.com>  Wed, 27 Sep 2017 17:59:49 -0400

snapd (2.28) xenial; urgency=medium

  * New upstream release, LP: #1714984
    - hooks: rename refresh to after-refresh
    - snap-confine: bind mount /usr/lib/snapd relative to snap-confine
    - cmd,dirs: treat "liri" the same way as "arch"
    - snap-confine: fix base snaps on core
    - hooks: substitute env vars when executing hooks
    - interfaces: updates for default, browser-support, desktop, opengl,
      upower and stub-resolv.conf
    - cmd,dirs: treat manjaro the same as arch
    - systemd: do not run auto-import and repair services on classic
    - packaging/fedora: Ensure vendor/ is empty for builds and fix spec
      to build current master
    - many: fix TestSetConfNumber missing an Unlock and other fragility
      improvements
    - osutil: adjust StreamCommand tests for golang 1.9
    - daemon: allow polkit authorisation to install/remove snaps
    - tests: make TestCmdWatch more robust
    - debian: improve package description
    - interfaces: add netlink kobject uevent to hardware observe
    - debian: update trusted account-keys check on 14.04 packaging
    - interfaces/network-{control,observe}: allow receiving
      kobject_uevent() messages
    - tests: fix lxd test for external backend
    - snap-confine,snap-update-ns: add -no-pie to fix FTBFS on
      go1.7,ppc64
    - corecfg: mock "systemctl" in all corecfg tests
    - tests: fix unit tests on Ubuntu 14.04
    - debian: add missing flags when building static snap-exec
    - many: end-to-end support for the bare base snap
    - overlord/snapstate: SetRootDir from SetUpTest, not in just some
      tests
    - store: have an ad-hoc method on cfg to get its list of uris for
      tests
    - daemon: let client decide whether to allow interactive auth via
      polkit
    - client,daemon,snap,store: add license field
    - overlord/snapstate: rename HasCurrent to IsInstalled, remove
      superfluous/misleading check from All
    - cmd/snap: SetRootDir from SetUpTest, not in just some individual
      tests.
    - systemd: rename snap-repair.{service,timer} to snapd.snap-
      repair.{service,timer}
    - snap-seccomp: remove use of x/net/bpf from tests
    - httputil: more naive per go version way to recreate a default
      transport for tls reconfig
    - cmd/snap-seccomp/main_test.go: add one more syscall for arm64
    - interfaces/opengl: use == to compare, not =
    - cmd/snap-seccomp/main_test.go: add syscalls for armhf and arm64
    - cmd/snap-repair: track and use a lower bound for the time for
      TLS checks
    - interfaces: expose bluez interface on classic OS
    - snap-seccomp: add in-kernel bpf tests
    - overlord: always try to get a serial, lazily on classic
    - tests: add nmcli regression test
    - tests: deal with __PNR_chown on aarch64 to fix FTBFS on arm64
    - tests: add autopilot-introspection interface test
    - vendor: fix artifact from manually editing vendor/vendor.json
    - tests: rename complexion to test-snapd-complexion
    - interfaces: add desktop and desktop-legacy
      interfaces/desktop: add new 'desktop' interface for modern DEs
      interfaces/builtin/desktop_test.go: use modern testing techniques
      interfaces/wayland: allow read on /etc/drirc for Plasma desktop
      interfaces/desktop-legacy: add new 'legacy' interface (currently
      for a11y and input)
    - tests: fix race in snap userd test
    - devices/iio: add read/write for missing sysfs entries
    - spread: don't set HTTPS?_PROXY for linode
    - cmd/snap-repair: check signatures of repairs from Next
    - env: set XDG_DATA_DIRS for wayland et.al.
    - interfaces/{default,account-control}: Use username/group instead
      of uid/gid
    - interfaces/builtin: use udev tagging more broadly
    - tests: add basic lxd test
    - wrappers: ensure bash completion snaps install on core
    - vendor: use old golang.org/x/crypto/ssh/terminal to build on
      powerpc again
    - docs: add PULL_REQUEST_TEMPLATE.md
    - interfaces: fix network-manager plug
    - hooks: do not error out when hook is optional and no hook handler
      is registered
    - cmd/snap: add userd command to replace snapd-xdg-open
    - tests: new regex used to validate the core version on extra snaps
      ass...
    - snap: add new `snap switch` command
    - tests: wait more and more debug info about fakestore start issues
    - apparmor,release: add better apparmor detection/mocking code
    - interfaces/i2c: adjust sysfs rule for alternate paths
    - interfaces/apparmor: add missing call to dirs.SetRootDir
    - cmd: "make hack" now also installs snap-update-ns
    - tests: copy files with less verbosity
    - cmd/snap-confine: allow using additional libraries required by
      openSUSE
    - packaging/fedora: Merge changes from Fedora Dist-Git
    - snapstate: improve the error message when classic confinement is
      not supported
    - tests: add test to ensure amd64 can run i386 syscall binaries
    - tests: adding extra info for fakestore when fails to start
    - tests: install most important snaps
    - cmd/snap-repair: more test coverage of filtering
    - squashfs: remove runCommand/runCommandWithOutput as we do not need
      it
    - cmd/snap-repair: ignore superseded revisions, filter on arch and
      models
    - hooks: support for refresh hook
    - Partial revert "overlord/devicestate, store: update device auth
      endpoints URLs"
    - cmd/snap-confine: allow reading /proc/filesystems
    - cmd/snap-confine: genearlize apparmor profile for various lib
      layout
    - corecfg: fix proxy.* writing and add integration test
    - corecfg: deal with system.power-key-action="" correctly
    - vendor: update vendor.json after (presumed) manual edits
    - cmd/snap: in `snap info`, don't print a newline between tracks
    - daemon: add polkit support to /v2/login
    - snapd,snapctl: decode json using Number
    - client: fix go vet 1.7 errors
    - tests: make 17.04 shellcheck clean
    - tests: remove TestInterfacesHelp as it breaks when go-flags
      changes
    - snapstate: undo a daemon restart on classic if needed
    - cmd/snap-repair: recover brand/model from
      /var/lib/snapd/seed/assertions checking signatures and brand
      account
    - spread: opt into unsafe IO during spread tests
    - snap-repair: update snap-repair/runner_test.go for API change in
      makeMockServer
    - cmd/snap-repair: skeleton code around actually running a repair
    - tests: wait until the port is listening after start the fake store
    - corecfg: fix typo in tests
    - cmd/snap-repair: test that redirects works during fetching
    - osutil: honor SNAPD_UNSAFE_IO for testing
    - vendor: explode and make more precise our golang.go/x/crypto deps,
      use same version as Debian unstable
    - many: sanitize NewStoreStack signature, have shared default store
      test private keys
    - systemd: disable `Nice=-5` to fix error when running inside lxd
    - spread.yaml: update delta ref to 2.27
    - cmd/snap-repair: use E-Tags when refetching a repair to retry
    - interfaces/many: updates based on chromium and mrrescue denials
    - cmd/snap-repair: implement most logic to get the next repair to
      run/retry in a brand sequence
    - asserts/assertstest: copy headers in SigningDB.Sign
    - interfaces: convert uhid to common interface and test cases
      improvement for time_control and opengl
    - many tests: move all panicing fake store methods to a common place
    - asserts: add store assertion type
    - interfaces: don't crash if content slot has no attributes
    - debian: do not build with -buildmode=pie on i386
    - wrappers: symlink completion snippets when symlinking binaries
    - tests: adding more debug information for the interfaces-cups-
      control …
    - apparmor: pass --quiet to parser on load unless SNAPD_DEBUG is set
    - many: allow and support serials signed by the 'generic' authority
      instead of the brand
    - corecfg: add proxy configuration via `snap set core
      proxy.{http,https,ftp}=...`
    - interfaces: a bunch of interfaces test improvement
    - tests: enable regression and completion suites for opensuse
    - tests: installing snapd for nested test suite
    - interfaces: convert lxd_support to common iface
    - interfaces: add missing test for camera interface.
    - snap: add support for parsing snap layout section
    - cmd/snap-repair: like for downloads we cannot have a timeout (at
      least for now), less aggressive retry strategies
    - overlord: rely on more conservative ensure interval
    - overlord,store: no piles of return args for methods gathering
      device session request params
    - overlord,store: send model assertion when setting up device
      sessions
    - interfaces/misc: updates for unity7/x11, browser-
      support, network-control and mount-observe
      interfaces/unity7,x11: update for NETLINK_KOBJECT_UEVENT
      interfaces/browser-support: update sysfs reads for
      newer browser versions, interfaces/network-control: rw for
      ieee80211 advanced wireless interfaces/mount-observe: allow read
      on sysfs entries for block devices
    - tests: use dnf --refresh install to avert stale cache
    - osutil: ensure TestLockUnlockWorks uses supported flock
    - interfaces: convert lxd to common iface
    - tests: restart snapd to ensure re-exec settings are applied
    - tests: fix interfaces-cups-control test
    - interfaces: improve and tweak bunch of interfaces test cases.
    - tests: adding extra worker for fedora
    - asserts,overlord/devicestate: support predefined assertions that
      don't establish foundational trust
    - interfaces: convert two hardware_random interfaces to common iface
    - interfaces: convert io_ports_control to common iface
    - tests: fix for  upgrade test on fedora
    - daemon, client, cmd/snap: implement snap start/stop/restart
    - cmd/snap-confine: set _FILE_OFFSET_BITS to 64
    - interfaces: covert framebuffer to commonInterface
    - interfaces: convert joystick to common iface
    - interfaces/builtin: add the spi interface
    - wrappers, overlord/snapstate/backend: make link-snap clean up on
      failure.
    - interfaces/wayland: add wayland interface
    - interfaces: convert kvm to common iface
    - tests: extend upower-observe test to cover snaps providing slots
    - tests: enable main suite for opensuse
    - interfaces: convert physical_memory_observe to common iface
    - interfaces: add missing test for optical_drive interface.
    - interfaces: convert physical_memory_control to common iface
    - interfaces: convert ppp to common iface
    - interfaces: convert time-control to common iface
    - tests: fix failover test
    - interfaces/builtin: rework for avahi interface
    - interfaces: convert broadcom-asic-control to common iface
    - snap/snapenv: document the use of CoreSnapMountDir for SNAP
    - packaging/arch: drop patches merged into master
    - cmd: fix mustUnsetenv docstring (thanks to Chipaca)
    - release: remove default from VERSION_ID
    - tests: enable regression, upgrade and completion test suites for
      fedora
    - tests: restore interfaces-account-control properly
    - overlord/devicestate, store: update device auth endpoints URLs
    - tests: fix install-hook test failure
    - tests: download core and ubuntu-core at most once
    - interfaces: add common support for udev
    - overlord/devicestate: fix, don't assume that the serial is backed
      by a 1-key chain
    - cmd/snap-confine: don't share /etc/nsswitch from host
    - store: do not resume a download when we already have the whole
      thing
    - many: implement "snap logs"
    - store: don't call useDeltas() twice in quick succession
    - interfaces/builtin: add kvm interface
    - snap/snapenv: always expect /snap for $SNAP
    - cmd: mark arch as non-reexecing distro
    - cmd: fix tests that assume /snap mount
    - gitignore: ignore more build artefacts
    - packaging: add current arch packaging
    - interfaces/unity7: allow receiving media key events in (at least)
      gnome-shell
    - interfaces/many, cmd/snap-confine: miscellaneous policy updates
    - interfaces/builtin: implement broadcom-asic-control interface
    - interfaces/builtin: reduce duplication and remove cruft in
      Sanitize{Plug,Slot}
    - tests: apply underscore convention for SNAPMOUNTDIR variable
    - interfaces/greengrass-support: adjust accesses now that have
      working snap
    - daemon, client, cmd/snap: implement "snap services"
    - tests: fix refresh tests not stopping fake store for fedora
    - many: add the interface command
    - overlord/snapstate/backend: some copydata improvements
    - many: support querying and completing assertion type names
    - interfaces/builtin: discard empty Validate{Plug,Slot}
    - cmd/snap-repair:  start of Runner, implement first pass of Peek
      and Fetch
    - tests: enable main suite on fedora
    - snap: do not always quote the snap info summary
    - vendor: update go-flags to address crash in "snap debug"
    - interfaces: opengl support pci device and vendor
    - many: start implenting "base" snap type on the snapd side
    - arch,release: map armv6 correctly
    - many: expose service status in 'snap info'
    - tests: add browser-support interface test
    - tests: disable snapd-notify for the external backend
    - interfaces: Add /run/uuid/request to openvswitch
    - interfaces: add password-manager-service implicit classic
      interface
    - cmd: rework reexec detection
    - cmd: fix re-exec bug when starting from snapd 2.21
    - tests: dependency packages installed during prepare-project
    - tests: remove unneeded check for re-exec in InternalToolPath()
    - cmd,tests: fix classic confinement confusing re-execution code
    - store: configurable base api
    - tests: fix how package lists are updated for opensuse and fedora

 -- Michael Vogt <michael.vogt@ubuntu.com>  Mon, 25 Sep 2017 12:07:34 -0400

snapd (2.27.6) xenial; urgency=medium

  * New upstream release, LP: #1703798:
    - interfaces: add udev netlink support to hardware-observe
    - interfaces/network-{control,observe}: allow receiving
      kobject_uevent() messages

 -- Michael Vogt <michael.vogt@ubuntu.com>  Thu, 07 Sep 2017 10:22:18 +0200

snapd (2.27.5) xenial; urgency=medium

  * New upstream release, LP: #1703798:
    - interfaces: fix network-manager plug regression
    - hooks: do not error when hook handler is not registered
    - interfaces/alsa,pulseaudio: allow read on udev data for sound
    - interfaces/optical-drive: read access to udev data for /dev/scd*
    - interfaces/browser-support: read on /proc/vmstat and misc udev
      data

 -- Michael Vogt <michael.vogt@ubuntu.com>  Wed, 30 Aug 2017 07:32:20 +0200

snapd (2.27.4) xenial; urgency=medium

  * New upstream release, LP: #1703798:
    - snap-seccomp: add secondary arch for unrestricted snaps as well

 -- Michael Vogt <michael.vogt@ubuntu.com>  Thu, 24 Aug 2017 08:51:22 +0200

snapd (2.27.3) xenial; urgency=medium

  * New upstream release, LP: #1703798:
    - systemd: disable `Nice=-5` to fix error when running inside lxdSee
      https://bugs.launchpad.net/snapd/+bug/1709536

 -- Michael Vogt <michael.vogt@ubuntu.com>  Fri, 18 Aug 2017 15:49:56 +0200

snapd (2.27.2) xenial; urgency=medium

  * New upstream release, LP: #1703798:
    - tests: remove TestInterfacesHelp as it breaks when go-flags
      changes
    - interfaces: don't crash if content slot has no attributes
    - debian: do not build with -buildmode=pie on i386
    - interfaces: backport broadcom-asic-control interface
    - interfaces: allow /usr/bin/xdg-open in unity7
    - store: do not resume a download when we already have the whole
      thing

 -- Michael Vogt <michael.vogt@ubuntu.com>  Wed, 16 Aug 2017 12:14:51 +0200

snapd (2.27.1) xenial; urgency=medium

  * New upstream release, LP: #1703798:
    - tests: use dnf --refresh install to avert stale cache
    - tests: fix test failure on 14.04 due to old version of
      flock
    - updates for unity7/x11, browser-support, network-control,
      mount-observe
    - interfaces/unity7,x11: update for NETLINK_KOBJECT_UEVENT
    - interfaces/browser-support: update sysfs reads for
      newer browser versions
    - interfaces/network-control: rw for ieee80211 advanced wireless
    - interfaces/mount-observe: allow read on sysfs entries for block
      devices

 -- Michael Vogt <michael.vogt@ubuntu.com>  Mon, 14 Aug 2017 08:02:17 +0200

snapd (2.27) xenial; urgency=medium

  * New upstream release, LP: #1703798
    - fix build failure on 32bit fedora
    - interfaces: add password-manager-service implicit classic interface
    - interfaces/greengrass-support: adjust accesses now that have working
      snap
    - interfaces/many, cmd/snap-confine: miscellaneous policy updates
    - interfaces/unity7: allow receiving media key events in (at least)
      gnome-shell
    - cmd: fix re-exec bug when starting from snapd 2.21
    - tests: restore interfaces-account-control properly
    - cmd: fix tests that assume /snap mount
    - cmd: mark arch as non-reexecing distro
    - snap-confine: don't share /etc/nsswitch from host
    - store: talk to api.snapcraft.io for purchases
    - hooks: support for install and remove hooks
    - packaging: fix Fedora support
    - tests: add bluetooth-control interface test
    - store: talk to api.snapcraft.io for assertions
    - tests: remove snapd before building from branch
    - tests: add avahi-observe interface test
    - store: orders API now checks if customer is ready
    - cmd/snap: snap find only searches stable
    - interfaces: updates default, mir, optical-observe, system-observe,
      screen-inhibit-control and unity7
    - tests: speedup prepare statement part 1
    - store: do not send empty refresh requests
    - asserts: fix error handling in snap-developer consistency check
    - systemd: add explicit sync to snapd.core-fixup.sh
    - snapd: generate snap cookies on startup
    - cmd,client,daemon: expose "force devmode" in sysinfo
    - many: introduce and use strutil.ListContains and also
      strutil.SortedListContains
    - assserts,overlord/assertstate: test we don't accept chains of
      assertions founded on a self-signed key coming externally
    - interfaces: enable access to bridge settings
    - interfaces: fix copy-pasted iio vs io in io-ports-control
    - cmd/snap-confine: various small fixes and tweaks to seccomp
      support code
    - interfaces: bring back seccomp argument filtering
    - systemd, osutil: rework systemd logs in preparation for services
      commands
    - tests: store /etc/systemd/system/snap-*core*.mount in snapd-
      state.tar.gz
    - tests: shellcheck improvements for tests/main tasks - first set of
      tests
    - cmd/snap: `--last` for abort and watch, and aliases
      (search→find, change→tasks)
    - tests: shellcheck improvements for tests/lib scripts
    - tests: create ramdisk if it's not present
    - tests: shellcheck improvements for nightly upgrade and regressions
      tests
    - snapd: fix for snapctl get panic on null config values.
    - tests: fix for rng-tools service not restarting
    - systemd: add snapd.core-fixup.service unit
    - cmd: avoid using current symlink in InternalToolPath
    - tests: fix timeout issue for test refresh core with hanging …
    - intefaces: control bridged vlan/ppoe-tagged traffic
    - cmd/snap: include snap type in notes
    - overlord/state: Abort() only visits each task once
    - tests: extend find-private test to cover more cases
    - snap-seccomp: skip socket() tests on systems that use socketcall()
      instead of socket()
    - many: support snap title as localized/title-cased name
    - snap-seccomp: deal with mknod on aarch64 in the seccomp tests
    - interfaces: put base policy fragments inside each interface
    - asserts: introduce NewDecoderWithTypeMaxBodySize
    - tests: fix snapd-notify when it takes more time to restart
    - snap-seccomp: fix snap-seccomp tests in artful
    - tests: fix for create-key task to avoid rng-tools service ramains
      alive
    - snap-seccomp: make sure snap-seccomp writes the bpf file
      atomically
    - tests: do not disable ipv6 on core systems
    - arch: the kernel architecture name is armv7l instead of armv7
    - snap-confine: ensure snap-confine waits some seconds for seccomp
      security profiles
    - tests: shellcheck improvements for tests/nested tasks
    - wrappers: add SyslogIdentifier to the service unit files.
    - tests: shellcheck improvements for unit tasks
    - asserts: implement FindManyTrusted as well
    - asserts: open up and optimize Encoder to help avoiding unnecessary
      copying
    - interfaces: simplify snap-confine by just loading pre-generated
      bpf code
    - tests: restart rng-tools services after few seconds
    - interfaces, tests: add mising dbus abstraction to system-observe
      and extend spread test
    - store: change main store host to api.snapcraft.io
    - overlord/cmdstate: new package for running commands as tasks.
    - spread: help libapt resolve installing libudev-dev
    - tests: show the IP from .travis.yaml
    - tests/main: use pkgdb function in more test cases
    - cmd,daemon: add debug command for displaying the base policy
    - tests: prevent quoting error on opensuse
    - tests: fix nightly suite
    - tests: add linode-sru backend
    - snap-confine: validate SNAP_NAME against security tag
    - tests: fix ipv6 disable for ubuntu-core
    - tests: extend core-revert test to cover bluez issues
    - interfaces/greengrass-support: add support for Amazon Greengrass
      as a snap
    - asserts: support timestamp and optional disabled header on repair
    - tests: reboot after upgrading to snapd on the -proposed pocket
    - many: fix test cases to work with different DistroLibExecDir
    - tests: reenable help test on ubuntu and debian systems
    - packaging/{opensuse,fedora}: allow package build with testkeys
      included
    - tests/lib: generalize RPM build support
    - interfaces/builtin: sync connected slot and permanent slot snippet
    - tests: fix snap create-key by restarting automatically rng-tools
    - many: switch to use http numeric statuses as agreed
    - debian: add missing  Type=notify in 14.04 packaging
    - tests: mark interfaces-openvswitch as manual due to prepare errors
    - debian: unify built_using between the 14.04 and 16.04 packaging
      branch
    - tests: pull from urandom when real entropy is not enough
    - tests/main/manpages: install missing man package
    - tests: add refresh --time output check
    - debian: add missing "make -C data/systemd clean"
    - tests: fix for upgrade test when it is repeated
    - tests/main: use dir abstraction in a few more test cases
    - tests/main: check for confinement in a few more interface tests
    - spread: add fedora snap bin dir to global PATH
    - tests: check that locale-control is not present on core
    - many: snapctl outside hooks
    - tests: add whoami check
    - interfaces: compose the base declaration from interfaces
    - tests: fix spread flaky tests linode
    - tests,packaging: add package build support for openSUSE
    - many: slight improvement of some snap error messaging
    - errtracker: Include /etc/apparmor.d/usr.lib.snap-confine md5sum in
      err reports
    - tests: fix for the test postrm-purge
    - tests: restoring the /etc/environment and service units config for
      each test
    - daemon: make snapd a "Type=notify" daemon and notify when startup
      is done
    - cmd/snap-confine: add support for --base snap
    - many: derive implicit slots from interface meta-data
    - tests: add core revert test
    - tests,packaging: add package build support for Fedora for our
      spread setup
    - interfaces: move base declaration to the policy sub-package
    - tests: fix for snapd-reexec test cheking for restart info on debug
      log
    - tests: show available entropy on error
    - tests: clean journalctl logs on trusty
    - tests: fix econnreset on staging
    - tests: modify core before calling set
    - tests: add snap-confine privilege test
    - tests: add staging snap-id
    - interfaces/builtin: silence ptrace denial for network-manager
    - tests: add alsa interface spread test
    - tests: prefer ipv4 over ipv6
    - tests: fix for econnreset test checking that the download already
      started
    - httputil,store: extract retry code to httputil, reorg usages
    - errtracker: report if snapd did re-execute itself
    - errtracker: include bits of snap-confine apparmor profile
    - tests: take into account staging snap-ids for snap-info
    - cmd: add stub new snap-repair command and add timer
    - many: stop "snap refresh $x --channel invalid" from working
    - interfaces: revert "interfaces: re-add reverted ioctl and quotactl
    - snapstate: consider connect/disconnect tasks in
      CheckChangeConflict.
    - interfaces: disable "mknod |N" in the default seccomp template
      again
    - interfaces,overlord/ifacestate: make sure installing slots after
      plugs works similarly to plugs after slots
    - interfaces/seccomp: add bind() syscall for forced-devmode systems
    - packaging/fedora: Sync packaging from Fedora Dist-Git
    - tests: move static and unit tests to spread task
    - many: error types should be called FooError, not ErrFoo.
    - partition: add directory sync to the save uboot.env file code
    - cmd: test everything (100% coverage \o/)
    - many: make shell scripts shellcheck-clean
    - tests: remove additional setup for docker on core
    - interfaces: add summary to each interface
    - many: remove interface meta-data from list of connections
    - logger (& many more, to accommodate): drop explicit syslog.
    - packaging: import packaging bits for opensuse
    - snapstate,many: implement snap install --unaliased
    - tests/lib: abstract build dependency installation a bit more
    - interfaces, osutil: move flock code from interfaces/mount to
      osutil
    - cmd: auto import assertions only from ext4,vfat file systems
    - many: refactor in preparation for 'snap start'
    - overlord/snapstate: have an explicit code path last-refresh
      unset/zero => immediately refresh try
    - tests: fixes for executions using the staging store
    - tests: use pollinate to seed the rng
    - cmd/snap,tests: show the sha3-384 of the snap for snap info
      --verbose SNAP-FILE
    - asserts: simplify and adjust repair assertion definition
    - cmd/snap,tests: show the snap id if available in snap info
    - daemon,overlord/auth: store from model assertion wins
    - cmd/snap,tests/main: add confinement switch instead of spread
      system blacklisting
    - many: cleanup MockCommands and don't leave a process around after
      hookstate tests
    - tests: update listing test to the core version number schema
    - interfaces: allow snaps to use the timedatectl utility
    - packaging: Add Fedora packaging files
    - tests/libs: add distro_auto_remove_packages function
    - cmd/snap: correct devmode note for anomalous state
    - tests/main/snap-info: use proper pkgdb functions to install distro
      packages
    - tests/lib: use mktemp instead of tempfile to work cross-distro
    - tests: abstract common dirs which differ on distributions
    - many: model and expose interface meta-data.
    - overlord: make config defaults from gadget work also at first boot
    - interfaces/log-observe: allow using journalctl from hostfs for
      classic distro
    - partition,snap: add support for android boot
    - errtracker: small simplification around readMachineID
    - snap-confine: move rm_rf_tmp to test-utils.
    - tests/lib: introduce pkgdb helper library
    - errtracker: try multiple paths to read machine-id
    - overlord/hooks: make sure only one hook for given snap is executed
      at a time.
    - cmd/snap-confine: use SNAP_MOUNT_DIR to setup /snap inside the
      confinement env
    - tests: bump kill-timeout and remove quiet call on build
    - tests/lib/snaps: add a test store snap with a passthrough
      configure hook
    - daemon: teach the daemon to wait on active connections when
      shutting down
    - tests: remove unit tests task
    - tests/main/completion: source from /usr/share/bash-completion
    - assertions: add "repair" assertion
    - interfaces/seccomp: document Backend.NewSpecification
    - wrappers: make StartSnapServices cleanup any services that were
      added if a later one fails
    - overlord/snapstate: avoid creating command aliases for daemons
    - vendor: remove unused packages
    - vendor,partition: fix panics from uenv
    - cmd,interfaces/mount: run snap-update-ns and snap-discard-ns from
      core if possible
    - daemon: do not allow to install ubuntu-core anymore
    - wrappers: service start/stop were inconsistent
    - tests: fix failing tests (snap core version, syslog changes)
    - cmd/snap-update-ns: add actual implementation
    - tests: improve entropy also for ubuntu
    - cmd/snap-confine: use /etc/ssl from the core snap
    - wrappers: don't convert between []byte and string needlessly.
    - hooks: default timeout
    - overlord/snapstate: Enable() was ignoring the flags from the
      snap's state, resulting in losing "devmode" on disable/enable.
    - difs,interfaces/mount: add support for locking namespaces
    - interfaces/mount: keep track of kept mount entries
    - tests/main: move a bunch of greps over to MATCH
    - interfaces/builtin: make all interfaces private
    - interfaces/mount: spell unmount correctly
    - tests: allow 16-X.Y.Z version of core snap
    - the timezone_control interface only allows changing /etc/timezone
      and /etc/writable/timezone. systemd-timedated also updated the
      link of /etc/localtime and /etc/writable/localtime ... allow
      access to this file too
    - cmd/snap-confine: aggregate operations holding global lock
    - api, ifacestate: resolve disconnect early
    - interfaces/builtin: ensure we don't register interfaces twice

 -- Michael Vogt <michael.vogt@ubuntu.com>  Thu, 10 Aug 2017 12:43:16 +0200

snapd (2.26.14) xenial; urgency=medium

  * New upstream release, LP: #1690083
    - cmd: fix incorrect re-exec when starting from snapd 2.21

 -- Michael Vogt <michael.vogt@ubuntu.com>  Thu, 20 Jul 2017 13:52:05 +0200

snapd (2.26.13) xenial; urgency=medium

  * New upstream release, LP: #1690083
    - cmd,tests: fix classic confinement confusing re-execution code
    - cmd: fix incorrect check check for re-exec in InternalToolPath()
    - snap-seccomp: add secondary arch for unrestricted snaps as well

 -- Michael Vogt <michael.vogt@ubuntu.com>  Tue, 18 Jul 2017 20:34:33 +0200

snapd (2.26.10) xenial; urgency=medium

  * New upstream release, LP: #1690083
    - Fix snap-seccomp tests in artful/trusty on i386/s390x/aarch64

 -- Michael Vogt <michael.vogt@ubuntu.com>  Mon, 17 Jul 2017 11:58:22 +0200

snapd (2.26.9) xenial; urgency=medium

  * New upstream release, LP: #1690083
    - statically link libseccomp in snap-seccomp to fix refresh issue
      on trusty

 -- Michael Vogt <michael.vogt@ubuntu.com>  Wed, 12 Jul 2017 08:27:14 +0200

snapd (2.26.8) xenial; urgency=medium

  * New upstream release, LP: #1690083
    - Fix snap-seccomp tests in artful/trusty on i386/s390x/aarch64
    - add snapd.core-fixup.service unit
    - ensure re-exec uses the right internal tools

 -- Michael Vogt <michael.vogt@ubuntu.com>  Wed, 05 Jul 2017 07:48:22 +0200

snapd (2.26.6) xenial; urgency=medium

  * New upstream release, LP: #1690083
    - interfaces: allow snaps to use the timedatectl utility in
      time-control

 -- Michael Vogt <michael.vogt@ubuntu.com>  Tue, 27 Jun 2017 08:36:23 +0100

snapd (2.26.5) xenial; urgency=medium

  * New upstream release, LP: #1690083
    - backport of seccomp-bpf branch to the 2.26 release to ensure snap
      revert with new seccomp syntax works correctly

 -- Michael Vogt <michael.vogt@ubuntu.com>  Mon, 26 Jun 2017 15:30:15 +0100

snapd (2.26.4) xenial; urgency=medium

  * New upstream release, LP: #1690083
    - partly revert aace15ab53 to unbreak core reverts
    - Revert "interfaces: re-add reverted ioctl and quotactl (revert 21bc6b9f)"
    - Disable "mknod |N" in the default seccomp template
      reasons outline in https://forum.snapcraft.io/t/snapd-2-25-blocked-because-of-revert-race-condition
    - errtracker: include bits of snap-confine apparmor profile
    - errtracker: report if snapd did re-execute itself 

 -- Michael Vogt <michael.vogt@ubuntu.com>  Thu, 01 Jun 2017 18:50:52 +0200

snapd (2.26.3) xenial; urgency=medium

  * New upstream release, LP: #1690083
    - cherry pick test fixes f0103a6, 9de5c8a, d7725a7 to make
      sure the image tests are updated for the changes in the
      `snap info core` output and the removal of the rsyslog
      package from core.

 -- Michael Vogt <michael.vogt@ubuntu.com>  Wed, 17 May 2017 11:31:56 +0200

snapd (2.26.2) xenial; urgency=medium

  * New upstream release, LP: #1690083
    - cherry pick d444728 to make the uboot.env file parsing more
      robust

 -- Michael Vogt <michael.vogt@ubuntu.com>  Tue, 16 May 2017 18:37:07 +0200

snapd (2.26.1) xenial; urgency=medium

  * New upstream release, LP: #1690083
    - store: fix panic error in auth
    - tests: the new ubuntu-image snap needs classic confinement, adjust
      tests
    - cmd/snap-confine: don't fail on pre 3.8 kernel

 -- Michael Vogt <michael.vogt@ubuntu.com>  Thu, 11 May 2017 21:44:27 +0200

snapd (2.26) xenial; urgency=medium

  * New upstream release, LP: #1690083
    - timeutil: avoid panicking when the window is very small
    - image: fix go vet issue
    - overlord/ifacestate: don't spam logs with harmless auto-connect
      messages
    - interfaces/builtin: add network-status interface
    - interfaces/builtin: add online-accounts-service interface
    - interfaces/builtin: distribute code of touching allInterfaces
    - interfaces: API additions for interface hooks
    - interfaces/builtin: add storage-framework-service interface
    - tests: disable create-key test on ppc64el for artful (expect not
      working)
    - snap: make `snap prepare-image --extra-snaps` derive side info
    - tests: unify tests/{main/completion,completion}/lib.exp0
    - cmd/snap: tweak info channels output
    - interfaces: ensure that legacy interface methods are unused
    - packaging: cleanup how built-using is generated
    - tests: extend kernel-module-control interface test
    - interfaces/network: workaround Go's need for NETLINK_ROUTE with
      'net'.
    - cmd/snap-confine: use defensive argument parser
    - tests: add test for empty snap name on revert
    - overlord/hookstate: remove unused Context.timeout
    - tests: additional setup in docker test for core systems
    - configstate: return error if patch is invalid
    - interfaces: add random interface
    - store, daemon, client, cmd/snap: handle PASSWORD_POLICY_ERROR
    - cmd/snap, client: add "whoami" command
    - cmd/snap: iterate interface tab completion
    - snap: move locale-control to only be present on classic
    - interfaces/browser-support: deny read on squashfs backing files
      and LVM vg names
    - tests: wait for the docker socket to be listening
    - snap: add `snap refresh --time` option
    - tests: re-enable and moderninze /media sharing test
    - cmd: make rst2man optional
    - tests: remove quoting from [[ ]] when globs
    - interfaces: allow plugging DBus clients to introspect the slot
      service
    - packaging/ubuntu*/changelog: drop extra dash
    - snap-confine: init the ENTRY variable, coverity is unhappy
      otherwise
    - cmd/snap-confine/spread-tests: discard useless --version test
    - spread: add spread target qemu:debian-9-64
    - interfaces: mediate netlink sockets via seccomp
    - tests,cmd/snap-confine: port older snapd-discard-ns tests
    - cmd/snap-confine/tests: fix shellcheck on recently added files
    - tests/upgrade: force install core snap from beta for debian
    - overlord/snapstate/backend,interfaces/mount: move ns management
      code.
    - tests: extend network-control spread test to cope with network
      namespaces
    - tests: fail early in the spread suite if trying to run it inside a
      container
    - tests: set ownership of $PROJECT_PATH for the external backend
    - tests: specify the auto-refreshable snap being tested
    - many: fix tests with go1.8 / artful
    - fix for tests: debian does not have /snap/bin in secure_path so
      sudo
    - snap: support for snap tasks --last=...
    - cmd/snap-confine: remove obsolete debug message
    - address review feedback, add a lot of comments :-), call
      shellcheck on the completion scripts, fix a bug in compopt

 -- Michael Vogt <michael.vogt@ubuntu.com>  Thu, 11 May 2017 10:05:44 +0200

snapd (2.25) xenial; urgency=medium

  * New upstream release, LP: #1686713
    - interfaces/default: allow mknod for regular files, pipes and
      sockets
    - many: use "SNAP.APP as ALIAS" instead of => when listing
      added/removed aliases
    - cmd/snap-confine: write current mount profile
    - cmd/snap-discard-ns: remove current profile when cleaning up
    - many: support debian in our CI
    - tests: tweak time for econnreset test a bit more
    - cmd/snap-confine: re-enable re-assciate fix for CE
    - many: aliases v2 cleanups
    - cmd/snap-confine: don't use apparmor if it is disabled on boot
    - many: implement `snap prefer <snap>`  (aliases v2)
    - many: adjust /aliases and "snap aliases" to aliases v2, also some
      cleanup
    - snapstate: normalize gadget defaults
    - many: allow core refresh.schedule setting
    - many: show alias changes on snap alias/unalias (aliases v2)
    - client,cmd/snap: improve messaging on --devmode and --classic
    - many: implement `snap unalias <alias-or-snap>` (aliases v2)
    - store: retry on connection reset
    - interfaces/mount: add Change.Perform
    - tests: add openvswitch interface spread test
    - interfaces/i2c: allow modifying device-specific sysfs entries
    - interfaces: allow writing to /run/systemd/journal/stdout by
      default
    - tests: ensure travis fails early if static checks fail
    - store,daemon: make store interpret channel="" as stable in most
      cases
    - overlord/snapstate: make UpdateAliases idempotent, simplify the
      backend interface bits for aliases not used anymore (aliases v2)
    - many: implement snap alias <snap.app> <alias> (aliases v2)
    - snap-confine: add code to ensure that / or /snap is mounted
      "shared"
    - many: show available "tracks" in `snap info`
    - cmd/snap: make users Xauthority file available in snap environment
    - interfaces/mount: write current fstab files with mode 0644
    - overlord: switch to aliases v2 tasks for install/refresh etc ops
      plus transition
    - tests: parameterize gadget snap channel (#3117)
    - tests: copy .real profile as .real
    - tests: add empty initrd failover test
    - many: mount squashfs as read-only
    - cmd: make locking around namespaces explicit
    - tests: address review comments from #3186
    - tests: add dbus interface spread test
    - interfaces/mount: add ReadMountInfo and LoadMountInfo
    - snap: require snap name for 'revert'
    - overlord: maintain per-revision snapshots of snap configuration
    - tests: relax network-bind interface regexps
    - interfaces: re-add reverted ioctl and quotactl (revert 21bc6b9f)
    - store: retry once on hashsum mismatches in a Download()
    - interfaces/builtin: don't panic if content plug has nil attrs
    - interfaces/mount: pass mount.Profile to mount.NeededChanges
    - packaging: add `built-using` header for 16.04 packaging
    - interfaces: add media-hub interface
    - interfaces/builtin: allow full access to properties iface of the
      udisks service
    - tests: handle case when both .real and plain are present
    - interfaces/mount: add Change.String for readable output
    - tests: ensure we mock force dev mode as well to fix FTBFS in
      sbuild
    - store: add more logs around retry in download
    - interfaces/mount: add stub Change.{Needed,Perform}
    - tests: allow installing snapd from -proposed for SRU validation
    - interfaces/mount: parse mount options to map[string]string
    - snap: added tasks subcommand
    - tests: copy snap-confine apparmor profile into testbed
    - interfaces/mount: improve go identifier names of mountinfo, parse
      optional fields
    - Arch Linux wants to respect FHS
      (https://bugs.archlinux.org/task/53656),
    - daemon: do not set RemoveSnapPath flag when doing a try
    - debian: add maintscript helper to remove usr.lib.snapd.snap-
      confine in snap-confine
    - cmd/snap-confine: don't use plain "classic" term
    - cmd/snap-confine: set TMPDIR and TEMPDIR each time
    - many: fixes for `go vet` in go 1.7
    - tests: add kernel-module-control interface test
    - overlord/snapstate: introduce tasks for aliases v2 semantics with
      temporary names for now (aliases v2)
    - overlord/devicestate: switch to ssh-keygen for device key
      generation
    - snap: skip /dev/ram from auto-import assertions to make it less
      noisy (#3010)
    - interfaces: add kubernetes-support interface and adjust related
      interfaces (LP: #1664638)
    - tests: download previous snapd package from published versions
      instead of specific PPA
    - snap: run snap-confine from core if snap is also running from core
    - overlord/ifacestate: automatically rename connections on core snap
    - many: break the /aliases mutation API with a clean 400 (aliases
      v2)
    - interfaces/builting: allow read-only access to /sys/module
    - tests: add extra test after the core transition for snap get/set
      core
    - store: misc cleanups in tests
    - interfaces/mount: add parser for mountinfo entries
    - store: tests for unexpected EOF
    - tests: fix unity test
    - interfaces,overlord: log interface auto-connection failures
    - cmd/snap-update-ns: add C preamble for setns
    - interfaces: validate plug/slot uniqueness

 -- Michael Vogt <michael.vogt@ubuntu.com>  Fri, 28 Apr 2017 07:57:49 +0200

snapd (2.24.1) xenial; urgency=medium

  * New upstream release, LP: #1681799:
    - fix autopkgtest failures with stable core snap
    - ensure the snap-confine transitional package cleans up
      the no-longer-used apparmor profile to fix the kernels
      autopkgtest failures

 -- Michael Vogt <michael.vogt@ubuntu.com>  Wed, 19 Apr 2017 11:54:33 +0200

snapd (2.24) xenial; urgency=medium

  * New upstream release, LP: #1681799:
    - interfaces/mount: add InfoEntry type
    - many: fix plug auto-connect during core transition
    - interfaces: fold network bind into core support with tests
    - .travis.yml: add option to make raw log less noisy
    - interfaces: adjust shm accesses to use 'm' for updated mmap kernel
      mediation
    - many: rename two core plugs that clash with slot names
    - snap-confine,browser-support: /dev/tty for snap-confine, misc
      browser-support for gnome-shell
    - store: add download test with EOF in the middle
    - tests: adjust to look for network-bind-plug
    - store: make hash error message more accurate
    - overlord/snapstate: simplify AliasesStatus down to just an
      AutoAliasesDisabled bool flag (aliases v2)
    - errtracker: never send errtracker reports when running under
      SNAPPY_TESTING
    - interfaces/repo: validate slot/plug names
    - daemon: Give the snap directories via GET /v2/system-info
    - interfaces/unity7: support unity messaging menu
    - interfaces/mount: add high-level Profile functions
    - git: ignore only the cmd/Makefile{,.in}
    - cmd: explicitly set _GNU_SOURCE and _FILE_OFFSET_BITS for xfs
      support
    - daemon: add desktop file location for app to the API
    - overlord,release: disable classic snap support when not possible
    - overlord: fix TestEnsureLoopPrune not to be so racy
    - many: abstract path to /bin/{true,false}
    - data/systemd: tweak data/systemd/Makefile to be slightly simpler
    - store: handle EOF via url.Error check
    - packaging: use templates for relevant systemd units
    - tests: run gccgo only on ubuntu-16.04-64
    - .travis.yml: remove travis matrix and do a single sequential run
    - overlord/state: make sure that setting to nil a state key is
      equivalent to deleting it
    - tests: fix incorrect shell expression
    - interfaces/mount: add OptsToFlags for converting arguments to
      syscall…
    - interfaces: add a joystick interface
    - tests: enable docker test for more ubuntu-core systems
    - tests: download and install additional dependencies when using
      prepackaged snapd
    - many: add support for partially static builds
    - interfaces: allow slot to introspect dbus-daemon in dbus
      interface, allow /usr/bin/arch by default
    - interfaces/mount: fix golint issues
    - interfaces/mount: add function for saving fstab-like file
    - osutil: introducing GetenvInt64, like GetenvBool but Int64er.
    - interfaces: drop udev tagging from framebuffer interface
    - snapstate: more helpers to work with aliases state (aliases
      v2)
    - interfaces/mount: add function for parsing fstab-like file
    - cmd: disable the re-associate fix as requested by jdstrand
    - overlord/snapstate: unlock/relock the state less, especially not
      across mutating the SnapState of a snap
    - interfaces: allow executing ld.so (needed with new AppArmor base
      abstraction)
    - interfaces/mount: add function for parsing mount entries
    - cmd: rework header check for xfs/xqm.h
    - cmd: add poky to the list of distros which don't support reexec
    - overlord: finish reorg, revert "be more conservative until we have
      cut 2.23.x"
    - cmd: select what socket to use in cmd/snap{,ctl}
    - overlord: remove snap config values when snap is removed
    - snapstate: introduce helper to apply to disk a alias states change
      for a snap (aliases v2)
    - configstate,hookstate: timeout the configure hook after 5 mins,
      report failures to the errtracker
    - interfaces/seccomp: add bind as part of the default seccomp policy
      for hooks
    - cmd: discard the C implementation of snap-update-ns
    - tests: remove stale apt proxy leftover from cloud-init
    - tests: move unity test to nightly suite
    - interfaces: add support for location-observe for
      dbus::ObjectManager session paths
    - boot: log error in KernelOrOsRebootRequired
    - interfaces: remove old API
    - interfaces: use udev spec
    - interfaces: convert systemd backend to new APIs
    - osutil: add BootID
    - tests: move docker test to new nightly suite
    - interfaces/mount: compute mount changes required to transition
      mount profiles
    - data/selinux: add context definition for snapctl
    - overlord: clean up organization under state packages
    - overlord: make sure all managers packages have *state.go with the
      main state manipulation/query APIs
    - interfaces: use spec in the dbus backend
    - store: download from authenticated URL if there is a device
      session set
    - tests: remove core_name variable
    - interfaces: rename thumbnailer to thumbnailer-service
    - interfaces: add chroot to base templates
    - asserts: remove some unused things
    - systemd: mount the squashfs with nodev
    - overlord: when shutting down assume errors might be due to
      cancellation so retry
    - cmd: rename all unit tests to $command/unit-test
    - cmd/snap: fix help string for version command
    - asserts: don't allow revocations with other items for the same
      developer
    - tests: skip lp-1644439 test on older kernels
    - interfaces: allow "sync" to be used by core support
    - assertstate,snapstate: have assertstate.AutoAliases use the
      "aliases" header
    - interfaces: allow writing config.txt.tmp  in the core-support
      interface
    - tests: adjust network-bind test
    - interfaces: dbus backend spec
    - asserts: introduce a snap-declaration "aliases" header to list
      auto aliases with explicit targets
    - cmd: enable large file support
    - cmd/snap: handle missing snap-confine
    - cmd/snap-confine: re-associate with pid-1 mount namespace if
      required
    - cmd/libsnap: make mountinfo structures public
    - tests: fix interfaces-cups-control for zesty
    - misc: revert "Log if the system goes into ForceDevMode"
    - interfaces: seccomp tests cleanup
    - cmd: validate SNAP_NAME
    - interfaces: log if the system goes into ForceDevMode
    - tests: fix classic-ubuntu-core-transition race
    - interfaces: use apparmor spec in the apparmor backend
    - interfaces: alphabetize framebuffer in base decl and add it to
      all_test.go
    - tests: add ubuntu-core-16-32 system to the external backend and
      fix docker test
    - cmd/libsnap: simplify sc_string_quote default case
    - osutil: fix double expand in environment map code and add test
    - interfaces: extend location-control out-of-process provider
      support
    - cmd/snap-update-ns: use bidirectional lists for mount entries
    - tests: prevent automatic transition before setting the initial
      state of the test
    - release: detect if we are in ForcedDevMode by inspecting the
      kernel
    - tests: add core-snap-refresh test
    - interfaces: add maliit input method interface
    - interfaces: seccomp spec API tweaks for better tests
    - interfaces: updates for mir-kiosk in browser-support, mir, opengl,
      unity7
    - testutils: address review feedback from PR#2997
    - tests: specify the core version to be unsquashfs'ed in the
      failover tests
    - interfaces: use MockInfo in tests
    - cmd/libsnap: add sc_quote_string
    - cmd/snap-confine: use sc_do_umount everywhere
    - interfaces: add unity8 plug permissions
    - timeutil: a few helpers for the recurring events
    - asserts: implement snap-developer type
    - partition: deal with grub{,2}-editenv in tests
    - many: add new (hidden) `snap debug ensure-state-soon` command and
      use in tests
    - interfaces/builtin: small refactor of dbus tests
    - packaging, tests: use "systemctl list-unit-files --full"
      everywhere
    - many: some opensuse patches that are ready to go into master
    - packaging: add opensuse permissions files
    - client, daemon: move "snap list" name filtering into snapd.
    - interfaces: use seccomp specs
    - overlord/snapstate: small cleanup of
      ensureForceDevmodeDropsDevmodeFromState
    - interfaces/builtin/alsa: add read access to alsa state dir
    - interfaces: use spec in kmod backend, updated firewall_control,
      openvswitch_support, ppp
    - cmd/snap-confine: use sc_do_mount everywhere
    - tests: remove workaround for docker again, snap-declaration is
      fixed now
    - interfaces: interface to allow autopilot introspection

 -- Michael Vogt <michael.vogt@ubuntu.com>  Tue, 11 Apr 2017 13:31:46 +0200

snapd (2.23.6) xenial; urgency=medium

  * New upstream release, LP: #1673568
    - cmd: use the most appropriate snap/snapctl sockets
    - tests: fix interfaces-cups-control for zesty
    - configstate,hookstate: timeout the configure hook after 5 mins,
      report failures
    - packaging: rename the file shipping snap-confine AA profile to
      workaround dpkg bug #858004
    - many: ignore configure hook failures on core refresh to ensure
      upgrades are always possible
    - snapstate: restart as needed if we undid unlinking aka relinked
      core or kernel snap

 -- Michael Vogt <michael.vogt@ubuntu.com>  Wed, 29 Mar 2017 15:30:35 +0200

snapd (2.23.5) xenial; urgency=medium

  * New upstream release, LP: #1673568
    - allow "sync" in core-support

 -- Michael Vogt <michael.vogt@ubuntu.com>  Fri, 17 Mar 2017 18:13:43 +0100

snapd (2.23.4) xenial; urgency=medium

  * New upstream release, LP: #1673568
    - fix core-support interface for the new pi-config options

 -- Michael Vogt <michael.vogt@ubuntu.com>  Fri, 17 Mar 2017 16:05:57 +0100

snapd (2.23.3) xenial; urgency=medium

  * FTBFS due to missing files in vendor/

 -- Zygmunt Krynicki <zygmunt.krynicki@canonical.com>  Thu, 16 Mar 2017 19:56:55 +0100

snapd (2.23.2) xenial; urgency=medium

  * New upstream release, LP: #1673568
    - cmd/snap: handle missing snap-confine (#3041)

 -- Zygmunt Krynicki <zygmunt.krynicki@canonical.com>  Thu, 16 Mar 2017 19:38:24 +0100

snapd (2.23.1) xenial; urgency=medium

  * New upstream release, LP: #1665608
    - packaging, tests: use "systemctl list-unit-files --full"
      everywhere
    - interfaces: fix default content attribute value
    - tests: do not nuke the entire snapd.conf.d dir when changing
      store settings
    - hookstate: run the right "snap" command in the hookmanager 
    - snapstate: revert PR#2958, run configure hook again everywhere

 -- Michael Vogt <michael.vogt@ubuntu.com>  Wed, 08 Mar 2017 14:29:56 +0100

snapd (2.23) xenial; urgency=medium

  * New upstream release, LP: #1665608
    - overlord: phase 2 with 2nd setup-profiles and hook done after
      restart for core installation
    - data: re-add snapd.refresh.{timer,service} with weekly schedule
    - interfaces: allow 'getent' by default with some missing dbs to
      various interfaces
    - overlord/snapstate: drop forced devmode
    - snapstate: disable running the configure hook on classic for the
      core snap
    - ifacestate: re-generate apparmor in InterfaceManager.initialize()
    - daemon: DevModeDistro does not imply snapstate.Flags{DevMode:true}
    - interfaces/bluez,network-manager: implement ConnectedSlot policy
    - cmd: add helpers for mounting / unmounting
    - snapstate: error in LinkSnap() if revision is unset
    - release: add linuxmint 18 to the non-devmode distros
    - cmd: fixes to run correctly on opensuse
    - interfaces: consistently use 'const' instead of 'var' for security
      policy
    - interfaces: miscellaneous policy updates for unity7, udisks2 and
      browser-support
    - interfaces/apparmor: compensate for kernel behavior change
    - many: only tweak core config if hook exists
    - overlord/hookstate: don't report a run hook output error without
      any context
    - cmd/snap-update-ns: move test data and helpers to new module
    - vet: fix vet error on mount test.
    - tests: empty init (systemd) failover test
    - cmd: add .indent.pro file to the tree 
    - interfaces: specs for apparmor, seccomp, udev
    - wrappers/services: RemainAfterExit=yes for oneshot daemons w/ stop
      cmds
    - tests: several improvements to the nested suite
    - tests: do not use core for "All snaps up to date" check
    - cmd/snap-update-ns: add function for sorting mount entries
    - httputil: copy some headers over redirects
    - data/selinux: merge SELinux policy module
    - kmod: added Specification for kmod security backend
    - tests: failover test for rc.local crash
    - debian/tests: map snapd deb pockets to core snap channels for
      autopkgtest
    - many: switch channels on refresh if needed
    - interfaces/builtin: add /boot/uboot/config.txt access to core-
      support
    - release: assume higher version of supported distros will still
      work 
    - cmd/snap-update-ns: add compare function for mount entries
    - tests: enable docker test
    - tests: bail out if core snap is not installed
    - interfaces: use mount.Entry instead of string snippets.
    - osutil: trivial tweaks to build ID support
    - many: display kernel version in 'snap version'
    - osutil: add package for reading Build-ID
    - snap: error when `snap list foo` is run and no snap is installed
    - cmd/snap-confine: don't crash if nvidia module is loaded but
      drivers are not available
    - tests: update listing test for latest core snap version update
    - overlord/hookstate/ctlcmd: helper function for creating a deep
      copy of interface attributes
    - interfaces: add a linux framebuffer interface
    - cmd/snap, store: change error messages to reflect latest UX doc
    - interfaces: initial unity8 interface
    - asserts: improved information about assertions format in the
      Decode doc comment
    - snapstate: ensure snapstate.CanAutoRefresh is nil in tests
    - mkversion.sh: Add support for taking the version as a parameter
    - interfaces: add an interface for use by thumbnailer
    - cmd/snap-confine: ensure that hostfs is root owned.
    - screen-inhibit-control: add methods for delaying screensavers
    - overlord: optional device registration and gadget support on
      classic
    - overlord: make seeding work also on classic, optionally
    - image,cmd/snap: refactoring and initial envvar support to use
      stores needing auth
    - tests: add libvirt interface spread test
    - cmd/libsnap: add helper for dropping permissions
    - interfaces: misc updates for network-control, firewall-control,
      unity7 and default policy
    - interfaces: allow recv* and send* by default, accept4 with accept
      and other cleanups
    - interfaces/builtin: add classic-support interface
    - store: use xdelta3 from core if available and not on the regular
      system
    - snap: add contact: line in `snap info`
    - interfaces/builtin: add network-setup-control which allows rw
      access to netplan
    - unity7: support missing signals and methods for status icons
    - cmd: autoconf for RHEL
    - cmd/snap-confine: look for PROCFS_SUPER_MAGIC
    - dirs: use the right snap mount dir for the distribution
    - many: differentiate between "distro" and "core" libexecdir
    - cmd: don't reexec on RHEL family
    - config: make helpers reusable
    - snap-exec: support nested environment variables in environment
    - release: add galliumos support
    - interfaces/builtin: more path options for serial
    - i18n: look into core snaps when checking for translations
    - tests: nested image testing
    - tests: add basic test for docker
    - hookstate,ifacestate: support snapctl set/get slot and plug attrs
      (step 3) 
    - cmd/snap: add shell completion to connect
    - cmd: add functions to load/save fstab-like files
    - snap run: create "current" symlink in user data dir
    - cmd: autoconf for centos
    - tests: add more debug if ubuntu-core-upgrade fails
    - tests: increase service retries
    - packaging/ubuntu-14.04: inform user how to extend PATH with
      /snap/bin.
    - cmd: add helpers for working with mount/umount commands
    - overlord/snapstate: prepare for using snap-update-ns
    - cmd: use per-snap mount profile to populate the mount namespace
    - overlord/ifacestate: setup seccomp security on startup
    - interface/seccomp: sort combined snippets
    - release: don't force devmode on LinuxMint "serena"
    - tests: filter ubuntu-core systems for authenticated find-private
      test
    - interfaces/builtin/core-support: Allow modifying logind
      configuration from the core snap
    - tests: fix "snap managed" output check and suppress output from
      expect in the authenticated login tests
    - interfaces: shutdown: also allow shutdown/reboot/suspend via
      logind
    - cmd/snap-confine-tests: reformat test to pass shellcheck
    - cmd: add sc_is_debug_enabled
    - interfaces/mount: add dedicated mount entry type
    - interfaces/core-support: allow modifying systemd-timesyncd and
      sysctl configuration
    - snap: improve message after `snap refresh pkg1 pkg2`
    - tests: improve snap-env test
    - interfaces/io-ports-control: use /dev/port, not /dev/ports
    - interfaces/mount-observe: add quotactl with arg filtering (LP:
      #1626359)
    - interfaces/mount: generate per-snap mount profile
    - tests: add spread test for delta downloads
    - daemon: show "$snapname (delta)" in progress when downloading
      deltas
    - cmd: use safer functions in sc_mount_opt2str
    - asserts: introduce a variant of model assertions for classic
      systems
    - interfaces/core-support: allow modifying snap rsyslog
      configuration
    - interfaces: remove some syscalls already in the default policy
      plus comment cleanups
    - interfaces: miscellaneous updates for hardware-observe, kernel-
      module-control, unity7 and default
    - snap-confine: add the key for which hsearch_r fails
    - snap: improve the error message for `snap try`
    - tests: fix pattern and use MATCH in find-private
    - tests: stop tying setting up staging store access to the setup of
      the state tarball
    - tests: add regression spread test for #1660941
    - interfaces/default: don't allow TIOCSTI ioctl
    - interfaces: allow nice/setpriority to 0-19 values for calling
      process by default
    - tests: improve debug when the core transition test hangs
    - tests: disable ubuntu-core->core transition on ppc64el (its just
      too slow)
    - snapstate: move refresh from a systemd timer to the internal
      snapstate Ensure()
    - tests/lib/fakestore/refresh: some more info when we fail to copy
      asserts
    - overlord/devicestate: backoff between retries if the server seems
      to have refused the serial-request
    - image: check kernel/gadget publisher vs model brand, warn on store
      disconnected snaps
    - vendor: move gettext.go back to github.com/ojii/gettext.go
    - store: retry on 502 http response as well
    - tests: increase snap-service kill-timeout
    - store,osutil: use new osutil.ExecutableExists(exe) check to only
      use deltas if xdelta3 is present
    - cmd: fix autogen.sh on fedora
    - overlord/devicemgr: fix test: setup account-key before using the
      key for signing
    - cmd: add /usr/local/* to PATH
    - cmd: add sc_string_append
    - asserts: support for correctly suggesting format 2 for snap-
      declaration
    - interfaces: port mount backend to new APIs, unify content of per
      app/hook profiles
    - overlord/devicestate: implement policy about gadget and kernel
      matching the model
    - interfaces: allow sched_setscheduler again by default
    - debian: update breaks/replaces for snap-confine->snapd
    - debian: move the snap-confine packaging into snapd
    - 14.04/integrationtests: rely on upstart to restart ssh.
    - store: enable download deltas on classic by default
    - spread: add unit suite
    - snapctl: add config in client to disable auth and use it in
      snapctl
    - overlord/ifacestate: register all security backends with the
      repository
    - overlord,tests: have enable/disable affect security profiles
    - tests: install ubuntu-core from the same channel as core
    - overlord: move configstate.Transaction into config package
    - seccomp-support.c: add PF_* domains which can be used instead of
      AF_*
    - store: always log retry summary when SNAPD_DEBUG is set
    - tests: parameterize kernel snap channel
    - snapenv: do not append ":" to the SNAP_LIBRARY_PATH
    - interfaces/builtin: refine the content interface rules using $SLOT
    - asserts,interfaces/policy: add support for
      $SLOT()/$PLUG()/$MISSING in *-attributes constraintsThis adds
      support for $SLOT(arg), $PLUG(arg) and $MISSING attribute
      constraints in plugs and slots rules in snap-declarations:
    - cmd/snap-confine: add snap-confine command line parser module
    - tests: remove (some) garbage files found by restore cleanup
      analysis
    - cmd: fix issues uncovered by valgrind
    - tests: fix typo in systems name
    - cmd: collect string utilities in one module, add missing tests
    - cmd: rename mountinfo to sc_mountinfo
    - tests: allow to install snapd debs from a ppa instead of building
      them
    - spread: remove state tar on project restore

 -- Michael Vogt <michael.vogt@ubuntu.com>  Fri, 17 Feb 2017 12:21:42 +0100

snapd (2.22.7) xenial; urgency=medium

  * New upstream release:
    - errtracker,overlord/snapstate: more info in errtracker reports
    - interfaces/apparmor: compensate for kernel behavior change

 -- Michael Vogt <michael.vogt@ubuntu.com>  Fri, 24 Feb 2017 19:24:11 +0100

snapd (2.22.6) xenial; urgency=medium

  * New upstream release, LP: #1667105
    - overlord/ifacestate: don't fail if affected snap is gone
    - revert #2910: osutil: add package for reading Build-ID (#2918)
    - errtracker: include the build-id of host and core snapd (#2912)
    - errtracker: include the number of ubuntu-core -> core retries
      (#2915)
    - snapstate: retry ubuntu-core -> core transition every 6h (#2914)
    - osutil: add package for reading Build-ID (#2910)
    - errtracker: include kernel version in error reports (#2905)
    - release: return "unknown" if uname fails
    - many: rebased uname branch for 2.22
    - errtracker: include snapd version in err reports
    - overlord/ifacestate: don't unconditionally retry stuff (#2906)
    - snapstate: fix incorrect cut of the timestamps for the error
      reports (#2908)
    - tests: update listing test for latest core snap version update

 -- Zygmunt Krynicki <zygmunt.krynicki@canonical.com>  Wed, 22 Feb 2017 23:34:23 +0100

snapd (2.22.5) xenial; urgency=medium

  * Fix FTBFS due to machine-id file

 -- Zygmunt Krynicki <zygmunt.krynicki@canonical.com>  Tue, 21 Feb 2017 09:43:42 +0100

snapd (2.22.4) xenial; urgency=medium

  * New bugfix release:
    - errtracker: add support for error reporting via daisy.ubuntu.com
    - snapstate: allow for 6 retries for the core transition
    - httputils: ensure User-Agent works across redirects

 -- Michael Vogt <michael.vogt@ubuntu.com>  Tue, 21 Feb 2017 09:07:10 +0100

snapd (2.22.3) xenial; urgency=medium

  * New bugfix release, LP: #1665729:
    - Limit the number of retries for the ubuntu-core -> core
      transition to fix possible store overload.

 -- Michael Vogt <michael.vogt@ubuntu.com>  Fri, 17 Feb 2017 18:58:34 +0100

snapd (2.22.2) xenial; urgency=medium

  * New upstream release, LP: #1659522
    - cherry pick fix for sched_setscheduler regression
      (LP: #1661265)

 -- Michael Vogt <michael.vogt@ubuntu.com>  Thu, 02 Feb 2017 17:13:51 +0100

snapd (2.22.1) xenial; urgency=medium

  * New upstream release, LP: #1659522
    - cherry pick fix for snapctl auth.json handling

 -- Michael Vogt <michael.vogt@ubuntu.com>  Wed, 01 Feb 2017 17:09:31 +0100

snapd (2.22) xenial; urgency=medium

  * New upstream release, LP: #1659522
    - many: make ubuntu-core-launcher mostly go
    - interfaces/builtin: add account-control interface
    - interfaces/builtin: add missing syscalls to core-support needed
      for systemctl
    - interfaces/builtin: rework core-support to only allow full access
      to systemctl
    - debian/tests: drop stale autopkgtest dependencies.
    - tests: make the debugging of c-unit-tests more useful
    - store: retry auth-related requests
    - tests: integration test for system reload
    - snap: be more helpful in the `snap install <already-installed>`
      error message
    - tests: set SNAPPY_USE_STAGING_STORE in su call
    - tests: use test snap
    - spread: set SNAPD_DEBUG=1 in the core snap as well
    - tests: add extra debugging to security-setuid-root test
    - cmd,snap,wrappers: systemd reload command support
    - interfaces: builtin: mir: Allow recv and send
    - overlord/ifacestate: use ParseConnRef
    - overlord/snapstate,overlord/ifacestate: add automatic ubuntu-core
      -> core transition
    - debian: remove aliases as well in snapd.postrm
    - many: change interfaces.ParseID to return value
    - interfaces/opengl: allow access to the nvidia abstract socket
    - overlord, daemon: flag failures feature fancy forms.
    - many: add --classic support to try and revert, and make missing
      these things a little harder
    - interfaces: allow reading non-PCI-attached usb devices via raw-usb
    - many: rename snap-alter-ns to snap-update-ns
    - interfaces/builtin: add core-support
    - store: increase the retry.LimitTime()
    - debian: move the packaging out into package/$id-$version_id
    - overlord/stapstate: don't use unkeyed fields
    - many: add stub implementation of snap-alter-ns
    - asserts: improve error message when key is not valid at the given
      time
    - snapstate, ifacestate: add snapstate.CheckChangeConflict() to
      ifacestate.{Connect,Disconnect}
    - debian: remove trusty specific bits
    - docs: Add a note about building snapd.
    - interfaces: miscellaneous updates for default and network-control
    - daemon: bubble out store.ErrSnapNotFound in the findOne codepath
    - store: add retry logging into download as well
    - snap: show price in `snap info`
    - cmd: add fault injection support code
    - interfaces: network-manager: allow rw access to /etc/netplan
    - debian: move systemd files out of ./debian and into ./data/systemd
    - asserts: implement SuggestFormat to help avoid specifying the
      wrong format iteration for an assertion
    - many: detect potentially insecure use of snap-confine
    - interfaces: allow querying added security backends
    - cmd: ensure that all .c files have a -test.c file
    - asserts: don't use 'context' for the path of attributes, want to
      reuse the concept for something else
    - interfaces: abbreviate ConnRef construction
    - tests: ensure systemd override directory is available before using
      it
    - cmd: more build system cleanups and a small fix
    - tests: increase retries for service up
    - cmd: move seccomp cleanup function to seccomp-support
    - many: auto-connect plugs and slots symmetrically
    - overlord: use a ticker for the pruning
    - interfaces/builtin: add uhid interface
    - cmd/snap-confine: add shutdown helper
    - tests: fix path used when debugging
    - cmd: switch to non-recursive make
    - overlord/ifacestate: setup security of snaps affected by auto-
      connection
    - spread: refresh apt cache before first install
    - overlord: allow max 500 changes in "ready" state to avoid growing
      changes for 24h
    - snap: add {Plug,Slot}Info.SecurityTags
    - cmd: move snap-discard-ns to dedicated directory
    - tests: skip i18n test when no "snappy.mo" file is available
    - interfaces,overlord/ifacestate: small refactor around reference
      methods
    - tests: remove the snapd dirs last (should fix random test errors)
    - interfaces: mm: permissions for protocol proxies
    - interfaces/builtin: add evolution interfaces
    - many: extract the logging http client and user-agent handling for
      use in devicestate
    - interfaces: unity8-download-manager is the chosen name for this
      interface.
    - tests: add "quiet" wrapper function that only prints output on
      failure
    - tests: fix failing snapd-reexec test
    - docs: simplify HACKING.md that snapd itself supports setting up
      the sockets
    - overlord: flag required-snaps from model as required and prevent
      removing them
    - spread: exclude .o and .a files
    - tests: parameterize remote store
    - cmd: fix hardcoded paths to rst2man and support rst2man.py
    - tests: improve debug output when reexec is used
    - tests: disable ipv6 before unpacking delta
    - interfaces: add new interface API
    - tests: change TRUST_TEST_KEYS to be controlled from the host
    - spread: add boilerplate for Linode delta uploads
    - wrappers: add support for the X-Ayatana-Desktop-Shortcuts=
      extension
    - partition: add support for native grubenv read/write and use it
    - tests: add test ensuring manual pages are shipped

 -- Michael Vogt <michael.vogt@ubuntu.com>  Fri, 27 Jan 2017 23:18:57 +0100

snapd (2.21) xenial; urgency=medium

  * New upstream release, LP: #1656382
    - daemon: re-enable reexec
    - interfaces: allow reading installed files from previous revisions
      by default
    - daemon: make activation optional
    - tests: run all snap-confine tests in c-unit-tests task
    - many: fix abbreviated forms of disconnect
    - tests: switch more tests to MATCH
    - store: export userAgent. daemon: print store.UserAgent() on
      startup.
    - tests: test classic confinement `snap list` and  `snap info`
      output
    - debian: skip snap-confine unit tests on nocheck
    - overlord/snapstate: share code between Update and UpdateMany, so
      that it deals with auto-aliases correctly
    - interfaces: upower-observe: refactor to allow snaps to provide a
      slot
    - tests: add end-to-end store test for classic confinement
    - overlord,overlord/snapstate: have UpdateMany retire/enable auto-
      aliases even without new revision
    - interfaces/browser-support: add @{PROC}/@{pid}/fd/[0-9] w and misc
      /run/udev
    - interfaces/builtin: add physical-memory-* and io-ports-control
    - interfaces: allow getsockopt by default since it is so commonly
      used
    - cmd/snap, daemon, overlord/snapstate: tests and fixes for "snap
      refresh" of a classic snap
    - interfaces: allow read/write access of real-time clock with time-
      control interface
    - store: request no CDN via a header using SNAPPY_STORE_NO_CDN
      envvar
    - snap: add information about tracking channel (not just actual
      channel)
    - interfaces: use fewer dot imports
    - overlord/snapstate: remove restrictions on ResetAliases
    - overlord, store: move confinement filtering to the overlord (from
      The Store)
    - many: move interface test helpers to ifacetest package
    - many: implement 'snap aliases'
    - vet: fix for unkeyed fields error on aliases_test.go
    - interfaces: miscellaneous policy updates for network-control,
      unity7, pulseaudio, default and home
    - tests: test for auto-aliases
    - interface hooks: connect plug slot hooks (step 2)
    - cmd/snap: fix internal naming in snap connect
    - snap: use "size" as the json tag in snap.ChannelSnapInfo
    - tests: restore the missing initialization of iface manager causing
      race
    - snap: fix missing sizes in `snap info <remote-snap>`
    - tests: improve cleanup for c-unit-tests
    - cmd/snap-confine: build non-installed libsnap-confine-private.a
    - cmd/snap-confine: small tweaks to seccomp support code
    - interfaces/docker-support: allow /run/shm/aufs.xeno for 14.04
    - many: obtain installed snaps developer/publisher username through
      assertions
    - store: setting of fields for details endpoint
    - cmd/snap-confine: check for rst2man on configure
    - snap: show `snap --help` output when just running `snap`
    - interface/builtin: drop the obsolete checks in udisks2
      SanitizeSlot
    - cmd/snap: remove currency switch following UX review
    - spread: find top-level directory before running generate-
      packaging-dir
    - interface hooks: prepare plug slot hooks (step 1)
    - i18n: use github.com/mvo5/gettext.go (pure go) for i18n to avoid
      cgo
    - many: put a marker in the User-Agent sent by snapd/snap when under
      testingThe User-Agent will look like:
    - tests: fix -reuse and -resend when govendor is missing
    - snap: provide friendlier `snap find` message when no snaps are
      found
    - tests: fix mkversions.sh failure on zesty
    - spread: install build-essential unconditionally
    - spread: improve qemu ubuntu-14.04-{32,64} support
    - overlord/snapstate,daemon: implement GET /v2/aliases handling
    - store: retry user info request
    - tests: port more snap-confine regression tests
    - tests: cancel the scheduled reboot on ubuntu-core-upgrade-no-gc
      and restore state
    - tests: debug zesty autopkgtest failures
    - overlord/snapstate: use keyed fields on literals
    - tests: use MATCH in install-remove-multi
    - tests: increase wait time for service to be up
    - tests: make debug-each succeed if DENIED doesn't match
    - tests: skip packaging dir generation for non-git based autopkgtest
      runs
    - tests: port refresh-all-undo to MATCH
    - tests: improve snap connect test
    - tests: port additional snap-confine regression tests
    - tests: show --version when it matches unknown
    - tests: optionally use apt proxy for qemu
    - tests: add hello-classic test
    - many: behave more consistently when pointed to staging and
      possibly the fake store
    - overlord/ifacestate: remove stale comments
    - interfaces/apparmor: ignore snippets in classic confinement
    - tests: port first regression test from snap-confine
    - cmd/snap-confine: disable old tests

 -- Michael Vogt <michael.vogt@ubuntu.com>  Fri, 13 Jan 2017 19:39:51 +0100

snapd (2.20.1) xenial; urgency=medium

  * New upstream release, LP: #1648520
    - tests: enable the ppc64el tests again
    - tests: add classic confinement test
    - tests: run snap confine tests in debian/rules already

 -- Michael Vogt <michael.vogt@ubuntu.com>  Mon, 19 Dec 2016 11:53:29 +0100

snapd (2.20) xenial; urgency=medium

  * New upstream release, LP: #1648520
    - many: implement  "snap alias --reset" using snapstate.ResetAliases
    - debian: use a packaging branch for 14.04
    - store: retry downloads on io.Copy errors and sha3 checksum errors
    - snap: show apps in `snap info`
    - store: send an explicit X-Ubuntu-Classic header to the store
    - overlord/snapstate: implement snapstate.ResetAliases
    - interfaces/builtin: add dbus interface
    - tests: fix tests on 17.04
    - store: use mocked retry strategy to make store tests faster
    - overlord: apply auto-aliases information from the snap-declaration
      on install or refresh
    - many: prepare landing on trusty
    - many: implement snap unalias using snapstate.Unalias
    - overlord/snapstate: fixing the placement/grouping of some
      functions
    - interfaces: support network namespaces via 'ip netns' in network-
      control
    - interfaces/builtin: fix pulseaudio apparmor rules
    - interfaces/builtin: add iio interface
    - tests: update custom core snap with the freshly build snap-confine
    - interfaces: use sysd.{Disable,Stop} instead of sysd.DisableNow()
    - overlord,overlord/snapstate: implement snapstate.Unalias by
      generalizing the "alias" task
    - interfaces: misc openstack snap enablement
    - cmd/snap: mock terminal.ReadPassword instead of using /dev/ptmx
    - notifications, daemon: kill the unsupported events endpoint
    - client: only allow Dangerous option in InstallPath
    - overlord/ifacestate: no interface checks if no snap id
    - many: implement alias command
    - snap: tweak snap install output as designed by Mark
    - debian: fix Pre-Depends on dpkg
    - tests: check if snap-confine --version is unknown
    - cmd/snap-confine: allow content interface mounts
    - tests: remove ppa:snappy-dev/image again
    - interfaces/apparmor: allow access to core snap
    - tests: remove snap-confine/ubuntu-core-launcher after the tests
    - overlord,overlord/snapstate: implement snapstate.Alias
    - cmd/snap: reject "snap disconnect foo"
    - debian: add split ubuntu-core-launcher and snap-confine packages
    - cmd: fix mkversion.sh and add regression test
    - overlord/snapstate: setup/remove aliases as we link/unlink snaps
    - cmd/snap,tests: alias support in snap run
    - snap/snapenv: don't obscure HOME if snap uses classic confinement
    - store: decode response.Body json inside retry loops
    - cmd/snap-confine: fix compilation on platforms with gcc < 4.9.0
    - vendor: update tomb package fixing context support

 -- Michael Vogt <michael.vogt@ubuntu.com>  Thu, 15 Dec 2016 22:07:08 +0100

snapd (2.19) xenial; urgency=medium

  * New upstream release, LP: #1648520
    - cmd/snap-confine: disable support for XDG_RUNTIME_DIR
    - cmd/snap-confine/tests: fix stale path after move to snapd
    - cmd/snap-confine: don't use __attribute__((nonull))
    - snap: add description to `snap info`
    - snap: show last refresh time
    - store: switch default delta format from xdelta to xdelta3
    - interfaces: fix system-observe interface to work with ps_mem
    - debian: add missing ca-certificates dependency
    - cmd/snap-confine: add support for classic confinement
    - snapstate/backend: add backend methods to manage aliases
    - tests: re-enable snap-confine unit tests via spread
    - many: merge snap-confine into snapd
    - many: add support for classic confinement
    - snap: abort install with ctrl+c
    - cmd/snap: change terms accept URL following UX review
    - interfaces/apparmor: use distinct apparmor template for classic
    - snap: add snap size to `snap info`
    - interfaces: add unconfined access to modem-manager
    - snap: support for parsing and exposing on snap.Info aliases
    - debian: disable autopkgtests on ppc64el
    - snap: disable support for socket activation
    - tests: fix incorrect restore of the current symlink
    - asserts: introduce auto-aliases header in snap-declaration
    - interfaces/seccomp: add support for classic confinement
    - tests: do not use external snaps
    - daemon: close the dup()ed file descriptor to not leak it
    - overlord, daemon, progress: enable building snapd without CGO
    - daemon, store: let snap info find things in any channel
    - store: retry tweaks and logging
    - snap: Improve `snap --help` output as designed by Mark
    - interfaces/builtin: fix incorrect udev rule in i2c
    - overlord: increase test timeout and improve failure message
    - snap: remove unused experimental command
    - debian: remove unneeded conflict against the "snappy" package
    - daemon, strutil: move daemon.quotedNames to strutil.Quoted
    - docs: document SNAP_DEBUG_HTTP in HACKING.md
    - cmd/snap: have some completers
    - snap: support "daemon: notify" in snap.yaml
    - snap: fix try command when daemon linie is added
    - interfaces: apparmor support for classic confinement
    - debian/rules: build with -buildoptions=pie
    - tests: include /boot in saved state (including bootenv and any
      kernels)
    - daemon: ensure `snap try` installs core if it's missing
    - tests: save/restore /snap/core/current symlink
    - tests: decrease the number of expected featured apps
    - tests: add set -e to the prepare ssh script
    - cmd/snap: add tests for section completion; fix bugs.
    - cmd/snap: document 'snap list --all'

 -- Michael Vogt <michael.vogt@ubuntu.com>  Thu, 08 Dec 2016 16:16:04 +0100

snapd (2.18.1) xenial; urgency=medium

  * New upstream release, LP: #1644625
    - daemon: fix crash when `snap refresh` contains a single update
    - fix unhandled error from io.Copy() in download()
    - interfaces/builtin: fix incorrect udev rule in i2c

 -- Michael Vogt <michael.vogt@ubuntu.com>  Mon, 05 Dec 2016 15:04:13 +0100

snapd (2.18) xenial; urgency=medium

  * New upstream release, LP: #1644625
    - store: retry on io.EOF
    - tests: skip pty tests on ppc64el and powerpc
    - client, cmd/snap: introducing "snap info"
    - snap: do exit 0 on install/remove if that snap is already
      installed or already removed
    - snap: add `snap watch <change-id>` to attach to a running change
    - store: retry downloads using retry loop
    - snap: try doesn't require snap-dir when run in snap's directory
    - daemon: show what will change in the "refresh-all" changes
    - tests: disable autorefresh for the external backend
    - snap: add `snap list -a` to show all snaps (even inactive ones)
    - many: unify boolean env var handling
    - overlord/ifacestate: don't setup jailmode snaps with devmode
      confinement
    - snapstate: do not garbage collect the snaps used by the bootenv
    - debian: drop hard xdelta dependency for now
    - snap: make `snap login` ask for email if not given as argument
    - osutil: fix build on armhf (arm in go-arch) and powerpc (ppc in
      go-arch)
    - many: rename DevmodeConfinement to DevModeConfinement
    - store: resp.Body.Close() missing in ReadyToBuy
    - many: use ConfinementOptions instead of ConfinementType
    - snap, daemon, store: fake the channel map in the REST API
    - misc: run github.com/gordonklaus/ineffassign as part of the static
      checks
    - docs: add goreportcard badge and remove coveralls badge
    - tests: force gofmt -s in static checks
    - many: run gofmt -s -w on all the code
    - store: DRY actual retry code
    - many: fix various errors uncovered by goreportcard.com
    - interfaces/builtin: allow additional shared memory for webkit
    - many: some more missing snapState->snapst
    - asserts: introduce an optional freeform display-name for model
    - interfaces/builtin: rename usb-raw to raw-usb
    - progress: init pbar with correct total value
    - daemon/api.go: add quotedNames() helper
    - interfaces: add ConfinementOptions type
    - tests: add a test about the extra bits that prepare-device can
      specify for device registration
    - tests: check that gpio device nodes are exported after reboot
    - tests: parameterize core channel with env var for classic too
    - many: rename variable "ss" to "snapsup" or "snapst" or "st"
      (depending on context)
    - tests: do not use external snaps in spread
    - store: retry buy request
    - store: retry store.Find
    - store: retry assertion store call
    - store: retry call for snap details
    - many: use snap.ConfinementType rather than bool devmode
    - daemon: if a bad snap is posted it is not an internal error but a
      bad request
    - client: add "Snap.Screenshots" to the client API
    - interfaces: update base declaration documentation and policy for
      on-classic and snap-type
    - store: check payment method before TOS for a better UX
    - interfaces: allow sched_setaffinity in process-control
    - tests: parameterize core channel with env var
    - tests: ensure that the XDG_ env contains at least XDG_RUNTIME_DIR
    - interfaces: fcitx also listens on the session bus for Qt apps
    - store: retry ListRefresh
    - snap: use "Password of <email>:" in the `snap login`
    - many: reshuffle how we load/inject tests keys so image doesn't
      need assertstate anymore
    - store: use range requests if we have a local file already
    - dirs,interfaces,overlord,snap,snapenv,test: export per-snap
      XDG_RUNTIME_DIR per user
    - osutil: make RealUser only look at SUDO_USER when uid==0
    - tests: do not use the ppa:snappy-dev/image in the tests
    - store: retry readyToBuy request
    - tests: increase `expect` timeouts
    - static tests: add spell check
    - tests: add debug to all flaky expect tests
    - systemd: correct the mount arguments when mounting with squashfuse
    - interfaces: add avahi-observe
    - store: bring delta downloads back
    - interfaces: add alsa
    - interfaces/builtin: fix a broken test that snuck into master
    - osutil: add chattr funcs
    - image: init "snap_mode" on image creation time to avoid ugly
      messages
    - tests: test-snapd-fuse-consumer needs python-fuse as a build-
      package
    - interfaces/builtin: add i2c interface
    - interfaces: add ofono interface
    - tests: do not use hello-world in our tests
    - snap: add support for classic confinement
    - interfaces: remove LegacyAutoConnect() from the interfaces
    - interfaces: miscellaneous policy updates
    - tests: run autopkgtests in the autopkgtest.ubuntu.com
      infrastructure
    - Implement lxd-client interface exposing the lxd snap
    - asserts: validate optional account username
    - many: remove unnecessary snap name parameter from buying endpoint
    - tests: do not hardcode the size of /dev/ram0
    - tests: add test that ensures the right content for /etc/os-release
    - spread tests: fix snap mode check
    - docs: fix path for source files location in HACKING.md
    - interfaces/builtin/mir: allow slot to make recvfrom syscalls
    - store: sections/featured snaps store support

 -- Michael Vogt <michael.vogt@ubuntu.com>  Thu, 24 Nov 2016 19:43:08 +0100

snapd (2.17.1) xenial; urgency=medium

  * New upstream release, LP: #1637215:
    - release: os-release on core has changed
    - tests: /dev/ptmx does not work on powerpc, skip here
    - docs: moved to github.com/snapcore/snapd/wiki (#2258)
    - debian: golang is not installable on powerpc, use golang-any

 -- Michael Vogt <michael.vogt@ubuntu.com>  Fri, 04 Nov 2016 18:13:10 +0200

snapd (2.17) xenial; urgency=medium

  * New upstream release, LP: #1637215:
    - overlord/ifacestate: add unit tests for undo of setup-snap-
      security (#2243)
    - daemon,overlord,snap,tests: download to .partial in final dir
      (#2237)
    - overlord/state: marshaling tests for lanes (#2245)
    - overlord/state: introduce state lanes (#2241)
    - overlord/snapstate: fix revert+refresh (#2224)
    - interfaces/sytemd: enable/disable generated service units (#2229)
    - many: fix incorrect security files generation on undo
    - overlord/snapstate: add dynamic snapdX.Y assumes (#2227)
    - interfaces: network-manager: give slot full read-write access to
      /run/NetworkManager
    - docs: update the name of the command for the cross-build
    - overlord/snapstate: fix missing argument to Noticef
    - snapstate: ensure gadget/core/kernel can not be disabled (#2218)
    - asserts: limit to 1y only if len(models) == 0 (#2219)
    - debian: only install share/locale if available (missing on
      powerpc)
    - overlrod/snapstate: fix revert followed by refresh to old-current
      (#2214)
    - interfaces/builtin: network-manager and bluez can change hostname
      (#2204)
    - snap: switch the auto-import dir to /run/snapd/auto-import
    - docs: less details about cloud.cfg as requested in trello (#2206)
    - spread.yaml: Ensure ubuntu user has passwordless sudo for
      autopkgtests (#2201)
    - interfaces/builtin: add dcdbas-control interface
    - boot: do not set boot to try mode if the revision is unchanged
    - interfaces: add shutdown interface (#2162)
    - interfaces: add system-power-control interface
    - many: use the new systemd backend for configuring GPIOs
    - overlord/ifacestate: setup security for slots before plugs
    - snap: spool assertion candidates if snapd is not up yet
    - store,daemon,overlord: download things to a partials dir
    - asserts,daemon: implement system-user-authority header/concept
    - interfaces/builtin: home base declaration rule using on-classic
      for its policy
    - interfaces/builtin: finish decl based checks
    - asserts: bump snap-declaration to allow signing with new-style
      plugs and slots
    - overlord: checks for kernel installation/refresh based on model
      assertion and previous kernel
    - tests/lib/fakestore: fix logic to distinguish assertion not found
      errors
    - client: add a few explicit error types (around the request cycle)
    - tests/lib/fakestore/cmd/fakestore: make it log, and fix a typo
    - overlord/snapstate: two bugs for one
    - snappy: disable auto-import of assertions on classic (#2122)
    - overlord/snapstate: move trash cleanup to a cleanup handler
      (#2173)
    - daemon: make create-user --known fail on classic without --force-
      managed (#2123)
    - asserts,interfaces/policy: implement on-classic plug/slot
      constraints
    - overlord: check that the first installed gadget matches the model
      assertion
    - tests: use the snapd-control-consumer snap from the store
    - cmd/snap: make snap run not talk to snapd for finding the revision
    - snap/squashfs: try to hard link instead of copying. Also, switch
      to osutil.CopyFile for cp invocation.
    - store: send supported max-format when retrieving assertions
    - snapstate, devicestate: do not remove seed
    - boot,image,overlord,partition: read/write boot variables in single
      operation
    - tests: reenable ubuntu-core tests on qemu
    - asserts,interfaces/policy: allow OR-ing of subrule constraints in
      plug/slot rules
    - many: move from flags as ints to flags as structs-of-bools (#2156)
    - many: add supports for keeping and finding assertions with
      different format iterations
    - snap: stop using ubuntu-core-launcher, use snap-confine
    - many: introduce an assertion format iteration concept, refuse to
      add unsupported assertion
    - interfaces: tweak wording and comment
    - spread.yaml: dump apparmor denials on spread failure
    - tests: unflake ubuntu-core-reboot (#2150)
    - cmd/snap: tweak unknown command error message (#2139)
    - client,daemon,cmd: add payment-declined error kind (#2107)
    - cmd/snap: update remove command help (#2145)
    - many: removed frameworks target and fixed service files (#2138)
    - asserts,snap: validate attributes to a JSON-compatible type subset
      (#2140)
    - asserts: remove unused serial-proof type
    - tests: skip auto-import tests on systems without test keys (#2142)
    - overlord/devicestate: don't spam the debug log on classic (#2141)
    - cmd/snap: simplify auto-import mountinfo parsing (#2135)
    - tests: run ubuntu-core upgrades on isolated machine (#2137)
    - overlord/devicestate: recover seeding from old external approach
      (#2134)
    - overlord: merge overlord/boot pkg into overlord/devicestate
      (#2118)
    - daemon: add postCreateUserSuite test suite (#2124)
    - tests: abort tests if an update process is scheduled (#2119)
    - snapstate: avoid reboots if nothing in the boot setup has changed
      (#2117)
    - cmd/snap: do not auto-import from loop or non-dev devices (#2121)
    - tests: add spread test for `snap auto-import` (#2126)
    - tests: add test for auto-mount assertion import (#2127)
    - osutil: add missing unit tests for IsMounted (#2133)
    - tests: check for failure creating user on managed ubuntu-core
      systems (#2096)
    - snap: ignore /dev/loop addings from udev (#2111)
    - tests: remove snapd.boot-ok reference (#2109)
    - tests: enable tests related to the home interface in all-snaps
      (#2106)
    - snapstate: only import defaults from gadget on install (#2105)
    - many: move firstboot code into the snapd daemon (#2033)
    - store: send correct JSON type of string for expected payment
      amount (#2103)
    - cmd/snap: rename is-managed to managed and tune (#2102)
    - interfaces,overlord/ifacestate: initial cleaning up of no arg
      AutoConnect related bits (#2090)
    - client, cmd: prompt for password when buying (#2086)
    - snapstate: fix hanging `snap remove` if snap is no longer mounted
    - image: support gadget specific cloud.conf file (#2101)
    - cmd/snap,ctlcmd: fix behavior of snap(ctl) get (#2093)
    - store: local users download from the anonymous url (#2100)
    - docs/hooks.md: fix typos (#2099)
    - many: check installation of slots and plugs against declarations
    - docs: fix missing "=" in the systemd-active docs
    - store: do not set store auth for local users (#2092)
    - interfaces,overlord/ifacestate: use declaration-based checking for
      auto-connect (#2071)
    - overlord, daemon, snap: support gadget config defaults (#2082)The
      main semantic changes are:
    - tests: fix snap-disconnect tests after core rename (#2088)
    - client,daemon,overlord,cmd: add /v2/users and create-user on auto-
      import (#2074)
    - many: abbreviated forms of disconnect (#2066)
    - asserts: require lowercase model until insensitive matching is
      ready (#2076)
    - cmd/snap: add version command, same as --version (#2075)
    - all: use "core" by default but allow "ubuntu-core" still (#2070)
    - overlord/devicestate, docs/hooks.md: nest prepare-device
      configuration options
    - daemon: fix login API to return local macaroons (#2078)
    - daemon: do not hardcode UID in userLookup (#2080)
    - client, cmd: connect fixes (#2026)
    - many: preparations for switching most of autoconnect to use the
      declarationsfor now:
    - overlord/auth: update CheckMacaroon to verify local snapd
      macaroons (#2069)
    - cmd/snap: trivial auto-import and download tweaks (#2067)
    - interfaces: add repo.ResolveConnect that handles name resolution
    - interfaces/policy: introduce InstallCandidate and its checks
    - interfaces/policy,overlord: check connection requests against the
      declarations in ifacestate
    - many: setup snapd macaroon for local users (#2051)Next step: do
      snapd macaroons verification.
    - interfaces/policy: implement snap-id/publisher-id checks
    - many: change Connect to take ConnRef instead of strings (#2060)
    - snap: auto mount block devices and import assertions (#2047)
    - daemon: add `snap create-user --force-managed` support (#2041)
    - docs: remove references to removed buying features (#2057)
    - interfaces,docs: allow sharing SNAP{,_DATA,_COMMON} via content
      iface (#2063)
    - interfaces: add Plug/Slot/Connection reference helpers (#2056)
    - client,daemon,cmd/snap: improve create-user APIs (#2054)
    - many: introduce snap refresh --ignore-validation <snap> to
      override refresh validation (#2052)
    - daemon: add support for `snap create-user --known` (#2040)
    - interfaces/policy: start of interface policy checking code based
      on declarations (#2050)
    - overlord/configstate: support nested configuration (#2039)
    - asserts,interfaces/builtin,overlord/assertstate: introduce base-
      declaration (#2037)
    - interfaces: builtin: Allow writing DHCP lease files to
      /run/NetworkManager/dhcp (#2049)
    - many: remove all traces of the /v2/buy/methods endpoint (#2045)
    - tests: add external spread backend (#1918)
    - asserts: parse the slot rules in snap-declarations (#2035)
    - interfaces: allow read of /etc/ld.so.preload by default for armhf
      on series 16 (#2048)
    - store: change purchase to order and store clean up first pass
      (#2043)
    - daemon, store: switch to new store APIs in snapd (#2036)
    - many: add email to UserState (#2038)
    - asserts: support parsing the plugs stanza i.e. plug rules in snap-
      declarations (#2027)
    - store: apply deltas if explicitly enabled (#2031)
    - tests: fix create-key/snap-sign test isolation (#2032)
    - snap/implicit: don't restrict the camera iface to classic (#2025)
    - client, cmd: change buy command to match UX document (#2011)
    - coreconfig: nuke it. Also, ignore po/snappy.pot. (#2030)
    - store: download deltas if explicitly enabled (#2017)
    - many: allow use of the system user assertion with create-user
      (#1990)
    - asserts,overlord,snap: add prepare-device hook for device
      registration (#2005)
    - debian: adjust packaging for trusty/deputy systemd (#2003)
    - asserts: introduce AttributeConstraints (#2015)
    - interface/builtin: access system bus on screen-inhibit-control
    - tests: add firewall-control interface test (#2009)
    - snapstate: pass errors from ListRefresh in updateInfo (#2018)
    - README: add links to IRC, mailing list and social media (#2022)
    - docs: add `configure` hook to hooks list (#2024)LP: #1596629
    - cmd/snap,configstate: rename apply-config variables to configure.
      (#2023)
    - store: retry download on 500 (#2019)
    - interfaces/builtin: support time and date settings via
      'org.freedesktop.timedate1 (#1832)

 -- Michael Vogt <michael.vogt@ubuntu.com>  Wed, 02 Nov 2016 01:17:36 +0200

snapd (2.16) xenial; urgency=medium

  * New upstream release, LP: #1628425
    - overlord/state: prune old empty changes
    - interfaces: ppp: load needed kernel module (#2007)
    - interfaces/builtin: add missing rule to allow run-parts to
      execute all resolvconf scripts
    - many: rename apply-config hook to configure
    - tests: use new spread `debug` feature
    - many: finish `snap set` API.
    - overlord: fix and simplify configstate.Transaction
    - assertions: add system-user assertion
    - snap: add `snap known --remote`
    - tests: replace systemd-run with on-the-fly generation of units.
    - overlord/boot: switch to using assertstate.Batch
    - snap, daemon, store: pass through screenshots from store
    - image: add meta/gadget.yaml infrastructure
    - tests: add test benchmark script
    - daemon: add the actual ssh keys that got added to the create-user
      response
    - daemon: add REST API behind `snap get`
    - debian: re-add golang-github-gosexy-gettext-dev
    - tests: added install_local function
    - interfaces/builtin: fix resolvconf permissions for network-manager
      interface
    - tests: use apt as compatible with trusty
    - many: discard preserved namespace after removing snap
    - daemon, overlord, store: add ReadyToBuy API to snapd
    - many: add support for installing/removing multiple snaps
    - progress: use New64 and fix output newline
    - interfaces/builtin: allow network-manager to access netplan conf
      files
    - tests: build once and install test snap from cache
    - overlord/state: introduce cleanup support
    - snap: move/clarify Info.Broken
    - ctlcmd: add snapctl get.
    - overlord,store: clean up serial-proof plumbing code
    - interfaces/builtin: add network-setup-observe interface
    - daemon,overlord/assertstate: support streams of assertions with
      snap ack
    - snapd: kmod backend
    - tests: ensure HOME is also set correctly
    - configstate,hookstate: add snapctl set
    - tests: disable broken create-key test
    - interfaces: adjust bluetooth-control to allow getsockopt (LP:
      #1613572)
    - tests: add a test for core about device initialization and device
      registration and auth
    - many: show snap name before the download progress bar
    - interfaces/builtin: add rcvfrom for client connected plugs to mir
      interface
    - asserts: support for maps in assertions
    - tests: increase timeout for key generation in create-key test
    - many: validate refreshes against validation assertions by gating
      snaps
    - interfaces/apparmor: allow 'm' in default policy for snap-exec
    - many: avoid snap.InfoFromSnapYaml in tests
    - interfaces/builtin: allow /dev/net/tun with network-control
    - tests: add spread test for snap create-key/snap sign
    - tests: add missing quotes in security-device-cgroups/task.yaml
    - interfaces: drop ErrUnknownSecurity
    - store: add "ready to buy" method
    - snap/snapenv, tests: use root's data dirs when running via sudo
    - interfaces/builtin: add initial docker interface
    - snap: remove extra newline after progress is done
    - docs: fix formating of HACKING.md "Testing snapd"
    - store : add requestOptions.ExtraHeaders so that individual
      requests can customise headers.
    - many: use unique plug/slot names in tests
    - tests: add tests for the classic dimension
    - many: add vendoring of dependencies by default
    - tests: use in-tree snap{ctl,-exec} for all tests
    - many: support snapctl -h
    - tests: adjust regex after changes in stat output
    - store,snap: initial support for delta downloads
    - interfaces/builtin: add run/udev/data paths to mir interface
    - snap: lessen annoyance of implicit interface tests
    - tests: ensure http{,s}_proxy is defined inside the fake-store
    - interfaces: allow xdg-open in unity7, unity7 cleanups
    - daemon,store: move store login user logic to store
    - tests: replace realpath with readlink -f for trusty support.
    - tests: add https_proxy into environment as well
    - interfaces/builtin: allow mmaping pulseaudio buffers

 -- Michael Vogt <michael.vogt@ubuntu.com>  Wed, 28 Sep 2016 11:09:27 +0200

snapd (2.15.2ubuntu1) xenial; urgency=medium

  * New upstream release, LP: #1623579
    - snap/snapenv, tests: use root's data dirs when running via sudo
      (cherry pick PR: #1857)
    - tests: add https_proxy into environment
      (cherry pick PR: #1926)
    - interfaces: allow xdg-open in unity7, unity7 cleanups
      (cherry pick PR: #1946)
    - tests: ensure http{,s}_proxy is defined inside the fake-store
      (cherry pick PR: #1949)

 -- Michael Vogt <michael.vogt@ubuntu.com>  Wed, 21 Sep 2016 17:21:12 +0200

snapd (2.15.2) xenial; urgency=medium

  * New upstream release, LP: #1623579
    - asserts: define a bit less terse Ref.String
    - interfaces: disable auto-connect in libvirt interface
    - asserts: check that validation assertions are signed by the
      publisher of the gating snap

 -- Michael Vogt <michael.vogt@ubuntu.com>  Mon, 19 Sep 2016 10:42:29 +0200

snapd (2.15.1) xenial; urgency=medium

  * New upstream release, LP: #1623579
    - image: ensure local snaps are put last in seed.yaml
    - asserts: revert change that made the account-key's name mandatory.
    - many: refresh all snap decls
    - interfaces/apparmor: allow reading /etc/environment

 -- Michael Vogt <michael.vogt@ubuntu.com>  Mon, 19 Sep 2016 09:19:44 +0200

snapd (2.15) xenial; urgency=medium

  * New upstream release, LP: #1623579
    - tests: disable prepare-image-grub test in autopkgtest
    - interfaces: allow special casing for auto-connect until we have
      assertions
    - docs: add a little documentation on hooks.
    - hookstate,daemon: don't mock HookRunner, mock command.
    - tests: add http_proxy to /etc/environment in the autopkgtest
      environment
    - backends: first bits of kernel-module security backend
    - tests: ensure openssh-server is installed in autopkgtest
    - tests: make ubuntu-core tests more robust
    - many: mostly work to support ABA upgrades
    - cmd/snap: do runtime linting of descriptions
    - spread.yaml: don't assume LANG is set
    - snap: fix SNAP* environment merging in `snap run`
    - CONTRIBUTING.md: remove integration-tests, include spread
    - store: don't discard error body from request device session call
    - docs: add create-user documentation
    - cmd/snap: match UX document for message when buying without login
    - firstboot: do not overwrite any existing netplan config
    - tests: add debug output to ubuntu-core-update-rollback-
      stresstest:
    - tests/lib/prepare.sh: test that classic does not setting bootvars
    - snap: run all tests with gpg2
    - asserts: basic support for validation assertion and refresh-
      control
    - interfaces: miscellaneous policy updates for default, browser-
      support and camera
    - snap: (re)add --force-dangerous compat option
    - tests: ensure SUDO_{USER,GID} is unset in the spread tests
    - many: clean out left over references to integration tests
    - overlord/auth,store: fix raciness in updating device/user in state
      through authcontext and other issuesbonus fixes:
    - tests: fix spread tests on yakkety
    - store: refactor auth/refresh tests
    - asserts: use gpg --fixed-list-mode to be compatible with both gpg1
      and gpg2
    - cmd/snap: i18n option descriptions
    - asserts: required account key name header
    - tests: add yakkety test host
    - packaging: make sure debhelper-generated snippet is invoked on
      postrm
    - snap,store: capture newest digest from the store, make it
      DownloadInfo only
    - tests: add upower-observe spread test
    - Merge github.com:snapcore/snapd
    - tests: fixes to actually run the spread tests inside autopkgtest
    - cmd/snap: make "snap find" error nicer.
    - tests: get the gadget name from snap list
    - cmd/snap: tweak help of 'snap download'
    - cmd/snap,image: teach snap download to download also assertions
    - interfaces/builtin: tweak opengl interface
    - interfaces: serial-port use udevUsbDeviceSnippet
    - store: ensure the payment methods method handles auth failure
    - overlord/snapstate: support revert flags
    - many: add snap configuration to REST API
    - tests: use ubuntu-image for the ubuntu-core-16 image creation
    - cmd/snap: serialise empty keys list as [] rather than null
    - cmd/snap,client: add snap set and snap get commands
    - asserts: update trusted account-key asserts with names
    - overlord/snapstate: misc fixes/tweaks/cleanups
    - image: have prepare-image set devmode correctly
    - overlord/boot: have firstboot support assertion files with
      multiple assertions
    - daemon: bail from enable and disable if revision given, and from
      multi-op if unsupported optons given
    - osutil: call sync after cp if
      requested.overlord/snapstate/backend: switch to use osutil instead
      of another buggy call to cp
    - cmd/snap: generate account-key-request "since" header in UTC
    - many: use symlinks instead of wrappers
    - tests: remove silly [Service] entry from snapd.socket.d/local.conf
    - store: switch device session to use device-session-request
      assertion
    - snap: ensure that plug and slot names are unique
    - cmd/snap: fix test suite (no Exit(0) on tests!)
    - interfaces: add interface for hidraw devices
    - tests: use the real model assertion when creating the core test
      image
    - interfaces/builtin: add udisks2 and removable-media interfaces
    - interface: network_manager: enable resolvconf
    - interfaces/builtin: usb serial-port support via udev
    - interfaces/udev: support noneSecurityTag keyed snippets
    - snap: switch to the new agreed regexp for snap names
    - tests: adjust test setup after ubuntu user removal
    - many: start services only after the snap is fully ready (link-snap
      was run)
    - asserts: don't have Add/Check panic in the face of unsupported no-
      authority assertions
    - asserts: initial support to generate/sign snap-build assertions
    - asserts: support checking account-key-request assertions
    - overlord: introduce AuthContext.DeviceSessionRequest with support
      in devicestate
    - overlord/state: fix for reloaded task/change crashing on Set if
      checkpointed w. no custom data  yet
    - snapd.refresh.service: require snap.socket and /snap/*/current.
    - many: spell --force-dangerous as just --dangerous, devmode should
      imply it
    - overlord/devicestate: try to fetch/refresh the signing key of
      serial (also in case is not there yet)
    - image,overlord/boot,snap: metadata from asserts for image snaps
    - many: automatically restart all-snap devices after os/kernel
      updates
    - interfaces: modem-manager: ignore camera
    - firstboot: only configure en* and eth* interfaces by default
    - interfaces: fix interface handling on no-app snaps
    - snap: set user variables even if HOME is unset (like with systemd
      services)

 -- Michael Vogt <michael.vogt@ubuntu.com>  Fri, 16 Sep 2016 07:46:22 +0200

snapd (2.14.2~16.04) xenial; urgency=medium

  * New upstream release: LP: #1618095
    - tests: use the spread tests with the adhoc interface inside
      autopkgtest
    - interfaces: add fwupd interface
    - asserts,cmd/snap: add "name" header to account-key(-request)
    - client,cmd/snap: display os-release data only on classic
    - asserts/tool,cmd/snap: introduce hidden "snap sign"
    - many: when installing snap file derive metadata from assertions
      unless --force-dangerous
    - osutil: tweak the createUserTests a bit and extract common code
    - debian: umount --lazy before rm on snapd.postrm
    - interfaces: updates to default policy, browser-support, and x11
    - store: set initial device session
    - interfaces: add upower-observe interface (LP: #1595813)
    - tests: use beta u-d-f in test by default
    - interfaces/builtin: allow writing on /dev/vhci in bluetooth-
      control
    - interfaces/builtin: allow /dev/vhci on bluetooth-control
    - tests: port integration tests to spread
    - snapstate: use umount --lazy when removing the mount units
    - spread: enable halt-timeout, tweak image selection
    - tests: fix firstboot-assertions to actually be runnable on classic
      again
    - asserts: introduce device-session-request
    - interfaces: add screen-inhibit-control interface (LP: #1604880)
    - firstboot: change location of netplan config
    - overlord/devicestate: some cleanups and solving a couple todos
    - daemon,overlord: add subcommand handling to snapctl

 -- Michael Vogt <michael.vogt@ubuntu.com>  Thu, 01 Sep 2016 18:52:05 +0200

snapd (2.14.1) xenial; urgency=medium

  * New upstream release: LP: #1618095
    - snap-exec: add support for commands with internal args in snap-
      exec
    - store: refresh expired device sessions
    - debian: re-add ubuntu-core-snapd-units as a transitional package
    - image: snap assertions into image
    - overlord/assertstate,asserts/snapasserts: give snap assertions
      helpers a package, introduce ReconstructSideInfo
    - docs/interfaces: Add empty line after lxd-support title
    - README: cover the new /run/snapd-snap.socket
    - daemon: make socket split backward-compatible.

 -- Michael Vogt <michael.vogt@ubuntu.com>  Tue, 30 Aug 2016 16:43:29 +0200

snapd (2.14) xenial; urgency=medium

  * New upstream release: LP: #1618095
    - cmd: enable SNAP_REEXEC only if it is set to SNAP_REEXEC=1
    - osutil: fix create-user on classic
    - firstboot: disable firstboot on classic for now
    - cmd/snap: add export-key --account= option
    - many: split public snapd REST API into separate socket.
    - many: drop ubuntu-core-snapd-units package, use release.OnClassic
      instead
    - tests: add content-shareing binary test that excersises snap-
      confine
    - snap: use "up to date" instead of "up-to-date"
    - asserts: add an account-key-request assertion
    - asserts: fix GPG key generation parameters
    - tests, integration-tests: implement the cups-control manual test
      as a spread test
    - many: clarify/tie down model assertion
    - cmd/snap: add "snap download" command
    - integration-tests: remove them in favour of the spread tests
    - tests: test all snap ubuntu core upgrade
    - many: support install and remove by revision
    - overlord/state: prevent change ready => unready
    - tests: fixes to make the ubuntu-core-16 image usable with
      -keep/-reuse
    - asserts: authority-id and brand-id of serial must match
    - firstboot: generate netplan config rather than ifupdown
    - store: request device session macaroon from store
    - tests: add workaround for u-d-f to unblock all-snap image tests
    - tests: the stable ubuntu-core snap has snap run support now
    - many: use make StripGlobalRootDir public
    - asserts: add some stricter checks around format
    - many: have AuthContext expose device store-id, serial and serial-
      proof signing to the store
    - tests: fix "tests/main/ack" to not break if asserts are alreay
      there
    - tests/main/ack: fix test/style
    - snap: add key management commands
    - firstboot: add firstboot assertions importing

 -- Michael Vogt <michael.vogt@ubuntu.com>  Mon, 29 Aug 2016 17:07:20 +0200

snapd (2.13) xenial; urgency=medium

  * New upstream release: LP: #1616157
    - many: respect dirs.SnapSnapsDir in tests
    - tests: update listing test for latest stable image
    - many: hook in start of code to fetch/check assertions when
      installing snap from store
    - boot: add missing udevadm mock to fix FTBFS
    - interfaces: add lxd-support interface
    - dirs,snap: handle empty root directory in SetRootDir
    - dirs,snap: define methods for SNAP_USER_DATA and SNAP_USER_COMMON
    - tests: spread all-snap test cleanup
    - tests: add all-snap spread image tests
    - store,tests: have just one envvar SNAPPY_USE_STAGING_STORE to
      control talking to staging
    - overlord/hookstate: use snap run posix parameters.
    - interfaces/builtin: allow bind in the network interface
    - asserts,overlord/devicestate: simplify private key/key pairs APIs,
      they take just key ids
    - dependencies: update godeps
    - boot: add support for "devmode: {true,false}" in seed.yaml
    - many: teach prepare-image to copy the model assertion (and
      prereqs) into the seed area of the image
    - tests: start teaching the fakestore about assertions
    - asserts/sysdb: embed the new format official root/trusted
      assertions
    - overlord/devicestate: first pass at device registration logic
    - tests: add process-control interface spread test
    - tests: disable unity test
    - tests: adapt to new spread version
    - asserts: add serial-proof device assertion
    - client, cmd/snap: use the new multi-refresh endpoint
    - many: preparations for image code to fetch model prereqs
    - debian: add extra checks when debian/snapd.postrm purge is run
    - overlord/snapstate, daemon: support for multi-snap refresh
    - tests: do not leave "squashfs-root" around
    - snap-exec: Fix broken `snap run --shell` and add test
    - overlord/snapstate: check changes to SnapState for conflicts also.
    - docs/interfaces: change snappy command to snap
    - tests: test `snap run --hook` using in-tree snap-exec.
    - partition: ensure that snap_{kernel,core} is not overridden with an
      empty value
    - asserts,overlord/assertstate: introduce an assertstate task
      handler to fetch snap assertions
    - spread: disable re-exec to always test development tree.
    - interfaces: implement a fuse interface
    - interfaces/hardware-observe.go: re-add /run/udev/data
    - overlord/assertstate,daemon: reorg how the assert manager exposes
      the assertion db and adding to it
    - release: Remove "UBUNTU_CODENAME" from the test data
    - many: implement snapctl command.
    - interfaces: mpris updates (fix unconfined introspection, add name
      attribute)
    - asserts: export DecodePublicKey
    - asserts: introduce support for assertions with no authority,
      implement serial-request
    - interfaces: bluez: add a few more tests to verify interface
      connection works
    - interfaces: bluez: add missing mount security snippet case
    - interfaces: add kernel-module interface for module insertion.
    - integration-tests: look for ubuntu-device-flash on PATH before
      calling sudo
    - client, cmd, daemon, osutil: support --yaml and --sudoer flags for
      create-user
    - spread: use snap-confine from ppa:snappy-dev/image for the tests
    - many: move to purely hash based key lookup and to new
      key/signature format (v1)
    - spread: Use /home/gopath in spread.yaml
    - tests: base security spread tests

 -- Michael Vogt <michael.vogt@ubuntu.com>  Wed, 24 Aug 2016 14:48:28 +0200

snapd (2.12) xenial; urgency=medium

  * New upstream release: LP: #1612362
    - many: do not require root for `snap prepare-image`
    - tests: prevent restore error on test failure
    - osutil: change escaping for create-user's sudoers
    - docs: private flag doesn't exist on /v2/find (it's select)
    - snap: do not sort the result of `snap find`
    - interfaces/builtin: add gpio interface
    - partition: fix cleaning of the boot variables on the second good
      boot
    - tests: add udev rules spread test
    - docs: fix references to refresh action
    - interfaces/udev,osutil: avoid doubled rules and put all in a per
      snap file
    - store: minor store improvements from previous reviews
    - many: support interactive payments in snapd, filter from command
      line
    - docs/interfaces.md: improve interfaces documentation
    - overlord,store: set store device authorization header
    - store: add device nonce API support
    - many: various fixes around the `create-user` command
    - client, osutil: chown the auth file
    - interfaces/builtin: add transitional browser-support interface
    - snap: don't load unsupported implicit hooks.
    - cmd/snap,cmd/snap-exec: support hooks again.
    - interfaces/builtin: improve pulseaudio interface
    - asserts: make account-key's `until` optional to represent a never-
      expiring key
    - store: refactor newRequest/doRequest to take requestOptions
    - tests: allow-downgrades on upgrade test to prevent version errors
    - daemon: stop using group membership as succedaneous of running
      things with sudo
    - interfaces: add bluetooth-control interfaces
    - many: remove integration-test coverage metrics
    - daemon,docs: drop license docs and error kind
    - tests: add network-control interface spread test
    - tests: add hardware-observe spread test
    - interfaces: add system-trace interface LP: #1600085
    - boot: use `cp -aLv` instead of `cp -a` (no symlinks on vfat)
    - store: soft-refresh discharge macaroon from store when required
    - partition: clear snap_try_{kernel,core} on success
    - tests: add snapd-control interface spread test
    - tests: add locale-control write spread test
    - store: fix buy method after some refactoring broke it
    - interfaces/builtin: read perms for network devices in network-
      observe
    - interfaces: also allow rfkill in network_control
    - snapstate: remove artifacts from a snap try dir that vanished
    - client, cmd/snap: better errors for empty snap list result
    - wrappers: set BAMF_DESKTOP_FILE_HINT for unity
    - many: cleanup/update rest.md; improve auth errors
    - interfaces: miscelleneous policy updates for default, log-observe,
      mount-observe, opengl, pulseaudio, system-observe and unity7
    - interfaces: add process-control interface (LP: #1598225)
    - osutil: support both "nobody" and "nogroup" for grpnam tests
    - cmd: support defaulting to the user's preferred payment method
    - overlord: actually run hooks.
    - overlord/state,overlord/ifacestate: define basic infrastructure
      for and then setting up serialising of interface mgr tasks
    - asserts: add Assertion.Prerequisites and SigningKey, Ref and
      FindTrusted
    - overlord/snapstate: ensure calls to store are done without the
      state lock held
    - asserts,client: switch snap-build and snap-revision to be indexed
      by snap-sha3-384
    - many: make seed.yaml on firstboot mandatory and include sideInfo
    - asserts,many: start supporting structured headers using the new
      parseHeaders
    - many: update code for the new snap_mode
    - tests: added spread find private test
    - store: deal with 404 froms the SSO store properly
    - snap: remove meta/kernel.yaml again
    - daemon: always mock release info in tests
    - snapstate: drop revisions after "current" on refresh
    - asserts: introduce new parseHeadersThis introduces the new
      parseHeaders returning map[string]interface{} and capable of
      accepting:
    - asserts: remove/disable comma separated lists and their uses

 -- Michael Vogt <michael.vogt@ubuntu.com>  Thu, 11 Aug 2016 19:30:36 +0200

snapd (2.11) xenial; urgency=medium

  * New upstream release: LP: #1605303
    - increase version number to reflect the nature of the update
      better
    - store, daemon, client, cmd/snap, docs/rest.md: adieu search
      grammar
    - debian: move snapd.refresh.timer into timers.target
    - snapstate: add daemon-reload to fix autopkgtest on yakkety
    - Interfaces: hardware-observe
    - snap: rework the output after a snap operation
    - daemon, cmd/snap: refresh --devmode
    - store, daemon, client, cmd/snap: implement `snap find --private`
    - tests: add network-observe interface spread test
    - interfaces/builtin: allow getsockopt for connected x11 plugs
    - osutil: check for nogrup instead of adm
    - store: small cleanups (more needed)
    - snap/squashfs: fix test not to hardcode snap size
    - client,cmd/snap: cleanup cmd/snap test suite, add extra args
      testThis cleans up the cmd/snap test suite:
    - wrappers: map "never" restart condition to "no."
    - wrappers: run update-desktop-database after add/remove of desktop
      files
    - release: work around elementary mistake
    - many: remove all traces of channel from the buying codepath
    - store: kill setUbuntuStoreHeaders
    - docs: add payment methods documentation
    - many: present user with a choice of payment backends
    - asserts: add cross checks for snap asserts
    - cmd/snap,cmd/snap-exec: support running hooks via snap-exec.
    - tests: improve snap run symlink tests
    - tests: add content sharing interface spread test
    - store & many: a mechanical branch shortening store names
    - snappy: remove old snappy pkg
    - overlord/snapstate: kill flagscompat
    - overlord/snapstate, daemon, client, cmd/snap: devmode override
      (aka confined)
    - tests: extend refresh test to talk to the staging and production
      stores
    - asserts,daemon: cross checks for account and account-key
      assertions
    - client: existing JSON fixtures uses tabs for indentation
    - snap-exec: add proper integration test for snap-exec
    - spread.yaml, tests: replace hello-world with test-snapd-tools
    - tests: add locale-control interface spread test
    - tests: add mount-observe interface spread test
    - tests: add system-observe interface spread test
    - many: add AuthContext to mediate user updates to the state
    - store/auth: add helper for the macaroon refresh endpoint
    - cmd: add buy command
    - overlord: switch snapstate.Update to use ListRefresh (aka
      /snaps/metadata)
    - snap-exec: fix silly off-by-one error
    - tests: stop using hello-world.echo in the tests
    - tests: add env command to test-snapd-tools
    - classic: remove (most of) "classic" mode, this is implemented as a
      snap now
    - many: remove snapstate.Candidate and other cleanups
    - many: removed authenticator, store gets a user instead
    - asserts: fix minor doc comment typo
    - snap: ensure unknown arguments to `snap run` are ignored
    - overlord/auth: add Device/SetDevice to persist device identity in
      state
    - overlord: make SyncBoot work again
    - tests: add -y flag to apt autoremove command in unity task restore
    - many: migrate SnapSetup and SideInfo to use RealName
    - daemon: drop auther()
    - client: improve error from client.do() on json decode failures
    - tests: readd the fake store tests
    - many: allow removal of broken snaps, add spread test
    - overlord: implement &Retry{After: duration} support for handlers
    - interface: add new interfaces.all.SecurityBackends
    - integration-tests: remove login tests
    - cmd,interfaces,snap: implement hook whitelist.
    - daemon,overlord/auth,store: update macaroon authentication to use
      the new endpoints
    - daemon, overlord: add buy endpoint to REST API
    - tests: use systemd-run for starting and stopping the unity app
    - tests, integration-tests: port systemd service check test to
      spread
    - store: switch search to new snap-specific endpoint
    - store, many: start using the new details endpoint
    - tests, integration-tests: port unity test to spread
    - tests: add spread test for tried snaps removal
    - tests, integration-tests: port auth errors test to spread
    - snapstate: rename OfficialName to RealName in the new tests
    - many: rename SideInfo.OfficialName to SideInfo.RealName
    - snapstate: use snapstate.Type in backend.RemoveSnapFiles
    - many: add `snap enable/disable` commands
    - tests, integration-tests: port refresh all test to spread
    - snap: add `snap run --shell`
    - tests: set yaml indentation to 4 spaces
    - snapstate: cleanup downloaded temp snap files
    - overlord: make patch1_test more robust
    - debian: add snapd.postrm that purges
    - integration-tests: drop already covered refresh app test
    - many: add concept of "broken" snaps
    - tests, integration-tests: port remove errors tests to spread
    - tests, integration-tests: port revert test to spread
    - debian: fix snapbuild path
    - overlord: fix access to the state without lock in firstboot.go and
      add test
    - snapstate: add very simple garbage collection on upgrade
    - asserts: introduce assertstest with helpers to test code involving
      assertions
    - tests, integration tests: port undone failed install test to
      spread
    - snap,store: switch to the new snaps/metadata endpoint, introduce
      and start capturing DeveloperID
    - tests, integration-tests: port the op remove retry test to spread
    - po: remove snappy.pot from git, it will be generated at build time
    - many: add some missing tests, clarify some things and nitpicks as
      follow up to `snap revert`
    - snapstate: when doing snapsate.Update|Install, talk to the store
      early
    - tests, integration-tests: port the op remove test to spread
    - interfaces: allow /usr/bin/locale in default policy
    - many: add `snap revert`
    - overlord/auth,store: add macaroon serialization/deserialization
      helpers
    - many: embed main store trusted assertions in snapd, way to have
      test ones, spread tests for ack and known
    - overlord/snapstate,daemon: clarify active vs current, add
      SnapState.HasCurrent,CurrentInfo
    - tests: do not search for a specific snap (we hit 100 items) and
      pagination kicks in
    - tests: use printf instead of echo where we need portability
    - tests: rename and generalize basic-binaries to test-snapd-tools

 -- Michael Vogt <michael.vogt@ubuntu.com>  Tue, 26 Jul 2016 15:49:04 +0200

snapd (2.0.10) xenial; urgency=medium

  *  New upstream release: LP: #1597329
    - interfaces: also allow @{PROC}/@{pid}/mountinfo and
      @{PROC}/@{pid}/mountstats
    - interfaces: allow read access to /etc/machine-id and
      @{PROC}/@{pid}/smaps
    - interfaces: miscelleneous policy updates for default, log-observe
      and system-observe
    - snapstate: add logging after a successful doLinkSnap
    - tests, integration-tests: port try tests to spread
    - store, cmd/snapd: send a basic user-agent to the store
    - store: add buy method
    - client: retry on failed GETs
    - tests: actual refresh test
    - docs: REST API update
    - interfaces: add mount support for hooks.
    - interfaces: add udev support for hooks.
    - interfaces: add dbus support for hooks.
    - tests, integration-tests: port refresh test to spread
    - tests, integration-tests: port change errors test to spread
    - overlord/ifacestate: don't retry snap security setup
    - integration-tests: remove unused file
    - tests: manage the socket unit when reseting state
    - overlord: improve organization of state patches
    - tests: wait for snapd listening after reset
    - interfaces/builtin: allow other sr*/scd* optical devices
    - systemd: add support for squashfuse
    - snap: make snaps vanishing less fatal for the system
    - snap-exec: os.Exec() needs argv0 in the args[] slice too
    - many: add new `create-user` command
    - interfaces: auto-connect content interfaces with the same content
      and developer
    - snapstate: add Current revision to SnapState
    - readme: tweak readme blurb
    - integration-tests: wait for listening port instead of active
      service reported by systemd
    - many: rename Current -> {CurrentSideInfo,CurrentInfo}
    - spread: fix home interface test after suite move
    - many: name unversioned data.
    - interfaces: add "content" interface
    - overlord/snapstate: defaultBackend can go away now
    - debian: comment to remember why the timer is setup like it is
    - tests,spread.yaml: introduce an upgrade test, support/split into
      two suites for this
    - overlord,overlord/snapstate: ensure we keep snap type in snapstate
      of each snap
    - many: rework the firstboot support
    - integration-tests: fix test failure
    - spread: keep core on suite restore
    - tests: temporary fix for state reset
    - overlord: add infrastructure for simple state format/content
      migrations
    - interfaces: add seccomp support for hooks.
    - interfaces: allow gvfs shares in home and temporarily allow
      socketcall by default (LP: #1592901, LP: #1594675)
    - tests, integration-tests: port network-bind interface tests to
      spread
    - snap,snap/snaptest: use PopulateDir/MakeTestSnapWithFiles directly
      and remove MockSnapWithHooks
    - interfaces: add mpris interface
    - tests: enable `snap run` on i386
    - tests, integration-tests: port network interface test to spread
    - tests, integration-tests: port interfaces cli to spread
    - tests, integration-tests: port leftover install tests to spread
    - interfaces: add apparmor support for hooks.
    - tests, integration-tests: port log-observe interface tests to
      spread
    - asserts: improve Decode doc comment about assertion format
    - tests: moved snaps to lib
    - many: add the camera interface
    - many: add optical-drive interface
    - interfaces: auto-connect home if running on classic
    - spread: bump gccgo test timeout
    - interfaces: use security tags to index security snippets.
    - daemon, overlord/snapstate, store: send confinement header to the
      store for install
    - spread: run tests on 16.04 i386 concurrently
    - tests,integration-tests: port install error tests to spread
    - interfaces: add a serial-port interface
    - tests, integration-tests, debian: port sideload install tests to
      spread
    - interfaces: add new bind security backend and refactor
      backendtests
    - snap: load and validate implicit hooks.
    - tests: add a build/run test for gccgo in spread
    - cmd/snap/cmd_login: Adjust message after adding support for wheel
      group
    - tests, integration-tests: ported install from store tests to
      spread
    - snap: make `snap change <taskid>` show task progress
    - tests, integration-tests: port search tests to spread
    - overlord/state,daemon: make abort proceed immediately, fix doc
      comment, improve tests
    - daemon: extend privileged access to users in "wheel" group
    - snap: tweak `snap refresh` and `snap refresh --list` outputTiny
      branch that does three things:
    - interfaces: refactor auto-connection candidate check
    - snap: add support for snap {install,refresh}
      --{edge,beta,candidate,stable}
    - release: don't force KDE Neon into devmode.

 -- Michael Vogt <michael.vogt@ubuntu.com>  Wed, 29 Jun 2016 21:02:39 +0200

snapd (2.0.9) xenial; urgency=medium

  * New upstream release: LP: #1593201
    - snap: add the magic redirect part of `snap run`
    - tests, integration-tests: port server related tests to spread
    - overlord/snapstate: log restarting in the task
    - daemon: test restart wiring, fix setup/teardown
    - cmd: don't show the price if a snap has already been purchased
    - tests, integration-tests: port listing tests to spread
    - integration-tests: do not try to kill ubuntu-clock-app.clock (no
      longer a process)
    - several: tie up overlord's restart handler into daemon; adjust
      snap to cope
    - tests, integration-tests: port abort tests to spread
    - integration-tests: fix flaky TestRemoveBusyRetries
    - testutils: refactor/mock exec
    - snap,cmd: add hook support to snap run.
    - overlord/snapstate: remove Download from backend
    - store: use a custom logging transport
    - overlord/hookstate: implement basic HookManager.
    - spread: move the suite restore to restore-each
    - asserts: turn model os into model core field, making it also more
      like the kernel and gadget fields
    - asserts: / is not allowed in primary key headers, follow the store
      in this
    - release: enable full confinement on Elementary 0.4
    - integration-tests: fix another i386 autopkgtest failure.
    - cmd/snap: create SNAP_USER_DATA and common dirs in `snap run`
    - many: have the installation of the core snap request a restart (on
      classic)
    - asserts: allow to load also account assertions into the trusted
      set
    - many: install snaps in devmode on distributions without complete
      apparmor and seccomp support
    - spread: run on travis
    - snapenv: do not hardcode amd64 in tests
    - spread: initial harness and first test
    - interfaces: miscelleneous policy updates for chromium, x86,
      opengl, etc
    - integration-tests: remove daemon to use the log-observe interface
    - client: remove client.Revision and import snap.Revision instead
    - integration-tests: wait for network-bind service in try test
    - many: move over from snappy to snapstate/backend SetupSnap and
      related code
    - integration-tests: add interfaces cli tests
    - snapenv: cleanup snapenv.{Basic,User}
    - cmd/snap: also print slots that connect to the wanted snap (LP:
      #1590704)
    - asserts: error style, use "cannot" instead of "failed to"
      following the main decided style
    - integration-tests: wait until the network-bind service is up
      before testing
    - many: add new `snap run` command
    - snappy: unexport snappy.Install and snappy.Overlord.{Un,}Install
    - many: add some shared testing helpers to snap/snaptest and to
      boot/boottest
    - rest-api: support to send apps per snap (LP: #1564076)

 -- Michael Vogt <michael.vogt@ubuntu.com>  Thu, 16 Jun 2016 13:56:12 +0200

snapd (2.0.8.1) UNRELEASED; urgency=medium

  * New upstream release
    - Cherry pick four commits that show snaps as installed in devmode on
    distributions without full confinement dependencies available:

    25634d3364a46b5e9147e4466932c59b1b572d35
    53f2e8d5f1b2d7ce13f5b50be4c09fa1de8cf1e0
    38771f4cc324ad9dd4aa48b03108d13a2c361aad
    c46e069351c61e45c338c98ab12689a319790bd5

 -- Zygmunt Krynicki <zygmunt.krynicki@canonical.com>  Tue, 14 Jun 2016 15:55:30 +0200

snapd (2.0.8) xenial; urgency=medium

  * New upstream release: LP: #1589534
    - debian: make `snap refresh` times more random (LP: #1537793)
    - cmd: ExecInCoreSnap looks in "core" snap first, and only in
      "ubuntu-core" snap if rev>125.
    - cmd/snap: have 'snap list' display helper message on stderr
      (LP: #1587445)
    - snap: make app names more restrictive.

 -- Michael Vogt <michael.vogt@ubuntu.com>  Wed, 08 Jun 2016 07:56:58 +0200

snapd (2.0.7) xenial; urgency=medium

  * New upstream release: LP: #1589534
    - debian: do not ship  /etc/ld.so.conf.d/snappy.conf (LP: #1589006)
    - debian: fix snapd.refresh.service install and usage (LP: #1588977)
    - ovlerlord/state: actually support task setting themself as
      done/undone
    - snap: do not use "." import in revision_test.go, as this breaks
      gccgo-6 (fix build failure on powerpc)
    - interfaces: add fcitx and mozc input methods to unity7
    - interfaces: add global gsettings interfaces
    - interfaces: autoconnect home and doc updates (LP: #1588886)
    - integration-tests: remove
      abortSuite.TestAbortWithValidIdInDoingStatus
    - many: adding backward compatible code to upgrade SnapSetup.Flags
    - overlord/snapstate: handle sideloading over an old sideloaded snap
      without panicing
    - interfaces: add socketcall() to the network/network-bind
      interfaces (LP: #1588100)
    - overlord/snapstate,snappy: move over CanRemoveThis moves over the
      CanRemove check to snapstate itself.overlord/snapstate
    - snappy: move over CanRemove
    - overlord/snapstate,snappy: move over CopyData and Remove*Data code

 -- Michael Vogt <michael.vogt@ubuntu.com>  Mon, 06 Jun 2016 16:35:50 +0200

snapd (2.0.6) xenial; urgency=medium

  * New upstream release: LP: #1588052:
    - many: repository moved to snapcore/snapd
    - debian: add transitional pkg for the github location change
    - snap: ensure `snap try` work with relative paths
    - debian: drop run/build dependency on lsb-release
    - asserts/tool: gpg key pair manager
    - many: add new snap-exec
    - many: implement `snap refresh --list` and  `snap refresh`
    - snap: add parsing support for hooks.
    - many: add the cups interface
    - interfaces: misc policy fixes (LP: #1583794)
    - many: add `snap try`
    - interfaces: allow using sysctl and scmp_sys_resolver for parsing
      kernel logs
    - debian: make snapd get its environ from /etc/environment
    - daemon,client,snap: revisions are now strings
    - interfaces: allow access to new ibus abstract socket path
      LP: #1580463
    - integration-tests: add remove tests
    - asserts: stronger crypto choices and follow better latest designs
    - snappy,daemon: hollow out more of snappy (either removing or not
      exporting stuff on its way out), snappy/gadget.go is gone
    - asserts: rename device-serial to serial
    - asserts: rename identity to account (and username access)
    - integration-tests: add changes tests
    - backend: add tests for environment wrapper generation
    - interfaces/builtin: add location-control interface
    - overlord/snapstate: move over check snap logic from snappy
    - release: use os-release instead of lsb-release for cross-distro
      use
    - asserts: allow empty snap-name for snap-declaration
    - interfaces/builtin,docs,snap: add the pulseaudio interface
    - many: add support for an environment map inside snap.yaml
    - overlord/snapstate: increase robustness of doLinkSnap/undoLinkSnap
      with sanity unit tests
    - snap: parse epoch property
    - snappy: do nothing in SetNextBoot when running on classic
    - snap: validate snap type
    - integration-tests: extend find command tests
    - asserts: extend tests to cover mandatory and empty headers
    - tests: stop the update-pot check in run-checks
    - snap: parse confinement property.
    - store: change applyUbuntuStoreHeaders to not take accept, and to
      take a channel
    - many: struct-based revisions, new representation
    - interfaces: remove 'audit deny' rules from network_control.go
    - interfaces: add  com.canonical.UrlLauncher.XdgOpen to unity7
      interface
    - interfaces: firewall-control can access xtables lock file
    - interfaces: allow unity7 AppMenu
    - interfaces: allow unity7 launcher API
    - interfaces/builtin: add location-observe interface
    - snap: fixed snap empty list text LP: #1587445

 -- Michael Vogt <michael.vogt@ubuntu.com>  Thu, 02 Jun 2016 08:23:50 +0200

snapd (2.0.5) xenial; urgency=medium

  * New upstream release: LP: #1583085
    - interfaces: add dbusmenu, freedesktop and kde notifications to
      unity7 (LP: #1573188)
    - daemon: make localSnapInfo return SnapState
    - cmd: make snap list with no snaps not special
    - debian: workaround for XDG_DATA_DIRS issues
    - cmd,po: fix conflicts, apply review from #1154
    - snap,store: load and store the private flag sent by the store in
      SideInfo
    - interfaces/apparmor/template.go: adjust /dev/shm to be more usable
    - store: use purchase decorator in Snap and FindSnaps
    - interfaces: first version of the networkmanager interface
    - snap, snappy: implement the new (minmimal) kernel spec
    - cmd/snap, debian: move manpage generation to depend on an environ
      key; also, fix completion

 -- Michael Vogt <michael.vogt@ubuntu.com>  Thu, 19 May 2016 15:29:16 +0200

snapd (2.0.4) xenial; urgency=medium

  * New upstream release:
    - interfaces: cleanup explicit denies
    - integration-tests: remove the ancient integration daemon tests
    - integration-tests: add network-bind interface test
    - integration-tests: add actual checks for undoing install
    - integration-tests: add store login test
    - snap: add certain implicit slots only on classic
    - integration-tests: add coverage flags to snapd.service ExecStart
      setting when building from branch
    - integration-tests: remove the tests for features removed in 16.04.
    - daemon, overlord/snapstate: "(de)activate" is no longer a thing
    - docs: update meta.md and security.md for current snappy
    - debian: always start snapd
    - integration-tests: add test for undoing failed install
    - overlord: handle ensureNext being in the past
    - overlord/snapstate,overlord/snapstate/backend,snappy: start
      backend porting LinkSnap and UnlinkSnap
    - debian/tests: add reboot capability to autopkgtest and execute
      snapPersistsSuite
    - daemon,snappy,progress: drop license agreement broken logic
    - daemon,client,cmd/snap: nice access denied message
      (LP: #1574829)
    - daemon: add user parameter to all commands
    - snap, store: rework purchase methods into decorators
    - many: simplify release package and add OnClassic
    - interfaces: miscellaneous policy updates
    - snappy,wrappers: move desktop files handling to wrappers
    - snappy: remove some obviously dead code
    - interfaces/builtin: quote apparmor label
    - many: remove the gadget yaml support from snappy
    - snappy,systemd,wrappers: move service units generation to wrappers
    - store: add method to determine if a snap must be bought
    - store: add methods to read purchases from the store
    - wrappers,snappy: move binary wrapper generation to new package
      wrappers
    - snap: add `snap help` command
    - integration-tests: remove framework-test data and avoid using
      config-snap for now
    - add integration test to verify fix for LP: #1571721

 -- Michael Vogt <michael.vogt@ubuntu.com>  Fri, 13 May 2016 17:19:37 -0700

snapd (2.0.3) xenial; urgency=medium

  * New upstream micro release:
    - integration-tests, debian/tests: add unity snap autopkg test
    - snappy: introduce first feature flag for assumes: common-data-dir
    - timeout,snap: add YAML unmarshal function for timeout.Timeout
    - many: go into state.Retry state when unmounting a snap fails.
      (LP: #1571721, #1575399)
    - daemon,client,cmd/snap: improve output after snap
      install/refresh/remove (LP: #1574830)
    - integration-tests, debian/tests: add test for home interface
    - interfaces,overlord: support unversioned data
    - interfaces/builtin: improve the bluez interface
    - cmd: don't include the unit tests when building with go test -c
      for integration tests
    - integration-tests: teach some new trick to the fake store,
      reenable the app refresh test
    - many: move with some simplifications test snap building to
      snap/snaptest
    - asserts: define type for revision related errors
    - snap/snaptest,daemon,overlord/ifacestate,overlord/snapstate: unify
      mocking snaps behind MockSnap
    - snappy: fix openSnapFile's handling of sideInfo
    - daemon: improve snap sideload form handling
    - snap: add short and long description to the man-page
      (LP: #1570280)
    - snappy: remove unused SetProperty
    - snappy: use more accurate test data
    - integration-tests: add a integration test about remove removing
      all revisions
    - overlord/snapstate: make "snap remove" remove all revisions of a
      snap (LP: #1571710)
    - integration-tests: re-enable a bunch of integration tests
    - snappy: remove unused dbus code
    - overlord/ifacestate: fix setup-profiles to use new snap revision
      for setup (LP: #1572463)
    - integration-tests: add regression test for auth bug LP:#1571491
    - client, snap: remove obsolete TypeCore which was used in the old
      SystemImage days
    - integration-tests: add apparmor test
    - cmd: don't perform type assertion when we know error to be nil
    - client: list correct snap types
    - intefaces/builtin: allow getsockname on connected x11 plugs
      (LP: #1574526)
    - daemon,overlord/snapstate: read name out of sideloaded snap early,
      improved change summary
    - overlord: keep tasks unlinked from a change hidden, prune them
    - integration-tests: snap list on fresh boot is good again
    - integration-tests: add partial term to the find test
    - integration-tests: changed default release to 16
    - integration-tests: add regression test for snaps not present after
      reboot
    - integration-tests: network interface
    - integration-tests: add proxy related environment variables to
      snapd env file
    - README.md: snappy => snap
    - etc: trivial typo fix (LP:#1569892)
    - debian: remove unneeded /var/lib/snapd/apparmor/additional
      directory (LP: #1569577)
    - builtin/unity7.go: allow using gmenu. LP: #1576287

 -- Michael Vogt <michael.vogt@ubuntu.com>  Tue, 03 May 2016 07:51:57 +0200

snapd (2.0.2) xenial; urgency=medium

  * New upstream release:
    - systemd: add multi-user.target (LP: #1572125)
    - release: our series is 16
    - integration-tests: fix snapd binary path for mounting the daemon
      built from branch
    - overlord,snap: add firstboot state sync

 -- Michael Vogt <michael.vogt@ubuntu.com>  Tue, 19 Apr 2016 16:02:44 +0200

snapd (2.0.1) xenial; urgency=medium

  * client,daemon,overlord: fix authentication:
    - fix incorrect authenication check (LP: #1571491)

 -- Michael Vogt <michael.vogt@ubuntu.com>  Mon, 18 Apr 2016 07:24:33 +0200

snapd (2.0) xenial; urgency=medium

  * New upstream release:
    - debian: put snapd in /usr/lib/snapd/
    - cmd/snap: minor polishing
    - cmd,client,daemon: add snap abort command
    - overlord: don't hold locks when callling backends
    - release,store,daemon: no more default-channel, release=>series
    - many: drop support for deprecated environment variables
      (SNAP_APP_*)
    - many: support individual ids in changes cmd
    - overlord/state: use numeric change and task ids
    - overlord/auth,daemon,client,cmd/snap: logout
    - daemon: don't install ubuntu-core twice
    - daemon,client,overlord/state,cmd: add changes command
    - interfaces/dbus: drop superfluous backslash from template
    - daemon, overlord/snapstate: updates are users too!
    - cmd/snap,daemon,overlord/ifacestate: add support for developer
      mode
    - daemon,overlord/snapstate: on refresh use the remembered channel,
      default to stable channel otherwise
    - cmd/snap: improve UX of snap interfaces when there are no results
    - overlord/state: include time in task log messages
    - overlord: prune and abort old changes and tasks
    - overlord/ifacestate: add implicit slots in setup-profiles
    - daemon,overlord: setup authentication for store downloads
    - daemon: macaroon-authed users are like root, and sudoers can login
    - daemon,client,docs: send install options to daemon

 -- Michael Vogt <michael.vogt@ubuntu.com>  Sat, 16 Apr 2016 22:15:40 +0200

snapd (1.9.4) xenial; urgency=medium

  * New upstream release:
    - etc: fix desktop file location
    - overlord/snapstate: stop an update once download sees the revision
      is already installed
    - overlord: make SnapState.DevMode a method, store flags
    - snappy: no more snapYaml in snappy.Snap
    - daemon,cmd,dirs,lockfile: drop all lockfiles
    - debian: use sudo in setup of the proxy environment
    - snap/snapenv,snappy,systemd: expose SNAP_REVISION to app
      environment
    - snap: validate similarly to what we did with old snapYaml info
      from squashfs snaps
    - daemon,store: plug in authentication for store search/details
    - overlord/snapstate: fix JSON name of SnapState.Candidate
    - overlord/snapstate: start using revisions higher than 100000 for
      local installs (sideloads)
    - interfaces,overlorf/ifacestate: honor user choice and don't auto-
      connect disconnected plugs
    - overlord/auth,daemon,client: hide user ids again
    - daemon,overlord/snapstate: back /snaps (and so snap list) using
      state
    - daemon,client,overlord/auth: rework state auth data
    - overlord/snapstate: disable Activate and Deactivate
    - debian: fix silly typo in autopkgtest setup
    - overlord/ifacestate: remove connection state with discard-conns
      task, on the removal of last snap
    - daemon,client: rename API update action to refresh
    - cmd/snap: rework login to be more resilient
    - overlord/snapstate: deny two changes on one snap
    - snappy: fix crash on certain snap.yaml
    - systemd: use native systemctl enable instead of our own
      implementation
    - store: add workaround for misbehaving store
    - debian: make autopkgtest use the right env vars
    - state: log do/undo status too when a task is run
    - docs: update rest.md with price information
    - daemon: only include price property if the snap is non-free
    - daemon, client, cmd/snap: connect/disconnect now async
    - snap,snappy: allow snaps to require system features
    - integration-tests: fix report of skips in SetUpTest method
    - snappy: clean out major bits (still using Installed) now
      unreferenced as cmd/snappy is gone
    - daemon/api,overlord/auth: add helper to get UserState from a
      client request

 -- Michael Vogt <michael.vogt@ubuntu.com>  Fri, 15 Apr 2016 23:30:00 +0200

snapd (1.9.3) xenial; urgency=medium

  * New upstream release:
    - many: prepare for opengl support on classic
    - interfaces/apparmor: load all apparmor profiles on snap setup
    - daemon,client: move async resource to change in meta
    - debian: disable autopilot
    - snap: add basic progress reporting
    - client,cmd,daemon,snap,store: show the price of snaps in the cli
    - state: add minimal taskrunner logging
    - daemon,snap,overlord/snapstate: in the API get the snap icon using
      state
    - client,daemon,overlord: don't guess snap file vs. name
    - overlord/ifacestate: reload snap connections when setting up
      security for a given snap
    - snappy: remove cmd/snappy (superseded in favour of cmd/snap)
    - interfaecs/apparmor: remove all traces of old-security from
      apparmor backend
    - interfaces/builtin: add bluez interface
    - overlord/ifacestate: don't crash if connection cannot be reloaded
    - debian: add searchSuite to autopkgtest
    - client, daemon, cmd/snap: no more tasks; everything is changes
    - client: send authorization header in client requests
    - client, daemon: marshal suggested currency over REST
    - docs, snap: enumerate snap types correctly in docs and comments
    - many: add store authenticator parameter
    - overlord/ifacestate,daemon: setup security on conect and
      disconnect
    - interfaces/apparmor: remove unused apparmor variables
    - snapstate: add missing "TaskProgressAdapter.Write()" for working
      progress reporting
    - many: clean out snap config related code not for OS
    - daemon,client,cmd: return snap list from /v2/snaps
    - docs: update `/v2/snaps` endpoint documentation
    - interfaces: rename developerMode to devMode
    - daemon,client,overlord: progress current => done
    - daemon,client,cmd/snap: move query metadata to top-level doc
    - interfaces: add TestSecurityBackend
    - many: replace typographic quotes with ASCII
    - client, daemon: rework rest changes to export "ready" and "err"
    - overlord/snapstate,snap,store: track snap-id in side-info and
      therefore in state
    - daemon: improve mocking  of interfaces API tests
    - integration-tests: remove origins in default snap names for udf
      call
    - integration-test: use "snap list" in GetCurrentVersion
    - many: almost no more NewInstalledSnap reading manifest from
      snapstate and backend
    - daemon: auto install ubuntu-core if missing
    - oauth,store: remove OAuth authentication logic
    - overlord/ifacestate: simplify some tests with implicit manager
      initialization
    - store, snappy: move away from hitting details directly
    - overlord/ifacestate: reload connections when restarting the
      manager
    - overlord/ifacestate: increase flexibility of unit tests
    - overlord: use state to discover all installed snaps
    - overlord/ifacestate: track connections in the state
    - many: separate copy-data from unlinking of current snap
    - overlord/auth,store/auth: add macaroon authenticator to UserState
    - client: support for /v2/changes and /v2/changes/{id}
    - daemon/api,overlord/auth: rework authenticated users information
      in state

 -- Michael Vogt <michael.vogt@ubuntu.com>  Thu, 14 Apr 2016 23:29:43 +0200

snapd (1.9.2) xenial; urgency=medium

  * New upstream release:
    - cmd/snap,daemon,store: rework login command to use daemon login
      API
    - store: cache suggested currency from the store
    - overlord/ifacestate: modularize and extend tests
    - integration-tests: reenable failure tests
    - daemon: include progress in rest changes
    - daemon, overlord/state: expose individual changes
    - overlord/ifacestate: drop duplicate package comment
    - overlord/ifacestate: allow tests to override security backends
    - cmd/snap: install *.snap and *.snap.* as files too
    - interfaces/apparmor: replace /var/lib/snap with /var/snap
    - daemon,overlord/ifacestate: connect REST API to interfaces in the
      overlord
    - debian: remove unneeded dependencies from snapd
    - overlord/state: checkpoint on final progress only
    - osutil: introduce IsUIDInAny
    - overlord/snapstate: rename GetSnapState to Get, SetSnapState to
      Set
    - daemon: add id to changes json
    - overlord/snapstate: SetSnapState() needs locks
    - overlord: fix broken tests
    - overlord/snapstate,overlord/ifacestate: reimplement SnapInfo (as
      Info) actually using the state

 -- Michael Vogt <michael.vogt@ubuntu.com>  Wed, 13 Apr 2016 17:27:00 +0200

snapd (1.9.1.1) xenial; urgency=medium

  * debian/tests/control:
    - add git to make autopkgtest work

 -- Michael Vogt <michael.vogt@ubuntu.com>  Tue, 12 Apr 2016 17:19:19 +0200

snapd (1.9.1) xenial; urgency=medium

  * Add warning about installing ubuntu-core-snapd-units on Desktop systems.
  * Add ${misc:Depends} to ubuntu-core-snapd-units.
  * interfaces,overlord: add support for auto-connecting plugs on
    install
  * fix sideloading snaps and (re)add tests for this
  * add `ca-certificates` to the test-dependencies to fix autopkgtest
    failure on armhf

 -- Michael Vogt <michael.vogt@ubuntu.com>  Tue, 12 Apr 2016 14:39:57 +0200

snapd (1.9) xenial; urgency=medium

  * rename source and binary package to "snapd"
  * update directory layout to final 16.04 layout
  * use `snap` command instead of the previous `snappy`
  * use `interface` based security
  * use new state engine for install/update/remove

 -- Michael Vogt <michael.vogt@ubuntu.com>  Tue, 12 Apr 2016 01:05:09 +0200

ubuntu-snappy (1.7.3+20160310ubuntu1) xenial; urgency=medium

    - debian: update versionized ubuntu-core-launcher dependency
    - debian: tweak desktop file dir, ship Xsession.d snip for seamless
      integration
    - snappy: fix hw-assign to work with per-app udev tags
    - snappy: use $snap.$app as per-app udev tag
    - snap,snappy,systemd: %s/\<SNAP_ORIGIN\>/SNAP_DEVELOPER/g
    - snappy: add mksquashfs --no-xattrs parameter
    - snap,snappy,systemd: kill SNAP_FULLNAME

 -- Michael Vogt <michael.vogt@ubuntu.com>  Thu, 10 Mar 2016 09:26:20 +0100

ubuntu-snappy (1.7.3+20160308ubuntu1) xenial; urgency=medium

    - snappy,snap: move icon under meta/gui/
    - debian: add snap.8 manpage
    - debian: move snapd to /usr/lib/snappy/snapd
    - snap,snappy,systemd: remove TMPDIR, TEMPDIR, SNAP_APP_TMPDIR
    - snappy,dirs: add support to use desktop files from inside snaps
    - daemon: snapd API events endpoint redux
    - interfaces/builtin: add "network" interface
    - overlord/state: do small fixes (typo, id clashes paranoia)
    - overlord: add first pass of the logic in StateEngine itself
    - overlord/state: introduce Status/SetStatus on Change
    - interfaces: support permanent security snippets
    - overlord/state: introduce Status/SetStatus and
      Progress/SetProgress on Task
    - overlord/state: introduce Task and Change.NewTask
    - many: selectively swap semantics of plugs and slots
    - client,cmd/snap: remove useless indirection in Interfaces
    - interfaces: maintain Plug and Slot connection details
    - client,daemon,cmd/snap: change POST /2.0/interfaces to work with
      lists
    - overlord/state: introduce Change and NewChange on state to create
      them
    - snappy: bugfix for snap.yaml parsing to be more consistent with
      the spec
    - snappy,systemd: remove "ports" from snap.yaml

 -- Michael Vogt <michael.vogt@ubuntu.com>  Tue, 08 Mar 2016 11:24:09 +0100

ubuntu-snappy (1.7.3+20160303ubuntu4) xenial; urgency=medium

  * rename:
    debian/golang-snappy-dev.install ->
       debian/golang-github-ubuntu-core-snappy-dev.install:

 -- Michael Vogt <michael.vogt@ubuntu.com>  Thu, 03 Mar 2016 12:29:16 +0100

ubuntu-snappy (1.7.3+20160303ubuntu3) xenial; urgency=medium

  * really fix typo in dependency name

 -- Michael Vogt <michael.vogt@ubuntu.com>  Thu, 03 Mar 2016 12:21:39 +0100

ubuntu-snappy (1.7.3+20160303ubuntu2) xenial; urgency=medium

  * fix typo in dependency name

 -- Michael Vogt <michael.vogt@ubuntu.com>  Thu, 03 Mar 2016 12:05:36 +0100

ubuntu-snappy (1.7.3+20160303ubuntu1) xenial; urgency=medium

    - debian: update build-depends for MIR
    - many: implement new REST API: GET /2.0/interfaces
    - integration-tests: properly stop snapd from branch
    - cmd/snap: update tests for go-flags changes
    - overlord/state: implement Lock/Unlock with implicit checkpointing
    - overlord: split out the managers and State to their own
      subpackages of overlord
    - snappy: rename "migration-skill" to "old-security" and use new
      interface names instead of skills
    - client,cmd/snap: clarify name ambiguity in Plug or Slot
    - overlord: start working on state engine along spec v2, have the
      main skeleton follow that
    - classic, oauth: update tests for change in MakeRandomString()
    - client,cmd/snap: s/add/install/:-(
    - interfaces,daemon: specialize Name to either Plug or Slot
    - interfaces,interfaces/types: unify security snippet functions
    - snapd: close the listener on Stop, to force the http.Serve loop to
      exit
    - snappy,daemon,snap/lightweight,cmd/snappy,docs/rest.md: expose
      explicit channel selection to rest api
    - interfaces,daemon: rename package holding built-in interfaces
    - integration-tests: add the first classic dimension tests
    - client,deaemon,docs: rename skills to interfaces on the wire
    - asserts: add identity assertion type
    - integration-tests: add the no_proxy env var
    - debian: update build-depends for new package names
    - oauth: fix oauth & quoting in the oauth_signature
    - integration-tests: remove unused field
    - integration-tests: add the http proxy argument
    - interfaces,interfaces/types,deamon: mass internal rename to
      interfaces
    - client,cmd/snap: rename skills to interfaces (part 2)
    - arch: fix missing mapping for powerpc

 -- Michael Vogt <michael.vogt@ubuntu.com>  Thu, 03 Mar 2016 11:00:19 +0100

ubuntu-snappy (1.7.3+20160225ubuntu1) xenial; urgency=medium

    - integration-tests: always use the built snapd when compiling
      binaries from branch
    - cmd/snap: rename skills to interfaces
    - testutil,skills/types,skills,daemon: tweak discovery of know skill
      types
    - docs: add docs for arm64 cross building
    - overlord: implement basic ReadState/WriteState
    - overlord: implement Get/Set/Copy on State
    - integration-tests: fix dd output check
    - integration-tests: add fromBranch config field
    - integration-tests: use cli pkg methods in hwAssignSuite
    - debian: do not create the snappypkg user, we don't need it anymore
    - arch: fix build failure on s390x
    - classic: cleanup downloaded lxd tarball
    - cmd/snap,client,integration-tests: rename snap subcmds
      'assert'=>'ack', 'asserts'=>'known'
    - skills: fix broken tests builds
    - skills,skills/types: pass slot to SlotSecuritySnippet()
    - skills/types: teach bool-file about udev security

 -- Michael Vogt <michael.vogt@ubuntu.com>  Thu, 25 Feb 2016 16:17:19 +0100

ubuntu-snappy (1.7.2+20160223ubuntu1) xenial; urgency=medium

  * New git snapshot:
    - asserts: introduce snap-declaration
    - cmd/snap: fix integration tests for the "cmd_asserts"
    - integration-tests: fix fanctl output check
    - cmd/snap: fix test failure after merging 23a64e6
    - cmd/snap: replace skip-help with empty description
    - docs: update security.md to match current migration-skill
      semantics
    - snappy: treat commands with 'daemon' field as services
    - asserts: use more consistent names for receivers in
      snap_asserts*.go
    - debian: add missing golang-websocket-dev build-dependency
    - classic: if classic fails to get created, undo the bind mounts
    - snappy: never return nil in NewLocalSnapRepository()
    - notifications: A simple notification system
    - snappy: when using staging, authenticate there instead
    - integration-tests/snapd: fix the start of the test snapd socket
    - skills/types: use CamelCase for security names
    - skills: add support for implicit revoke
    - skills: add security layer
    - integration-tests: use exec.Command wrapper for updates
    - cmd/snap: add 'snap skills'
    - cms/snap: add 'snap revoke'
    - docs: add docs for skills API
    - cmd/snap: add 'snap grant'
    - cmd/snappy, coreconfig, daemon, snappy: move config to always be
      bytes (in and out)
    - overlord: start with a skeleton and stubs for Overlord,
      StateEngine, StateJournal and managers
    - integration-tests: skip tests affected by LP: #1544507
    - skills/types: add bool-file
    - po: refresh translation templates
    - cmd/snap: add 'snap experimental remove-skill-slot'
    - asserts: introduce device assertion
    - cmd/snap: implemented add, remove, purge, refresh, rollback,
      activate, deactivate
    - cmd/snap: add 'snap experimental add-skill-slot'
    - cmd/snap: add 'snap experimental remove-skill'
    - cmd/snap: add tests for common skills code
    - cmd/snap: add 'snap experimental add-skill'
    - asserts: make assertion checkers used by db.Check modular and
      pluggable
    - cmd,client,daemon,caps,docs,po: remove capabilities
    - scripts: move the script to get dependencies to a separate file
    - asserts: make the disk layout compatible for storing more than one
      revision
    - cmd/snap: make the assert command options exported
    - integration-tests: Remove the target release and channel
    - asserts: introduce model assertion
    - integration-tests: add exec.Cmd wrapper
    - cmd/snap: add client test support methods
    - cmd/snap: move key=value attribute parsing to commmon
    - cmd/snap: apply new style consistency to "snap" commands.
    - cmd/snap: support redirecting the client for testing
    - cmd/snap: support testing command output
    - snappy,daemon: remove the meta repositories abstractions
    - cmd: add support for experimental commands
    - cmd/snappy,daemon,snap,snappy: remove SetActive from parts
    - cmd/snappy,daemon,snappy,snap: remove config from parts interface
    - client: improve test data
    - cmd: allow to construct a fresh parser
    - cmd: don't treat help as an error
    - cmd/snappy,snappy: remove "Details" from the repository interface
    - asserts: check that primary keys are set when
      Decode()ing/assembling assertions
    - snap,snappy: refactor to remove "Install" from the Part interface
    - client,cmd: make client.New() configurable
    - client: enable retrieving asynchronous operation information with
      `Client.Operation`.

 -- Michael Vogt <michael.vogt@ubuntu.com>  Tue, 23 Feb 2016 11:28:18 +0100

ubuntu-snappy (1.7.2+20160204ubuntu1) xenial; urgency=medium

  * New git snapshot:
    - integration-tests: fix the rollback error messages
    - integration-test: use the common cli method when trying to install
      an unexisting snap
    - integration-tests: rename snap find test
    - daemon: refactor makeErrorResponder()
    - integration: add regression test for LP: #1541317
    - integration-tests: reenable TestRollbackMustRebootToOtherVersion
    - asserts: introduce "snap asserts" subcmd to show assertions in the
      system db
    - docs: fix parameter style
    - daemon: use underscore in JSON interface
    - client: add skills API
    - asserts,docs/rest.md: change Encoder not to add extra newlines at
      the end of the stream
    - integration-tests: "snappy search" is no more, its "snap search"
      now
    - README, integration-tests/tests: chmod snapd.socket after manual
      start.
    - snappy: add default security profile if none is specified
    - skills,daemon: add REST APIs for skills
    - cmd/snap, cmd/snappy: move from `snappy search` to `snap find`.
    - The first step towards REST world domination: search is now done
      via
    - debian: remove obsolete /etc/grub.d/09_snappy on upgrade
    - skills: provide different security snippets for skill and slot
      side
    - osutil: make go vet happy again
    - snappy,systemd: use Type field in systemd.ServiceDescription
    - skills: add basic grant-revoke methods
    - client,daemon,asserts: expose the ability to query assertions in
      the system db
    - skills: add basic methods for slot handling
    - snappy,daemon,snap: move "Uninstall" into overlord
    - snappy: move SnapFile.Install() into Overlord.Install()
    - integration-tests: re-enable some failover tests
    - client: remove snaps
    - asserts: uniform searching across trusted (account keys) and main
      backstore
    - asserts: introduce Decoder to parse streams of assertions and
      Encoder to build them
    - client: filter snaps with a search query
    - client: pass query as well as path in client internals
    - skills: provide different security snippets for skill and slot
      side
    - snappy: refactor snapYaml to remove methods on snapYaml type
    - snappy: remove unused variable from test
    - skills: add basic methods for skill handing
    - snappy: remove support for meta/package.yaml and implement new
      meta/snap.yaml
    - snappy: add new overlord type responsible for
      Installed/Install/Uninstall/SetActive and stub it out
    - skills: add basic methods for type handling
    - daemon, snappy: add find (aka search)
    - client: filter snaps by type
    - skills: tweak valid names and error messages
    - skills: add special skill type for testing
    - cmd/snapd,daemon: filter snaps by type
    - partition: remove obsolete uEnv.txt
    - skills: add Type interface
    - integration-tests: fix the bootloader path
    - asserts: introduce a memory backed assertion backstore
    - integration-tests: get name of OS snap from bootloader
    - cmd/snapd,daemon: filter snaps by source
    - asserts,daemon: bump some copyright years for things that have
      been touched in the new year
    - skills: add the initial Repository type
    - skills: add a name validation function
    - client: filter snaps by source
    - snappy: unmount the squashfs snap again if it fails to install
    - snap: make a copy of the search uri before mutating it
      Closes: LP#1537005
    - cmd/snap,client,daemon,asserts: introduce "assert " snap
      subcommand
    - cmd/snappy, snappy: fix failover handling of the "active"
      kernel/os snap
    - daemon, client, docs/rest.md, snapd integration tests: move to the
      new error response
    - asserts: change Backstore interface, backstores can now access
      primary key names from types
    - asserts: make AssertionType into a real struct exposing the
      metadata Name and PrimaryKey
    - caps: improve bool-file sanitization
    - asserts: fixup toolbelt to use exposed key ID.
    - client: return by reference rather than by value
    - asserts: exported filesystem backstores + explicit backstores

 -- Michael Vogt <michael.vogt@ubuntu.com>  Thu, 04 Feb 2016 16:35:31 +0100

ubuntu-snappy (1.7.2+20160113ubuntu1) xenial; urgency=medium

  * New git snapshot

 -- Michael Vogt <michael.vogt@ubuntu.com>  Wed, 13 Jan 2016 11:25:40 +0100

ubuntu-snappy (1.7.2ubuntu1) xenial; urgency=medium

  * New upstream release:
    - bin-path integration
    - assertions/capability work
    - fix squashfs based snap building

 -- Michael Vogt <michael.vogt@ubuntu.com>  Fri, 04 Dec 2015 08:46:35 +0100

ubuntu-snappy (1.7.1ubuntu1) xenial; urgency=medium

  * New upstream release:
    - fix dependencies
    - fix armhf builds

 -- Michael Vogt <michael.vogt@ubuntu.com>  Wed, 02 Dec 2015 07:46:07 +0100

ubuntu-snappy (1.7ubuntu1) xenial; urgency=medium

  * New upstream release:
    - kernel/os snap support
    - squashfs snap support
    - initial capabilities work
    - initial assertitions work
    - rest API support

 -- Michael Vogt <michael.vogt@ubuntu.com>  Wed, 18 Nov 2015 19:59:51 +0100

ubuntu-snappy (1.6ubuntu1) wily; urgency=medium

  * New upstream release, including the following changes:
    - Fix hwaccess for gpio (LP: #1493389, LP: #1488618)
    - Fix handleAssets name normalization
    - Run boot-ok job late (LP: #1476129)
    - Add support for systemd socket files
    - Add "snappy service" command
    - Documentation improvements
    - Many test improvements (unit and integration)
    - Override sideload versions
    - Go1.5 fixes
    - Add i18n
    - Add man-page
    - Add .snapignore
    - Run services that uses external ports only after the network is up
    - Bufix in Synbootloader (LP: 1474125)
    - Use uboot.env for boot state tracking

 -- Michael Vogt <michael.vogt@ubuntu.com>  Wed, 09 Sep 2015 14:20:22 +0200

ubuntu-snappy (1.5ubuntu1) wily; urgency=medium

  * New upstream release, including the following changes:
    - Use O_TRUNC when copying files
    - Added path redefinition to include test's binaries location
    - Don't run update-grub, instead use grub.cfg from the oem
      package
    - Do network configuration from first boot
    - zero size systemd of new partition made executable to
      prevent unrecoverable boot failure
    - Close downloaded files

 -- Ricardo Salveti de Araujo <ricardo.salveti@canonical.com>  Mon, 06 Jul 2015 15:14:37 -0300

ubuntu-snappy (1.4ubuntu1) wily; urgency=medium

  * New upstream release, including the following changes:
    - Allow to run the integration tests using snappy from branch
    - Add CopyFileOverwrite flag and behaviour to helpers.CopyFile
    - add a bunch of missing i18n.G() now that we have gettext
    - Generate only the translators comments that start with
      TRANSLATORS
    - Try both clickpkg and snappypkg when dropping privs

 -- Ricardo Salveti de Araujo <ricardo.salveti@canonical.com>  Thu, 02 Jul 2015 16:21:53 -0300

ubuntu-snappy (1.3ubuntu1) wily; urgency=medium

  * New upstream release, including the following changes:
    - gettext support
    - use snappypkg user for the installed snaps
    - switch to system-image-3.x as the system-image backend
    - more reliable developer mode detection

 -- Michael Vogt <michael.vogt@ubuntu.com>  Wed, 01 Jul 2015 10:37:05 +0200

ubuntu-snappy (1.2-0ubuntu1) wily; urgency=medium

  * New upstream release, including the following changes:
    - Consider the root directory when installing and removing policies
    - In the uboot TestHandleAssetsNoHardwareYaml, patch the cache dir
      before creating the partition type
    - In the PartitionTestSuite, remove the unnecessary patches for
      defaultCacheDir
    - Fix the help output of "snappy install -h"

 -- Ricardo Salveti de Araujo <ricardo.salveti@canonical.com>  Wed, 17 Jun 2015 11:42:47 -0300

ubuntu-snappy (1.1.2-0ubuntu1) wily; urgency=medium

  * New upstream release, including the following changes:
    - Remove compatibility for click-bin-path in generated exec-wrappers
    - Release the readme.md after parsing it

 -- Ricardo Salveti de Araujo <ricardo.salveti@canonical.com>  Thu, 11 Jun 2015 23:42:49 -0300

ubuntu-snappy (1.1.1-0ubuntu1) wily; urgency=medium

  * New upstream release, including the following changes:
    - Set all app services to restart on failure
    - Fixes the missing oauth quoting and makes the code a bit nicer
    - Added integrate() to set Integration to default values needed for
      integration
    - Moved setActivateClick to be a method of SnapPart
    - Make unsetActiveClick a method of SnapPart
    - Check the package.yaml for the required fields
    - Integrate lp:snappy/selftest branch into snappy itself
    - API to record information about the image and to check if the kernel was
      sideloaded.
    - Factor out update from cmd
    - Continue updating when a sideload error is returned

 -- Ricardo Salveti de Araujo <ricardo.salveti@canonical.com>  Wed, 10 Jun 2015 15:54:12 -0300

ubuntu-snappy (1.1-0ubuntu1) wily; urgency=low

  * New wily upload with fix for go 1.4 syscall.Setgid() breakage

 -- Michael Vogt <michael.vogt@ubuntu.com>  Tue, 09 Jun 2015 10:02:04 +0200

ubuntu-snappy (1.0.1-0ubuntu1) vivid; urgency=low

  * fix symlink unpacking
  * fix typo in apparmor rules generation

 -- Michael Vogt <michael.vogt@ubuntu.com>  Thu, 23 Apr 2015 16:09:56 +0200

ubuntu-snappy (1.0-0ubuntu1) vivid; urgency=low

  * 15.04 archive upload

 -- Michael Vogt <michael.vogt@ubuntu.com>  Thu, 23 Apr 2015 11:08:22 +0200

ubuntu-snappy (0.1.2-0ubuntu1) vivid; urgency=medium

  * initial ubuntu archive upload

 -- Michael Vogt <michael.vogt@ubuntu.com>  Mon, 13 Apr 2015 22:48:13 -0500

ubuntu-snappy (0.1.1-0ubuntu1) vivid; urgency=low

  * new snapshot

 -- Michael Vogt <michael.vogt@ubuntu.com>  Thu, 12 Feb 2015 13:51:22 +0100

ubuntu-snappy (0.1-0ubuntu1) vivid; urgency=medium

  * Initial packaging

 -- Sergio Schvezov <sergio.schvezov@canonical.com>  Fri, 06 Feb 2015 02:25:43 -0200<|MERGE_RESOLUTION|>--- conflicted
+++ resolved
@@ -1,10 +1,9 @@
-<<<<<<< HEAD
 snapd (2.32~pre1) xenial; urgency=medium
 
   * New upstream release, LP: xxx
 
  -- Michael Vogt <michael.vogt@ubuntu.com>  Fri, 23 Feb 2018 19:16:02 +0100
-=======
+
 snapd (2.31.2) xenial; urgency=medium
 
   *  New upstream release, LP: #1745217
@@ -25,7 +24,6 @@
     - tests: disable interfaces-location-control on s390x
 
  -- Michael Vogt <michael.vogt@ubuntu.com>  Fri, 09 Mar 2018 11:11:31 +0100
->>>>>>> aed38560
 
 snapd (2.31.1) xenial; urgency=medium
 
