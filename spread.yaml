project: snapd

environment:
    GOPATH: /home/gopath
    REUSE_PROJECT: "$(HOST: echo $REUSE_PROJECT)"
    PROJECT_PATH: $GOPATH/src/github.com/snapcore/snapd
    PATH: $GOPATH/bin:/snap/bin:$PATH
    TESTSLIB: $PROJECT_PATH/tests/lib
    SNAP_REEXEC: 0
    SPREAD_STORE_USER: "$(HOST: echo $SPREAD_STORE_USER)"
    SPREAD_STORE_PASSWORD: "$(HOST: echo $SPREAD_STORE_PASSWORD)"
    LANG: "$(echo $LANG)"

backends:
    linode:
        key: "$(HOST: echo $SPREAD_LINODE_KEY)"
        halt-timeout: 2h
        systems:
            - ubuntu-16.04-64:
                kernel: GRUB 2
            - ubuntu-16.04-32:
                kernel: GRUB 2
            - ubuntu-core-16-64:
                kernel: Direct Disk
                image: ubuntu-16.04-64
    qemu:
        systems:
            - ubuntu-16.04-64:
                username: ubuntu
                password: ubuntu
            - ubuntu-core-16-64:
<<<<<<< HEAD
                  image: ubuntu-16.04-64
                  username: ubuntu
                  password: ubuntu
    adhoc:
        allocate: |
            echo "Allocating ad-hoc $SPREAD_SYSTEM"
            if [ -z "$ADT_ARTIFACTS" ]; then
                echo "out adhoc only works inside autopkgtest"
                exit 1
            fi
            echo "localhost:22"
        discard: |
            echo "Discarding ad-hoc $SPREAD_SYSTEM"
        systems:
            - ubuntu-16.04-64:
                  username: ubuntu
                  password: ubuntu
=======
                image: ubuntu-16.04-64
                username: ubuntu
                password: ubuntu
>>>>>>> 0b3afb4c

path: /home/gopath/src/github.com/snapcore/snapd

exclude:
    - .git

prepare: |
    # this indicates that the server got reused, nothing to setup
    [ "$REUSE_PROJECT" != 1 ] || exit 0

    # apt update is hanging on security.ubuntu.com with IPv6.
    sysctl -w net.ipv6.conf.all.disable_ipv6=1
    trap "sysctl -w net.ipv6.conf.all.disable_ipv6=0" EXIT

    apt purge -y snapd || true
    apt update
    # utilities
    apt install -y devscripts expect jq rng-tools software-properties-common

    # needed so that we have golang-gopkg-macaroon.v1 which is not (yet)
    # in trusty
    add-apt-repository --update ppa:snappy-dev/image
    # this should not be needed but apparently it is :/
    apt update

    apt build-dep -y ./

    # FIXME: this can be removed once snap-confine 1.0.38-0ubuntu0.16.04.8
    #        hits xenial-updates
    apt install -y snap-confine

    # and remove the image PPA again
    add-apt-repository --remove ppa:snappy-dev/image

    # increment version so upgrade can work
    dch -i "testing build"

    test -d /home/test || adduser --quiet --disabled-password --gecos '' test
    echo 'test ALL=(ALL) NOPASSWD:ALL' >> /etc/sudoers
    chown test.test -R ..
    sudo -i -u test /bin/sh -c "cd $PWD && DEB_BUILD_OPTIONS='nocheck testkeys' dpkg-buildpackage -tc -b -Zgzip"

    # Disable burst limit so resetting the state quickly doesn't create problems.
    mkdir -p /etc/systemd/system/snapd.service.d
    cat <<EOF > /etc/systemd/system/snapd.service.d/local.conf
    [Unit]
    StartLimitInterval=0
    [Service]
    Environment=SNAPD_DEBUG_HTTP=7 SNAP_REEXEC=0
    EOF

    # Build snapbuild.
    apt install -y git
    go get ./tests/lib/snapbuild

    # Build fakestore.
    go get ./tests/lib/fakestore/cmd/fakestore
suites:
    tests/main/:
        summary: Full-system tests for snapd
        prepare: |
            . $TESTSLIB/prepare.sh
            if [ "$SPREAD_SYSTEM" = "ubuntu-core-16-64" ]; then
                prepare_all_snap
            else
                prepare_classic
            fi
        restore: |
            $TESTSLIB/reset.sh
            if [ "$SPREAD_SYSTEM" != "ubuntu-core-16-64" ]; then
                apt purge -y snapd || true
            fi
        restore-each: |
            $TESTSLIB/reset.sh --reuse-core

    tests/upgrade/:
        summary: Tests for snapd upgrade
        restore:
            apt purge -y snapd || true
        restore-each: |
            $TESTSLIB/reset.sh<|MERGE_RESOLUTION|>--- conflicted
+++ resolved
@@ -29,10 +29,9 @@
                 username: ubuntu
                 password: ubuntu
             - ubuntu-core-16-64:
-<<<<<<< HEAD
-                  image: ubuntu-16.04-64
-                  username: ubuntu
-                  password: ubuntu
+                image: ubuntu-16.04-64
+                username: ubuntu
+                password: ubuntu
     adhoc:
         allocate: |
             echo "Allocating ad-hoc $SPREAD_SYSTEM"
@@ -45,13 +44,8 @@
             echo "Discarding ad-hoc $SPREAD_SYSTEM"
         systems:
             - ubuntu-16.04-64:
-                  username: ubuntu
-                  password: ubuntu
-=======
-                image: ubuntu-16.04-64
                 username: ubuntu
                 password: ubuntu
->>>>>>> 0b3afb4c
 
 path: /home/gopath/src/github.com/snapcore/snapd
 
