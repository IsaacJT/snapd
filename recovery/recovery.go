// -*- Mode: Go; indent-tabs-mode: t -*-

/*
 * Copyright (C) 2019 Canonical Ltd
 *
 * This program is free software: you can redistribute it and/or modify
 * it under the terms of the GNU General Public License version 3 as
 * published by the Free Software Foundation.
 *
 * This program is distributed in the hope that it will be useful,
 * but WITHOUT ANY WARRANTY; without even the implied warranty of
 * MERCHANTABILITY or FITNESS FOR A PARTICULAR PURPOSE.  See the
 * GNU General Public License for more details.
 *
 * You should have received a copy of the GNU General Public License
 * along with this program.  If not, see <http://www.gnu.org/licenses/>.
 *
 */

// Package recovery implements core recovery and install
package recovery

import (
	"fmt"
	"io/ioutil"
	"os"
	"os/exec"
	"path"
	"time"

	"github.com/snapcore/snapd/bootloader"
	"github.com/snapcore/snapd/bootloader/grubenv"
	"github.com/snapcore/snapd/logger"
	"github.com/snapcore/snapd/osutil"
)

const (
	sizeSector = 512
	sizeKB     = 1 << 10
	sizeMB     = 1 << 20
)

func Recover(version string) error {
	logger.Noticef("Run recovery %s", version)

	// reset env variables if we come from a recover reboot
	if GetKernelParameter("snap_mode") == "recover_reboot" {

		mntSysRecover := "/mnt/sys-recover"
		if err := mountFilesystem("ubuntu-seed", mntSysRecover); err != nil {
			return err
		}
		// update recovery mode
		logger.Noticef("after recover reboot: update bootloader env")

		env := grubenv.NewEnv(path.Join(mntSysRecover, "EFI/ubuntu/grubenv"))
		if err := env.Load(); err != nil {
			return fmt.Errorf("cannot load recovery boot vars: %s", err)
		}

		// set mode to normal run
		env.Set("snap_mode", "")

		if err := env.Save(); err != nil {
			return fmt.Errorf("cannot save recovery boot vars: %s", err)
		}

		if err := umount(mntSysRecover); err != nil {
			return fmt.Errorf("cannot unmount recovery: %s", err)
		}
	}

	mntRecovery := "/mnt/recovery"

	if err := mountFilesystem("ubuntu-data", mntRecovery); err != nil {
		return err
	}

	// shortcut: we can do something better than just bind-mount everything

	extrausers := "/var/lib/extrausers"
	recoveryExtrausers := path.Join(mntRecovery, "system-data", extrausers)
	err := exec.Command("mount", "-o", "bind", recoveryExtrausers, extrausers).Run()
	if err != nil {
		return fmt.Errorf("cannot mount extrausers: %s", err)
	}

	recoveryHome := path.Join(mntRecovery, "user-data")
	err = exec.Command("mount", "-o", "bind", recoveryHome, "/home").Run()
	if err != nil {
		return fmt.Errorf("cannot mount home: %s", err)
	}

	logger.Noticef("done")

	return nil
}

func RecoverReboot(version string) error {
	// different version, we need to reboot
	logger.Noticef("Recover: must reboot to use %s", version)

	mntSysRecover := "/mnt/sys-recover"
	// -- already mounted
	//if err := mountFilesystem("sys-recover", mntSysRecover); err != nil {
	//	return err
	//}

	// update recovery mode
	logger.Noticef("update bootloader env")

	env := grubenv.NewEnv(path.Join(mntSysRecover, "EFI/ubuntu/grubenv"))
	if err := env.Load(); err != nil {
		return fmt.Errorf("cannot load recovery boot vars: %s", err)
	}

	// set version in grubenv
	env.Set("snap_recovery_system", version)

	// set mode to recover_reboot (no chooser)
	env.Set("snap_mode", "recover_reboot")

	if err := env.Save(); err != nil {
		return fmt.Errorf("cannot save recovery boot vars: %s", err)
	}

	if err := umount(mntSysRecover); err != nil {
		return fmt.Errorf("cannot unmount recovery: %s", err)
	}

	// We're on tmpfs, just pull the plug
	if err := Restart(); err != nil {
		logger.Noticef("[sad trombone] cannot reboot: %s", err)
	}

	return fmt.Errorf("something failed")
}

func Install(version string) error {

	mntWritable := "/mnt/new-writable"
	mntSysRecover := "/mnt/sys-recover"
	mntSystemBoot := "/mnt/system-boot"

<<<<<<< HEAD
	if err := mountFilesystem("ubuntu-data", mntWritable); err != nil {
		return err
	}

	if err := mountFilesystem("ubuntu-seed", mntSysRecover); err != nil {
		return err
	}

	if err := mountFilesystem("ubuntu-boot", mntSystemBoot); err != nil {
=======
	keyfile := path.Join(mntSystemBoot, "keyfile")

	if err := mountFilesystem("system-boot", mntSystemBoot); err != nil {
		return err
	}

	time.Sleep(200 * time.Millisecond)

	cryptdev := "ubuntu-data"

	logger.Noticef("Install recovery %s", version)
	if err := createWritable(keyfile, 4*sizeKB, cryptdev); err != nil {
		logger.Noticef("cannot create writable: %s", err)
		return err
	}

	time.Sleep(200 * time.Millisecond)

	if err := mountFilesystem(path.Join("/dev/mapper", cryptdev), mntWritable); err != nil {
		return err
	}

	if err := mountFilesystem("sys-recover", mntSysRecover); err != nil {
>>>>>>> 892ae3e8
		return err
	}

	// Copy selected recovery to the new writable and system-boot
	core, kernel, err := updateRecovery(mntWritable, mntSysRecover, mntSystemBoot, version)
	if err != nil {
		logger.Noticef("cannot populate writable: %s", err)
		return err
	}

	if err := umount(mntWritable); err != nil {
		return err
	}

	// Update our bootloader
	if err := updateBootloader(mntSysRecover, core, kernel); err != nil {
		logger.Noticef("cannot update bootloader: %s", err)
		return err
	}

	if err := umount(mntSystemBoot); err != nil {
		return err
	}

	if err := umount(mntSysRecover); err != nil {
		return err
	}

	return nil
}

<<<<<<< HEAD
func createWritable() error {
	logger.Noticef("Creating new ubuntu-data")
=======
func createWritable(keyfile string, keyfileSize int, cryptdev string) error {
	logger.Noticef("Creating new writable")
>>>>>>> 892ae3e8
	disk := &DiskDevice{}
	if err := disk.FindFromPartLabel("ubuntu-boot"); err != nil {
		return fmt.Errorf("cannot determine boot device: %s", err)
	}

	// FIXME: get values from gadget, system
<<<<<<< HEAD
	err := disk.CreatePartition(1000*sizeMB, "ubuntu-data")
=======
	err := disk.CreateLUKSPartition(1000*sizeMB, "writable", keyfile, keyfileSize, cryptdev)
>>>>>>> 892ae3e8
	if err != nil {
		return fmt.Errorf("cannot create new ubuntu-data: %s", err)
	}

	return nil
}

func mountFilesystem(label string, mountpoint string) error {
	// Create mountpoint
	if err := os.MkdirAll(mountpoint, 0755); err != nil {
		return err
	}

	// Mount filesystem
	if err := mount(label, mountpoint); err != nil {
		return err
	}

	return nil
}

func updateRecovery(mntWritable, mntSysRecover, mntSystemBoot, version string) (core string, kernel string, err error) {
	logger.Noticef("Populating new writable")

	seedPath := "system-data/var/lib/snapd/seed"
	snapPath := "system-data/var/lib/snapd/snaps"

	srcRecoverySystem := path.Join(mntSysRecover, "systems", version)
	// FIXME: this is cheating, we simply write all snaps for now instead
	// of just the ones that belong to the recovery system
	srcSnaps := path.Join(mntSysRecover, "snaps")
	dest := path.Join(mntWritable, seedPath)

	// needed as mount-point (and for snapd.core-fixup.services)
	if err = os.MkdirAll(path.Join(mntWritable, "system-data/boot"), 0755); err != nil {
		return "", "", err
	}

	// remove all previous content of seed and snaps (if any)
	// this allow us to call this function to update our recovery version
	if err = os.RemoveAll(dest); err != nil {
		return "", "", err
	}
	if err = os.RemoveAll(path.Join(mntWritable, snapPath)); err != nil {
		return "", "", err
	}

	dirs := []string{seedPath, snapPath, "user-data"}
	if err = mkdirs(mntWritable, dirs, 0755); err != nil {
		return "", "", err
	}

	// cp -a $srcSnaps/*, $dest+"/snaps"
	srcSnapFiles, err := ioutil.ReadDir(srcSnaps)
	if err != nil {
		return "", "", err
	}
	err = os.MkdirAll(dest+"/snaps", 0755)
	if err != nil {
		return "", "", err
	}
	for _, f := range srcSnapFiles {
		if err = copyTree(path.Join(srcSnaps, f.Name()), dest+"/snaps"); err != nil {
			return "", "", err
		}
	}

	// cp -a $srcRecoverySystem $dest
	seedFiles, err := ioutil.ReadDir(srcRecoverySystem)
	if err != nil {
		return "", "", err
	}
	for _, f := range seedFiles {
		if err = copyTree(path.Join(srcRecoverySystem, f.Name()), dest); err != nil {
			return "", "", err
		}
	}

	seedDest := path.Join(dest, "snaps")

	core = path.Base(globFile(seedDest, "core20_*.snap"))
	kernel = path.Base(globFile(seedDest, "pc-kernel_*.snap"))

	logger.Noticef("core: %s", core)
	logger.Noticef("kernel: %s", kernel)

	coreSnapPath := path.Join(mntWritable, snapPath, core)
	err = os.Symlink(path.Join("../seed/snaps", core), coreSnapPath)
	if err != nil {
		return "", "", err
	}

	kernelSnapPath := path.Join(mntWritable, snapPath, kernel)
	err = os.Symlink(path.Join("../seed/snaps", kernel), kernelSnapPath)
	if err != nil {
		return "", "", err
	}

	err = extractKernel(kernelSnapPath, mntSystemBoot)

	return core, kernel, err
}

func extractKernel(kernelPath, mntSystemBoot string) error {
	mntKernelSnap := "/mnt/kernel-snap"
	if err := os.MkdirAll(mntKernelSnap, 0755); err != nil {
		return fmt.Errorf("cannot create kernel mountpoint: %s", err)
	}
	logger.Noticef("mounting %s", kernelPath)
	err := exec.Command("mount", "-t", "squashfs", kernelPath, mntKernelSnap).Run()
	if err != nil {
		return fmt.Errorf("cannot mount kernel snap: %s", err)
	}
	for _, img := range []string{"kernel.img", "initrd.img"} {
		logger.Noticef("copying %s to %s", img, mntSystemBoot)
		err := osutil.CopyFile(path.Join(mntKernelSnap, img), path.Join(mntSystemBoot, img), osutil.CopyFlagOverwrite)
		if err != nil {
			return fmt.Errorf("cannot copy %s: %s", img, err)
		}
	}

	// Don't remove this sync, prevents corrupted files on vfat
	if err := exec.Command("sync").Run(); err != nil {
		return fmt.Errorf("cannot sync filesystems: %s", err)
	}

	if err := umount(mntKernelSnap); err != nil {
		return err
	}
	return nil
}

func updateBootloader(mntSysRecover, core, kernel string) error {
	logger.Noticef("Updating bootloader")

	b, err := bootloader.Find()
	if err != nil {
		return err
	}

	bootVars := map[string]string{
		"snap_core":   core,
		"snap_kernel": kernel,
		"snap_mode":   "",
	}

	if err := b.SetBootVars(bootVars); err != nil {
		return fmt.Errorf("cannot set boot vars: %s", err)
	}

	// FIXME: update recovery boot vars
	// must do it in a bootloader-agnostic way
	env := grubenv.NewEnv(path.Join(mntSysRecover, "EFI/ubuntu/grubenv"))
	if err := env.Load(); err != nil {
		return fmt.Errorf("cannot load recovery boot vars: %s", err)
	}
	env.Set("snap_mode", "")
	if err := env.Save(); err != nil {
		return fmt.Errorf("cannot save recovery boot vars: %s", err)
	}

	return nil
}

func enableSysrq() error {
	f, err := os.Open("/proc/sys/kernel/sysrq")
	if err != nil {
		return err
	}
	defer f.Close()
	f.Write([]byte("1\n"))
	return nil
}

func Restart() error {
	if err := enableSysrq(); err != nil {
		return err
	}

	f, err := os.OpenFile("/proc/sysrq-trigger", os.O_APPEND|os.O_WRONLY, 0600)
	if err != nil {
		return err
	}
	defer f.Close()
	f.Write([]byte("b\n"))

	// look away
	select {}
}<|MERGE_RESOLUTION|>--- conflicted
+++ resolved
@@ -142,17 +142,6 @@
 	mntSysRecover := "/mnt/sys-recover"
 	mntSystemBoot := "/mnt/system-boot"
 
-<<<<<<< HEAD
-	if err := mountFilesystem("ubuntu-data", mntWritable); err != nil {
-		return err
-	}
-
-	if err := mountFilesystem("ubuntu-seed", mntSysRecover); err != nil {
-		return err
-	}
-
-	if err := mountFilesystem("ubuntu-boot", mntSystemBoot); err != nil {
-=======
 	keyfile := path.Join(mntSystemBoot, "keyfile")
 
 	if err := mountFilesystem("system-boot", mntSystemBoot); err != nil {
@@ -176,7 +165,6 @@
 	}
 
 	if err := mountFilesystem("sys-recover", mntSysRecover); err != nil {
->>>>>>> 892ae3e8
 		return err
 	}
 
@@ -208,24 +196,15 @@
 	return nil
 }
 
-<<<<<<< HEAD
-func createWritable() error {
-	logger.Noticef("Creating new ubuntu-data")
-=======
 func createWritable(keyfile string, keyfileSize int, cryptdev string) error {
 	logger.Noticef("Creating new writable")
->>>>>>> 892ae3e8
 	disk := &DiskDevice{}
 	if err := disk.FindFromPartLabel("ubuntu-boot"); err != nil {
 		return fmt.Errorf("cannot determine boot device: %s", err)
 	}
 
 	// FIXME: get values from gadget, system
-<<<<<<< HEAD
-	err := disk.CreatePartition(1000*sizeMB, "ubuntu-data")
-=======
 	err := disk.CreateLUKSPartition(1000*sizeMB, "writable", keyfile, keyfileSize, cryptdev)
->>>>>>> 892ae3e8
 	if err != nil {
 		return fmt.Errorf("cannot create new ubuntu-data: %s", err)
 	}
