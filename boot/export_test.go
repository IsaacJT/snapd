// -*- Mode: Go; indent-tabs-mode: t -*-

/*
 * Copyright (C) 2014-2019 Canonical Ltd
 *
 * This program is free software: you can redistribute it and/or modify
 * it under the terms of the GNU General Public License version 3 as
 * published by the Free Software Foundation.
 *
 * This program is distributed in the hope that it will be useful,
 * but WITHOUT ANY WARRANTY; without even the implied warranty of
 * MERCHANTABILITY or FITNESS FOR A PARTICULAR PURPOSE.  See the
 * GNU General Public License for more details.
 *
 * You should have received a copy of the GNU General Public License
 * along with this program.  If not, see <http://www.gnu.org/licenses/>.
 *
 */

package boot

import (
	"github.com/snapcore/snapd/secboot"
	"github.com/snapcore/snapd/snap"
)

func NewCoreBootParticipant(s snap.PlaceInfo, t snap.Type, dev Device) *coreBootParticipant {
	bs, err := bootStateFor(t, dev)
	if err != nil {
		panic(err)
	}
	return &coreBootParticipant{s: s, bs: bs}
}

func NewCoreKernel(s snap.PlaceInfo, d Device) *coreKernel {
	return &coreKernel{s, bootloaderOptionsForDeviceKernel(d)}
}

type Trivial = trivial

func (m *Modeenv) WasRead() bool {
	return m.read
}

func (m *Modeenv) DeepEqual(m2 *Modeenv) bool {
	return m.deepEqual(m2)
}

var (
	MarshalModeenvEntryTo        = marshalModeenvEntryTo
	UnmarshalModeenvValueFromCfg = unmarshalModeenvValueFromCfg

	NewTrustedAssetsCache = newTrustedAssetsCache

	SealKeyToModeenv = sealKeyToModeenv
)

type BootAssetsMap = bootAssetsMap
type TrackedAsset = trackedAsset

func (o *TrustedAssetsInstallObserver) CurrentTrustedBootAssetsMap() BootAssetsMap {
	return o.currentTrustedBootAssetsMap()
}

func (o *TrustedAssetsInstallObserver) CurrentTrustedRecoveryBootAssetsMap() BootAssetsMap {
	return o.currentTrustedRecoveryBootAssetsMap()
}

<<<<<<< HEAD
func MockSecbootSealKey(f func(key secboot.EncryptionKey, params *secboot.SealKeyParams) error) (restore func()) {
	old := secbootSealKey
	secbootSealKey = f
	return func() {
		secbootSealKey = old
=======
func (o *TrustedAssetsUpdateObserver) InjectChangedAsset(blName, assetName, hash string, recovery bool) {
	ta := &trackedAsset{
		blName: blName,
		name:   assetName,
		hash:   hash,
	}
	if !recovery {
		o.changedAssets = append(o.changedAssets, ta)
	} else {
		o.seedChangedAssets = append(o.seedChangedAssets, ta)
>>>>>>> 7f8eb589
	}
}<|MERGE_RESOLUTION|>--- conflicted
+++ resolved
@@ -66,13 +66,14 @@
 	return o.currentTrustedRecoveryBootAssetsMap()
 }
 
-<<<<<<< HEAD
 func MockSecbootSealKey(f func(key secboot.EncryptionKey, params *secboot.SealKeyParams) error) (restore func()) {
 	old := secbootSealKey
 	secbootSealKey = f
 	return func() {
 		secbootSealKey = old
-=======
+	}
+}
+
 func (o *TrustedAssetsUpdateObserver) InjectChangedAsset(blName, assetName, hash string, recovery bool) {
 	ta := &trackedAsset{
 		blName: blName,
@@ -83,6 +84,5 @@
 		o.changedAssets = append(o.changedAssets, ta)
 	} else {
 		o.seedChangedAssets = append(o.seedChangedAssets, ta)
->>>>>>> 7f8eb589
 	}
 }