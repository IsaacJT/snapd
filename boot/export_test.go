// -*- Mode: Go; indent-tabs-mode: t -*-

/*
 * Copyright (C) 2014-2019 Canonical Ltd
 *
 * This program is free software: you can redistribute it and/or modify
 * it under the terms of the GNU General Public License version 3 as
 * published by the Free Software Foundation.
 *
 * This program is distributed in the hope that it will be useful,
 * but WITHOUT ANY WARRANTY; without even the implied warranty of
 * MERCHANTABILITY or FITNESS FOR A PARTICULAR PURPOSE.  See the
 * GNU General Public License for more details.
 *
 * You should have received a copy of the GNU General Public License
 * along with this program.  If not, see <http://www.gnu.org/licenses/>.
 *
 */

package boot

import (
	"fmt"

	"github.com/snapcore/snapd/asserts"
	"github.com/snapcore/snapd/bootloader"
	"github.com/snapcore/snapd/secboot"
	"github.com/snapcore/snapd/snap"
)

func NewCoreBootParticipant(s snap.PlaceInfo, t snap.Type, dev Device) *coreBootParticipant {
	bs, err := bootStateFor(t, dev)
	if err != nil {
		panic(err)
	}
	return &coreBootParticipant{s: s, bs: bs}
}

func NewCoreKernel(s snap.PlaceInfo, d Device) *coreKernel {
	return &coreKernel{s, bootloaderOptionsForDeviceKernel(d)}
}

type Trivial = trivial

func (m *Modeenv) WasRead() bool {
	return m.read
}

func (m *Modeenv) DeepEqual(m2 *Modeenv) bool {
	return m.deepEqual(m2)
}

var (
	MarshalModeenvEntryTo        = marshalModeenvEntryTo
	UnmarshalModeenvValueFromCfg = unmarshalModeenvValueFromCfg

	NewTrustedAssetsCache = newTrustedAssetsCache

	ObserveSuccessfulBootWithAssets = observeSuccessfulBootAssets
	SealKeyToModeenv                = sealKeyToModeenv
)

type BootAssetsMap = bootAssetsMap
type TrackedAsset = trackedAsset

func (t *TrackedAsset) Equals(blName, name, hash string) error {
	equal := t.hash == hash &&
		t.name == name &&
		t.blName == blName
	if !equal {
		return fmt.Errorf("not equal to bootloader %q tracked asset %v:%v", t.blName, t.name, t.hash)
	}
	return nil
}

func (o *TrustedAssetsInstallObserver) CurrentTrustedBootAssetsMap() BootAssetsMap {
	return o.currentTrustedBootAssetsMap()
}

func (o *TrustedAssetsInstallObserver) CurrentTrustedRecoveryBootAssetsMap() BootAssetsMap {
	return o.currentTrustedRecoveryBootAssetsMap()
}

func MockSecbootSealKey(f func(key secboot.EncryptionKey, params *secboot.SealKeyParams) error) (restore func()) {
	old := secbootSealKey
	secbootSealKey = f
	return func() {
		secbootSealKey = old
	}
}

func (o *TrustedAssetsUpdateObserver) InjectChangedAsset(blName, assetName, hash string, recovery bool) {
	ta := &trackedAsset{
		blName: blName,
		name:   assetName,
		hash:   hash,
	}
	if !recovery {
		o.changedAssets = append(o.changedAssets, ta)
	} else {
		o.seedChangedAssets = append(o.seedChangedAssets, ta)
	}
}

type BootAsset = bootAsset
type BootChain = bootChain
type ByBootAssetOrder = byBootAssetOrder
type PredictableBootChains = predictableBootChains

var (
	ToPredictableBootAsset              = toPredictableBootAsset
	ToPredictableBootChain              = toPredictableBootChain
	ToPredictableBootChains             = toPredictableBootChains
	PredictableBootChainsEqualForReseal = predictableBootChainsEqualForReseal
<<<<<<< HEAD
	BootAssetsToLoadChains              = bootAssetsToLoadChains
)
=======
)

func (b *bootChain) SetModelAssertion(model *asserts.Model) {
	b.model = model
}

func (b *bootChain) SetKernelBootFile(kbf bootloader.BootFile) {
	b.kernelBootFile = kbf
}
>>>>>>> 2180f7e5
<|MERGE_RESOLUTION|>--- conflicted
+++ resolved
@@ -112,10 +112,7 @@
 	ToPredictableBootChain              = toPredictableBootChain
 	ToPredictableBootChains             = toPredictableBootChains
 	PredictableBootChainsEqualForReseal = predictableBootChainsEqualForReseal
-<<<<<<< HEAD
 	BootAssetsToLoadChains              = bootAssetsToLoadChains
-)
-=======
 )
 
 func (b *bootChain) SetModelAssertion(model *asserts.Model) {
@@ -124,5 +121,4 @@
 
 func (b *bootChain) SetKernelBootFile(kbf bootloader.BootFile) {
 	b.kernelBootFile = kbf
-}
->>>>>>> 2180f7e5
+}