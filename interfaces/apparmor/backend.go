// -*- Mode: Go; indent-tabs-mode: t -*-

/*
 * Copyright (C) 2016 Canonical Ltd
 *
 * This program is free software: you can redistribute it and/or modify
 * it under the terms of the GNU General Public License version 3 as
 * published by the Free Software Foundation.
 *
 * This program is distributed in the hope that it will be useful,
 * but WITHOUT ANY WARRANTY; without even the implied warranty of
 * MERCHANTABILITY or FITNESS FOR A PARTICULAR PURPOSE.  See the
 * GNU General Public License for more details.
 *
 * You should have received a copy of the GNU General Public License
 * along with this program.  If not, see <http://www.gnu.org/licenses/>.
 *
 */

// Package apparmor implements integration between snappy and
// ubuntu-core-launcher around apparmor.
//
// Snappy creates apparmor profiles for each application (for each snap)
// present in the system.  Upon each execution of ubuntu-core-launcher
// application process is launched under the profile. Prior to that the profile
// must be parsed, compiled and loaded into the kernel using the support tool
// "apparmor_parser".
//
// Each apparmor profile contains a simple <header><content><footer> structure.
// The header specifies the profile name that the launcher will use to launch a
// process under this profile.  Snappy uses "abstract identifiers" as profile
// names.
//
// The actual profiles are stored in /var/lib/snappy/apparmor/profiles.
//
// NOTE: A systemd job (apparmor.service) loads all snappy-specific apparmor
// profiles into the kernel during the boot process.
package apparmor

import (
	"bytes"
	"fmt"
	"io/ioutil"
	"os"
	"os/exec"
	"path/filepath"
	"regexp"
	"sort"
	"strings"

	"github.com/snapcore/snapd/dirs"
	"github.com/snapcore/snapd/interfaces"
	"github.com/snapcore/snapd/logger"
	"github.com/snapcore/snapd/osutil"
	"github.com/snapcore/snapd/release"
	"github.com/snapcore/snapd/snap"
)

var (
	procSelfExe           = "/proc/self/exe"
<<<<<<< HEAD
=======
	isHomeUsingNFS        = osutil.IsHomeUsingNFS
>>>>>>> 2c398d47
	isRootWritableOverlay = osutil.IsRootWritableOverlay
)

// Backend is responsible for maintaining apparmor profiles for snaps and parts of snapd.
type Backend struct{}

// Name returns the name of the backend.
func (b *Backend) Name() interfaces.SecuritySystem {
	return interfaces.SecurityAppArmor
}

// Initialize prepares customized apparmor policy for snap-confine.
func (b *Backend) Initialize() error {
	// NOTE: It would be nice if we could also generate the profile for
	// snap-confine executing from the core snap, right here, and not have to
	// do this in the Setup function below. I sadly don't think this is
	// possible because snapd must be able to install a new core and only at
	// that moment generate it.

	// Inspect the system and sets up local apparmor policy for snap-confine.
	// Local policy is included by the system-wide policy. If the local policy
	// has changed then the apparmor profile for snap-confine is reloaded.

	// Create the local policy directory if it is not there.
	if err := os.MkdirAll(dirs.SnapConfineAppArmorDir, 0755); err != nil {
		return fmt.Errorf("cannot create snap-confine policy directory: %s", err)
	}

	// Check the /proc/self/exe symlink, this is needed below but we want to
	// fail early if this fails for whatever reason.
	exe, err := os.Readlink(procSelfExe)
	if err != nil {
		return fmt.Errorf("cannot read %s: %s", procSelfExe, err)
	}

	// Location of the generated policy.
	glob := "*"
	policy := make(map[string]*osutil.FileState)

	// Check if NFS is mounted at or under $HOME. Because NFS is not
	// transparent to apparmor we must alter our profile to counter that and
	// allow snap-confine to work.
	if nfs, err := osutil.IsHomeUsingNFS(); err != nil {
		logger.Noticef("cannot determine if NFS is in use: %v", err)
	} else if nfs {
		policy["nfs-support"] = &osutil.FileState{
			Content: []byte(nfsSnippet),
			Mode:    0644,
		}
		logger.Noticef("snapd enabled NFS support, additional implicit network permissions granted")
	}

	// Check if '/' is on overlayfs. If so, add the necessary rules for
	// upperdir and allow snap-confine to work.
	if overlayRoot, err := isRootWritableOverlay(); err != nil {
		logger.Noticef("cannot determine if root filesystem on overlay: %v", err)
	} else if overlayRoot != "" {
		snippet := strings.Replace(overlayRootSnippet, "###UPPERDIR###", overlayRoot, -1)
		policy["overlay-root"] = &osutil.FileState{
			Content: []byte(snippet),
			Mode:    0644,
		}
		logger.Noticef("snapd enabled root filesystem on overlay support, additional upperdir permissions granted")
	}

	// Ensure that generated policy is what we computed above.
	created, removed, err := osutil.EnsureDirState(dirs.SnapConfineAppArmorDir, glob, policy)
	if err != nil {
		return fmt.Errorf("cannot synchronize snap-confine policy: %s", err)
	}
	if len(created) == 0 && len(removed) == 0 {
		// If the generated policy didn't change, we're all done.
		return nil
	}

	// If snapd is executing from the core snap the it means it has
	// re-executed. In that case we are no longer using the copy of
	// snap-confine from the host distribution but our own copy. We don't have
	// to re-compile and load the updated profile as that is performed by
	// setupSnapConfineReexec below.
	if strings.HasPrefix(exe, dirs.SnapMountDir) {
		return nil
	}

	// Reload the apparmor profile of snap-confine. This points to the main
	// file in /etc/apparmor.d/ as that file contains include statements that
	// load any of the files placed in /var/lib/snapd/apparmor/snap-confine/.
	// For historical reasons we may have a filename that ends with .real or
	// not.  If we do then we prefer the file ending with the name .real as
	// that is the more recent name we use.
	var profilePath string
	for _, profileFname := range []string{"usr.lib.snapd.snap-confine.real", "usr.lib.snapd.snap-confine"} {
		profilePath = filepath.Join(dirs.SystemApparmorDir, profileFname)
		if _, err := os.Stat(profilePath); err != nil {
			if os.IsNotExist(err) {
				continue
			}
			return err
		}
		break
	}
	if profilePath == "" {
		return fmt.Errorf("cannot find system apparmor profile for snap-confine")
	}

	// We are not using apparmor.LoadProfile() because it uses other cache.
	cmd := exec.Command("apparmor_parser", "--replace",
		// Use no-expr-simplify since expr-simplify is actually slower on armhf (LP: #1383858)
		"-O", "no-expr-simplify",
		"--write-cache", "--cache-loc", dirs.SystemApparmorCacheDir,
		profilePath)

	if output, err := cmd.CombinedOutput(); err != nil {
		// When we cannot reload the profile then let's remove the generated
		// policy. Maybe we have caused the problem so it's better to let other
		// things work.
		osutil.EnsureDirState(dirs.SnapConfineAppArmorDir, glob, nil)
		return fmt.Errorf("cannot reload snap-confine apparmor profile: %v", osutil.OutputErr(output, err))
	}
	return nil
}

// snapConfineFromCoreProfile returns the apparmor profile for snap-confine in the given core snap.
func snapConfineFromCoreProfile(coreInfo *snap.Info) (dir, glob string, content map[string]*osutil.FileState, err error) {
	// Find the vanilla apparmor profile for snap-confine as present in the given core snap.

	// We must test the ".real" suffix first, this is a workaround for
	// https://bugs.debian.org/cgi-bin/bugreport.cgi?bug=858004
	vanillaProfilePath := filepath.Join(coreInfo.MountDir(), "/etc/apparmor.d/usr.lib.snapd.snap-confine.real")
	vanillaProfileText, err := ioutil.ReadFile(vanillaProfilePath)
	if os.IsNotExist(err) {
		vanillaProfilePath = filepath.Join(coreInfo.MountDir(), "/etc/apparmor.d/usr.lib.snapd.snap-confine")
		vanillaProfileText, err = ioutil.ReadFile(vanillaProfilePath)
	}
	if err != nil {
		return "", "", nil, fmt.Errorf("cannot open apparmor profile for vanilla snap-confine: %s", err)
	}

	// Replace the path to vanilla snap-confine with the path to the mounted snap-confine from core.
	snapConfineInCore := filepath.Join(coreInfo.MountDir(), "usr/lib/snapd/snap-confine")
	patchedProfileText := bytes.Replace(
		vanillaProfileText, []byte("/usr/lib/snapd/snap-confine"), []byte(snapConfineInCore), -1)
	// /snap/core/111/usr/lib/snapd/snap-confine -> snap.core.111.usr.lib.snapd.snap-confine
	patchedProfileName := strings.Replace(snapConfineInCore[1:], "/", ".", -1)
	// snap.core.111.usr.lib.snapd.snap-confine -> snap.core.*.usr.lib.snapd.snap-confine
	patchedProfileGlob := strings.Replace(patchedProfileName, "."+coreInfo.Revision.String()+".", ".*.", 1)

	// Return information for EnsureDirState that describes the re-exec profile for snap-confine.
	content = map[string]*osutil.FileState{
		patchedProfileName: {
			Content: []byte(patchedProfileText),
			Mode:    0644,
		},
	}
	return dirs.SystemApparmorDir, patchedProfileGlob, content, nil
}

// setupSnapConfineReexec will setup apparmor profiles on a classic
// system on the hosts /etc/apparmor.d directory. This is needed for
// running snap-confine from the core snap.
//
// Additionally it will cleanup stale apparmor profiles it created.
func setupSnapConfineReexec(coreInfo *snap.Info) error {
	err := os.MkdirAll(dirs.SnapConfineAppArmorDir, 0755)
	if err != nil {
		return fmt.Errorf("cannot create snap-confine policy directory: %s", err)
	}

	dir, glob, content, err := snapConfineFromCoreProfile(coreInfo)
	cache := dirs.SystemApparmorCacheDir
	if err != nil {
		return fmt.Errorf("cannot compute snap-confine profile: %s", err)
	}

	changed, removed, errEnsure := osutil.EnsureDirState(dir, glob, content)
	if len(changed) == 0 {
		// XXX: because NFS workaround is handled separately the same correct
		// snap-confine profile may need to be re-loaded. This is because the
		// profile contains include directives and those load a second file
		// that has changed outside of the scope of EnsureDirState.
		//
		// To counter that, always reload the profile by pretending it had
		// changed.
		for fname := range content {
			changed = append(changed, fname)
		}
	}
	errReload := reloadProfiles(changed, dir, cache)
	errUnload := unloadProfiles(removed, cache)
	if errEnsure != nil {
		return fmt.Errorf("cannot synchronize snap-confine apparmor profile: %s", errEnsure)
	}
	if errReload != nil {
		return fmt.Errorf("cannot reload snap-confine apparmor profile: %s", errReload)
	}
	if errUnload != nil {
		return fmt.Errorf("cannot unload snap-confine apparmor profile: %s", errReload)
	}
	return nil
}

// Setup creates and loads apparmor profiles specific to a given snap.
// The snap can be in developer mode to make security violations non-fatal to
// the offending application process.
//
// This method should be called after changing plug, slots, connections between
// them or application present in the snap.
func (b *Backend) Setup(snapInfo *snap.Info, opts interfaces.ConfinementOptions, repo *interfaces.Repository) error {
	snapName := snapInfo.Name()
	spec, err := repo.SnapSpecification(b.Name(), snapName)
	if err != nil {
		return fmt.Errorf("cannot obtain apparmor specification for snap %q: %s", snapName, err)
	}
	spec.(*Specification).AddSnapLayout(snapInfo)

	// core on classic is special
	if snapName == "core" && release.OnClassic && release.AppArmorLevel() != release.NoAppArmor {
		if err := setupSnapConfineReexec(snapInfo); err != nil {
			logger.Noticef("cannot create host snap-confine apparmor configuration: %s", err)
		}
	}
	// core on core devices is also special, the apparmor cache gets
	// confused too easy, especially at rollbacks, so we delete the cache.
	// See LP:#1460152 and
	// https://forum.snapcraft.io/t/core-snap-revert-issues-on-core-devices/
	if snapName == "core" && !release.OnClassic {
		if li, err := filepath.Glob(filepath.Join(dirs.SystemApparmorCacheDir, "*")); err == nil {
			for _, p := range li {
				if st, err := os.Stat(p); err == nil && st.Mode().IsRegular() {
					if err := os.Remove(p); err != nil {
						logger.Noticef("cannot remove %q: %s", p, err)
					}
				}
			}
		}
	}

	// Get the files that this snap should have
	content, err := b.deriveContent(spec.(*Specification), snapInfo, opts)
	if err != nil {
		return fmt.Errorf("cannot obtain expected security files for snap %q: %s", snapName, err)
	}
	dir := dirs.SnapAppArmorDir
	glob1 := fmt.Sprintf("snap*.%s*", snapInfo.Name())
	glob2 := fmt.Sprintf("snap-update-ns.%s", snapInfo.Name())
	cache := dirs.AppArmorCacheDir
	if err := os.MkdirAll(dir, 0755); err != nil {
		return fmt.Errorf("cannot create directory for apparmor profiles %q: %s", dir, err)
	}
	_, removed, errEnsure := osutil.EnsureDirStateGlobs(dir, []string{glob1, glob2}, content)
	// NOTE: load all profiles instead of just the changed profiles.  We're
	// relying on apparmor cache to make this efficient. This gives us
	// certainty that each call to Setup ends up with working profiles.
	all := make([]string, 0, len(content))
	for name := range content {
		all = append(all, name)
	}
	sort.Strings(all)
	errReload := reloadProfiles(all, dir, cache)
	errUnload := unloadProfiles(removed, cache)
	if errEnsure != nil {
		return fmt.Errorf("cannot synchronize security files for snap %q: %s", snapName, errEnsure)
	}
	if errReload != nil {
		return errReload
	}
	return errUnload
}

// Remove removes and unloads apparmor profiles of a given snap.
func (b *Backend) Remove(snapName string) error {
	dir := dirs.SnapAppArmorDir
	glob1 := fmt.Sprintf("snap*.%s*", snapName)
	glob2 := fmt.Sprintf("snap-update-ns.%s", snapName)
	cache := dirs.AppArmorCacheDir
	_, removed, errEnsure := osutil.EnsureDirStateGlobs(dir, []string{glob1, glob2}, nil)
	errUnload := unloadProfiles(removed, cache)
	if errEnsure != nil {
		return fmt.Errorf("cannot synchronize security files for snap %q: %s", snapName, errEnsure)
	}
	return errUnload
}

var (
	templatePattern = regexp.MustCompile("(###[A-Z_]+###)")
	attachPattern   = regexp.MustCompile(`\(attach_disconnected\)`)
)

const attachComplain = "(attach_disconnected,complain)"

func (b *Backend) deriveContent(spec *Specification, snapInfo *snap.Info, opts interfaces.ConfinementOptions) (content map[string]*osutil.FileState, err error) {
	content = make(map[string]*osutil.FileState, len(snapInfo.Apps)+len(snapInfo.Hooks)+1)

	// Add profile for each app.
	for _, appInfo := range snapInfo.Apps {
		securityTag := appInfo.SecurityTag()
		addContent(securityTag, snapInfo, opts, spec.SnippetForTag(securityTag), content)
	}
	// Add profile for each hook.
	for _, hookInfo := range snapInfo.Hooks {
		securityTag := hookInfo.SecurityTag()
		addContent(securityTag, snapInfo, opts, spec.SnippetForTag(securityTag), content)
	}
	// Add profile for snap-update-ns if we have any apps or hooks.
	// If we have neither then we don't have any need to create an executing environment.
	// This applies to, for example, kernel snaps or gadget snaps (unless they have hooks).
	if len(content) > 0 {
		snippets := strings.Join(spec.UpdateNS()[snapInfo.Name()], "\n")
		addUpdateNSProfile(snapInfo, opts, snippets, content)
	}

	return content, nil
}

// addUpdateNSProfile adds an apparmor profile for snap-update-ns, tailored to a specific snap.
//
// This profile exists so that snap-update-ns doens't need to carry very wide, open permissions
// that are suitable for poking holes (and writing) in nearly arbitrary places. Instead the profile
// contains just the permissions needed to poke a hole and write to the layout-specific paths.
func addUpdateNSProfile(snapInfo *snap.Info, opts interfaces.ConfinementOptions, snippets string, content map[string]*osutil.FileState) {
	// Compute the template by injecting special updateNS snippets.
	policy := templatePattern.ReplaceAllStringFunc(updateNSTemplate, func(placeholder string) string {
		switch placeholder {
		case "###SNAP_NAME###":
			return snapInfo.Name()
		case "###SNIPPETS###":
			return snippets
		}
		return ""
	})

	// Ensure that the snap-update-ns profile is on disk.
	profileName := fmt.Sprintf("snap-update-ns.%s", snapInfo.Name())
	content[profileName] = &osutil.FileState{
		Content: []byte(policy),
		Mode:    0644,
	}
}

func addContent(securityTag string, snapInfo *snap.Info, opts interfaces.ConfinementOptions, snippetForTag string, content map[string]*osutil.FileState) {
	var policy string
	// When partial AppArmor is detected, use the classic template for now. We could
	// use devmode, but that could generate confusing log entries for users running
	// snaps on systems with partial AppArmor support.
	level := release.AppArmorLevel()
	if level == release.PartialAppArmor || (opts.Classic && !opts.JailMode) {
		policy = classicTemplate
	} else {
		policy = defaultTemplate
	}
	if (opts.DevMode || opts.Classic) && !opts.JailMode {
		policy = attachPattern.ReplaceAllString(policy, attachComplain)
	}
	policy = templatePattern.ReplaceAllStringFunc(policy, func(placeholder string) string {
		switch placeholder {
		case "###VAR###":
			return templateVariables(snapInfo, securityTag)
		case "###PROFILEATTACH###":
			return fmt.Sprintf("profile \"%s\"", securityTag)
		case "###SNIPPETS###":
			var tagSnippets string
			if opts.Classic && opts.JailMode {
				// Add a special internal snippet for snaps using classic confinement
				// and jailmode together. This snippet provides access to the core snap
				// so that the dynamic linker and shared libraries can be used.
				tagSnippets = classicJailmodeSnippet + "\n" + snippetForTag
			} else if level == release.PartialAppArmor || (opts.Classic && !opts.JailMode) {
				// When classic confinement (without jailmode) is in effect we
				// are ignoring all apparmor snippets as they may conflict with
				// the super-broad template we are starting with.
			} else {
				// Check if NFS is mounted at or under $HOME. Because NFS is not
				// transparent to apparmor we must alter the profile to counter that and
				// allow access to SNAP_USER_* files.
				tagSnippets = snippetForTag
				if nfs, _ := osutil.IsHomeUsingNFS(); nfs {
					tagSnippets += nfsSnippet
				}

				if overlayRoot, _ := isRootWritableOverlay(); overlayRoot != "" {
					snippet := strings.Replace(overlayRootSnippet, "###UPPERDIR###", overlayRoot, -1)
					tagSnippets += snippet
				}
			}
			return tagSnippets
		}
		return ""
	})

	content[securityTag] = &osutil.FileState{
		Content: []byte(policy),
		Mode:    0644,
	}
}

func reloadProfiles(profiles []string, profileDir, cacheDir string) error {
	for _, profile := range profiles {
		err := loadProfile(filepath.Join(profileDir, profile), cacheDir)
		if err != nil {
			return fmt.Errorf("cannot load apparmor profile %q: %s", profile, err)
		}
	}
	return nil
}

func unloadProfiles(profiles []string, cacheDir string) error {
	for _, profile := range profiles {
		if err := unloadProfile(profile, cacheDir); err != nil {
			return fmt.Errorf("cannot unload apparmor profile %q: %s", profile, err)
		}
	}
	return nil
}

// NewSpecification returns a new, empty apparmor specification.
func (b *Backend) NewSpecification() interfaces.Specification {
	return &Specification{}
}<|MERGE_RESOLUTION|>--- conflicted
+++ resolved
@@ -58,10 +58,7 @@
 
 var (
 	procSelfExe           = "/proc/self/exe"
-<<<<<<< HEAD
-=======
 	isHomeUsingNFS        = osutil.IsHomeUsingNFS
->>>>>>> 2c398d47
 	isRootWritableOverlay = osutil.IsRootWritableOverlay
 )
 
@@ -104,7 +101,7 @@
 	// Check if NFS is mounted at or under $HOME. Because NFS is not
 	// transparent to apparmor we must alter our profile to counter that and
 	// allow snap-confine to work.
-	if nfs, err := osutil.IsHomeUsingNFS(); err != nil {
+	if nfs, err := isHomeUsingNFS(); err != nil {
 		logger.Noticef("cannot determine if NFS is in use: %v", err)
 	} else if nfs {
 		policy["nfs-support"] = &osutil.FileState{
@@ -437,7 +434,7 @@
 				// transparent to apparmor we must alter the profile to counter that and
 				// allow access to SNAP_USER_* files.
 				tagSnippets = snippetForTag
-				if nfs, _ := osutil.IsHomeUsingNFS(); nfs {
+				if nfs, _ := isHomeUsingNFS(); nfs {
 					tagSnippets += nfsSnippet
 				}
 
