// -*- Mode: Go; indent-tabs-mode: t -*-

/*
 * Copyright (C) 2016 Canonical Ltd
 *
 * This program is free software: you can redistribute it and/or modify
 * it under the terms of the GNU General Public License version 3 as
 * published by the Free Software Foundation.
 *
 * This program is distributed in the hope that it will be useful,
 * but WITHOUT ANY WARRANTY; without even the implied warranty of
 * MERCHANTABILITY or FITNESS FOR A PARTICULAR PURPOSE.  See the
 * GNU General Public License for more details.
 *
 * You should have received a copy of the GNU General Public License
 * along with this program.  If not, see <http://www.gnu.org/licenses/>.
 *
 */

package apparmor_test

import (
	"fmt"
	"io/ioutil"
	"os"
	"os/user"
	"path/filepath"
	"strings"

	. "gopkg.in/check.v1"

	"github.com/snapcore/snapd/dirs"
	"github.com/snapcore/snapd/interfaces"
	"github.com/snapcore/snapd/interfaces/apparmor"
	"github.com/snapcore/snapd/interfaces/ifacetest"
	"github.com/snapcore/snapd/osutil"
	"github.com/snapcore/snapd/release"
	"github.com/snapcore/snapd/snap/snaptest"
	"github.com/snapcore/snapd/testutil"
)

type backendSuite struct {
	ifacetest.BackendSuite

	parserCmd *testutil.MockCmd
}

var _ = Suite(&backendSuite{})

var testedConfinementOpts = []interfaces.ConfinementOptions{
	{},
	{DevMode: true},
	{JailMode: true},
	{Classic: true},
}

// fakeAppAprmorParser contains shell program that creates fake binary cache entries
// in accordance with what real apparmor_parser would do.
const fakeAppArmorParser = `
cache_dir=""
profile=""
write=""
while [ -n "$1" ]; do
	case "$1" in
		--cache-loc=*)
			cache_dir="$(echo "$1" | cut -d = -f 2)" || exit 1
			;;
		--write-cache)
			write=yes
			;;
		--replace|--remove)
			# Ignore
			;;
		-O)
			# Ignore, discard argument
			shift
			;;
		*)
			profile=$(basename "$1")
			;;
	esac
	shift
done
if [ "$write" = yes ]; then
	echo fake > "$cache_dir/$profile"
fi
`

func (s *backendSuite) SetUpTest(c *C) {
	s.Backend = &apparmor.Backend{}
	s.BackendSuite.SetUpTest(c)
	c.Assert(s.Repo.AddBackend(s.Backend), IsNil)

	// Prepare a directory for apparmor profiles.
	// NOTE: Normally this is a part of the OS snap.
	err := os.MkdirAll(dirs.SnapAppArmorDir, 0700)
	c.Assert(err, IsNil)
	err = os.MkdirAll(dirs.AppArmorCacheDir, 0700)
	c.Assert(err, IsNil)
	// Mock away any real apparmor interaction
	s.parserCmd = testutil.MockCommand(c, "apparmor_parser", fakeAppArmorParser)
}

func (s *backendSuite) TearDownTest(c *C) {
	s.parserCmd.Restore()

	s.BackendSuite.TearDownTest(c)
}

// Tests for Setup() and Remove()

func (s *backendSuite) TestName(c *C) {
	c.Check(s.Backend.Name(), Equals, interfaces.SecurityAppArmor)
}

func (s *backendSuite) TestInstallingSnapWritesAndLoadsProfiles(c *C) {
	s.InstallSnap(c, interfaces.ConfinementOptions{}, ifacetest.SambaYamlV1, 1)
	profile := filepath.Join(dirs.SnapAppArmorDir, "snap.samba.smbd")
	// file called "snap.sambda.smbd" was created
	_, err := os.Stat(profile)
	c.Check(err, IsNil)
	// apparmor_parser was used to load that file
	c.Check(s.parserCmd.Calls(), DeepEquals, [][]string{
		{"apparmor_parser", "--replace", "--write-cache", "-O", "no-expr-simplify", fmt.Sprintf("--cache-loc=%s/var/cache/apparmor", s.RootDir), "--quiet", profile},
	})
}

func (s *backendSuite) TestInstallingSnapWithHookWritesAndLoadsProfiles(c *C) {
	s.InstallSnap(c, interfaces.ConfinementOptions{}, ifacetest.HookYaml, 1)
	profile := filepath.Join(dirs.SnapAppArmorDir, "snap.foo.hook.configure")

	// Verify that profile "snap.foo.hook.configure" was created
	_, err := os.Stat(profile)
	c.Check(err, IsNil)
	// apparmor_parser was used to load that file
	c.Check(s.parserCmd.Calls(), DeepEquals, [][]string{
		{"apparmor_parser", "--replace", "--write-cache", "-O", "no-expr-simplify", fmt.Sprintf("--cache-loc=%s/var/cache/apparmor", s.RootDir), "--quiet", profile},
	})
}

func (s *backendSuite) TestProfilesAreAlwaysLoaded(c *C) {
	for _, opts := range testedConfinementOpts {
		snapInfo := s.InstallSnap(c, opts, ifacetest.SambaYamlV1, 1)
		s.parserCmd.ForgetCalls()
		err := s.Backend.Setup(snapInfo, opts, s.Repo)
		c.Assert(err, IsNil)
		profile := filepath.Join(dirs.SnapAppArmorDir, "snap.samba.smbd")
		c.Check(s.parserCmd.Calls(), DeepEquals, [][]string{
			{"apparmor_parser", "--replace", "--write-cache", "-O", "no-expr-simplify", fmt.Sprintf("--cache-loc=%s/var/cache/apparmor", s.RootDir), "--quiet", profile},
		})
		s.RemoveSnap(c, snapInfo)
	}
}

func (s *backendSuite) TestRemovingSnapRemovesAndUnloadsProfiles(c *C) {
	for _, opts := range testedConfinementOpts {
		snapInfo := s.InstallSnap(c, opts, ifacetest.SambaYamlV1, 1)
		s.parserCmd.ForgetCalls()
		s.RemoveSnap(c, snapInfo)
		profile := filepath.Join(dirs.SnapAppArmorDir, "snap.samba.smbd")
		// file called "snap.sambda.smbd" was removed
		_, err := os.Stat(profile)
		c.Check(os.IsNotExist(err), Equals, true)
		// apparmor cache file was removed
		cache := filepath.Join(dirs.AppArmorCacheDir, "snap.samba.smbd")
		_, err = os.Stat(cache)
		c.Check(os.IsNotExist(err), Equals, true)
		// apparmor_parser was used to unload the profile
		c.Check(s.parserCmd.Calls(), DeepEquals, [][]string{
			{"apparmor_parser", "--remove", "snap.samba.smbd"},
		})
	}
}

func (s *backendSuite) TestRemovingSnapWithHookRemovesAndUnloadsProfiles(c *C) {
	for _, opts := range testedConfinementOpts {
		snapInfo := s.InstallSnap(c, opts, ifacetest.HookYaml, 1)
		s.parserCmd.ForgetCalls()
		s.RemoveSnap(c, snapInfo)
		profile := filepath.Join(dirs.SnapAppArmorDir, "snap.foo.hook.configure")
		// file called "snap.foo.hook.configure" was removed
		_, err := os.Stat(profile)
		c.Check(os.IsNotExist(err), Equals, true)
		// apparmor cache file was removed
		cache := filepath.Join(dirs.AppArmorCacheDir, "snap.foo.hook.configure")
		_, err = os.Stat(cache)
		c.Check(os.IsNotExist(err), Equals, true)
		// apparmor_parser was used to unload the profile
		c.Check(s.parserCmd.Calls(), DeepEquals, [][]string{
			{"apparmor_parser", "--remove", "snap.foo.hook.configure"},
		})
	}
}

func (s *backendSuite) TestUpdatingSnapMakesNeccesaryChanges(c *C) {
	for _, opts := range testedConfinementOpts {
		snapInfo := s.InstallSnap(c, opts, ifacetest.SambaYamlV1, 1)
		s.parserCmd.ForgetCalls()
		snapInfo = s.UpdateSnap(c, snapInfo, opts, ifacetest.SambaYamlV1, 2)
		profile := filepath.Join(dirs.SnapAppArmorDir, "snap.samba.smbd")
		// apparmor_parser was used to reload the profile because snap revision
		// is inside the generated policy.
		c.Check(s.parserCmd.Calls(), DeepEquals, [][]string{
			{"apparmor_parser", "--replace", "--write-cache", "-O", "no-expr-simplify", fmt.Sprintf("--cache-loc=%s/var/cache/apparmor", s.RootDir), "--quiet", profile},
		})
		s.RemoveSnap(c, snapInfo)
	}
}

func (s *backendSuite) TestUpdatingSnapToOneWithMoreApps(c *C) {
	for _, opts := range testedConfinementOpts {
		snapInfo := s.InstallSnap(c, opts, ifacetest.SambaYamlV1, 1)
		s.parserCmd.ForgetCalls()
		// NOTE: the revision is kept the same to just test on the new application being added
		snapInfo = s.UpdateSnap(c, snapInfo, opts, ifacetest.SambaYamlV1WithNmbd, 1)
		smbdProfile := filepath.Join(dirs.SnapAppArmorDir, "snap.samba.smbd")
		nmbdProfile := filepath.Join(dirs.SnapAppArmorDir, "snap.samba.nmbd")
		// file called "snap.sambda.nmbd" was created
		_, err := os.Stat(nmbdProfile)
		c.Check(err, IsNil)
		// apparmor_parser was used to load the both profiles
		c.Check(s.parserCmd.Calls(), DeepEquals, [][]string{
			{"apparmor_parser", "--replace", "--write-cache", "-O", "no-expr-simplify", fmt.Sprintf("--cache-loc=%s/var/cache/apparmor", s.RootDir), "--quiet", nmbdProfile},
			{"apparmor_parser", "--replace", "--write-cache", "-O", "no-expr-simplify", fmt.Sprintf("--cache-loc=%s/var/cache/apparmor", s.RootDir), "--quiet", smbdProfile},
		})
		s.RemoveSnap(c, snapInfo)
	}
}

func (s *backendSuite) TestUpdatingSnapToOneWithMoreHooks(c *C) {
	for _, opts := range testedConfinementOpts {
		snapInfo := s.InstallSnap(c, opts, ifacetest.SambaYamlV1WithNmbd, 1)
		s.parserCmd.ForgetCalls()
		// NOTE: the revision is kept the same to just test on the new application being added
		snapInfo = s.UpdateSnap(c, snapInfo, opts, ifacetest.SambaYamlWithHook, 1)
		smbdProfile := filepath.Join(dirs.SnapAppArmorDir, "snap.samba.smbd")
		nmbdProfile := filepath.Join(dirs.SnapAppArmorDir, "snap.samba.nmbd")
		hookProfile := filepath.Join(dirs.SnapAppArmorDir, "snap.samba.hook.configure")

		// Verify that profile "snap.samba.hook.configure" was created
		_, err := os.Stat(hookProfile)
		c.Check(err, IsNil)
		// apparmor_parser was used to load the both profiles
		c.Check(s.parserCmd.Calls(), DeepEquals, [][]string{
			{"apparmor_parser", "--replace", "--write-cache", "-O", "no-expr-simplify", fmt.Sprintf("--cache-loc=%s/var/cache/apparmor", s.RootDir), "--quiet", hookProfile},
			{"apparmor_parser", "--replace", "--write-cache", "-O", "no-expr-simplify", fmt.Sprintf("--cache-loc=%s/var/cache/apparmor", s.RootDir), "--quiet", nmbdProfile},
			{"apparmor_parser", "--replace", "--write-cache", "-O", "no-expr-simplify", fmt.Sprintf("--cache-loc=%s/var/cache/apparmor", s.RootDir), "--quiet", smbdProfile},
		})
		s.RemoveSnap(c, snapInfo)
	}
}

func (s *backendSuite) TestUpdatingSnapToOneWithFewerApps(c *C) {
	for _, opts := range testedConfinementOpts {
		snapInfo := s.InstallSnap(c, opts, ifacetest.SambaYamlV1WithNmbd, 1)
		s.parserCmd.ForgetCalls()
		// NOTE: the revision is kept the same to just test on the application being removed
		snapInfo = s.UpdateSnap(c, snapInfo, opts, ifacetest.SambaYamlV1, 1)
		smbdProfile := filepath.Join(dirs.SnapAppArmorDir, "snap.samba.smbd")
		nmbdProfile := filepath.Join(dirs.SnapAppArmorDir, "snap.samba.nmbd")
		// file called "snap.sambda.nmbd" was removed
		_, err := os.Stat(nmbdProfile)
		c.Check(os.IsNotExist(err), Equals, true)
		// apparmor_parser was used to remove the unused profile
		c.Check(s.parserCmd.Calls(), DeepEquals, [][]string{
			{"apparmor_parser", "--replace", "--write-cache", "-O", "no-expr-simplify", fmt.Sprintf("--cache-loc=%s/var/cache/apparmor", s.RootDir), "--quiet", smbdProfile},
			{"apparmor_parser", "--remove", "snap.samba.nmbd"},
		})
		s.RemoveSnap(c, snapInfo)
	}
}

func (s *backendSuite) TestUpdatingSnapToOneWithFewerHooks(c *C) {
	for _, opts := range testedConfinementOpts {
		snapInfo := s.InstallSnap(c, opts, ifacetest.SambaYamlWithHook, 1)
		s.parserCmd.ForgetCalls()
		// NOTE: the revision is kept the same to just test on the application being removed
		snapInfo = s.UpdateSnap(c, snapInfo, opts, ifacetest.SambaYamlV1WithNmbd, 1)
		smbdProfile := filepath.Join(dirs.SnapAppArmorDir, "snap.samba.smbd")
		nmbdProfile := filepath.Join(dirs.SnapAppArmorDir, "snap.samba.nmbd")
		hookProfile := filepath.Join(dirs.SnapAppArmorDir, "snap.samba.hook.configure")

		// Verify profile "snap.samba.hook.configure" was removed
		_, err := os.Stat(hookProfile)
		c.Check(os.IsNotExist(err), Equals, true)
		// apparmor_parser was used to remove the unused profile
		c.Check(s.parserCmd.Calls(), DeepEquals, [][]string{
			{"apparmor_parser", "--replace", "--write-cache", "-O", "no-expr-simplify", fmt.Sprintf("--cache-loc=%s/var/cache/apparmor", s.RootDir), "--quiet", nmbdProfile},
			{"apparmor_parser", "--replace", "--write-cache", "-O", "no-expr-simplify", fmt.Sprintf("--cache-loc=%s/var/cache/apparmor", s.RootDir), "--quiet", smbdProfile},
			{"apparmor_parser", "--remove", "snap.samba.hook.configure"},
		})
		s.RemoveSnap(c, snapInfo)
	}
}

func (s *backendSuite) TestRealDefaultTemplateIsNormallyUsed(c *C) {
	restore := release.MockAppArmorLevel(release.FullAppArmor)
	defer restore()

	snapInfo := snaptest.MockInfo(c, ifacetest.SambaYamlV1, nil)
	// NOTE: we don't call apparmor.MockTemplate()
	err := s.Backend.Setup(snapInfo, interfaces.ConfinementOptions{}, s.Repo)
	c.Assert(err, IsNil)
	profile := filepath.Join(dirs.SnapAppArmorDir, "snap.samba.smbd")
	data, err := ioutil.ReadFile(profile)
	c.Assert(err, IsNil)
	for _, line := range []string{
		// NOTE: a few randomly picked lines from the real profile.  Comments
		// and empty lines are avoided as those can be discarded in the future.
		"#include <tunables/global>\n",
		"/tmp/   r,\n",
		"/sys/class/ r,\n",
	} {
		c.Assert(string(data), testutil.Contains, line)
	}
}

type combineSnippetsScenario struct {
	opts    interfaces.ConfinementOptions
	snippet string
	content string
}

const commonPrefix = `
@{SNAP_NAME}="samba"
@{SNAP_REVISION}="1"
@{PROFILE_DBUS}="snap_2esamba_2esmbd"
@{INSTALL_DIR}="/snap"`

var combineSnippetsScenarios = []combineSnippetsScenario{{
	// By default apparmor is enforcing mode.
	opts:    interfaces.ConfinementOptions{},
	content: commonPrefix + "\nprofile \"snap.samba.smbd\" (attach_disconnected) {\n\n}\n",
}, {
	// Snippets are injected in the space between "{" and "}"
	opts:    interfaces.ConfinementOptions{},
	snippet: "snippet",
	content: commonPrefix + "\nprofile \"snap.samba.smbd\" (attach_disconnected) {\nsnippet\n}\n",
}, {
	// DevMode switches apparmor to non-enforcing (complain) mode.
	opts:    interfaces.ConfinementOptions{DevMode: true},
	snippet: "snippet",
	content: commonPrefix + "\nprofile \"snap.samba.smbd\" (attach_disconnected,complain) {\nsnippet\n}\n",
}, {
	// JailMode switches apparmor to enforcing mode even in the presence of DevMode.
	opts:    interfaces.ConfinementOptions{DevMode: true},
	snippet: "snippet",
	content: commonPrefix + "\nprofile \"snap.samba.smbd\" (attach_disconnected,complain) {\nsnippet\n}\n",
}, {
	// Classic confinement (without jailmode) uses apparmor in complain mode by default and ignores all snippets.
	opts:    interfaces.ConfinementOptions{Classic: true},
	snippet: "snippet",
	content: "\n#classic" + commonPrefix + "\nprofile \"snap.samba.smbd\" (attach_disconnected,complain) {\n\n}\n",
}, {
	// Classic confinement in JailMode uses enforcing apparmor.
	opts:    interfaces.ConfinementOptions{Classic: true, JailMode: true},
	snippet: "snippet",
	content: commonPrefix + `
profile "snap.samba.smbd" (attach_disconnected) {

  # Read-only access to the core snap.
  @{INSTALL_DIR}/core/** r,
  # Read only access to the core snap to load libc from.
  # This is related to LP: #1666897
  @{INSTALL_DIR}/core/*/{,usr/}lib/@{multiarch}/{,**/}lib*.so* m,

snippet
}
`,
}}

func (s *backendSuite) TestCombineSnippets(c *C) {
	restore := release.MockAppArmorLevel(release.FullAppArmor)
	defer restore()
	restore = apparmor.MockMountInfo("") // mock away NFS detection
	defer restore()

	// NOTE: replace the real template with a shorter variant
	restoreTemplate := apparmor.MockTemplate("\n" +
		"###VAR###\n" +
		"###PROFILEATTACH### (attach_disconnected) {\n" +
		"###SNIPPETS###\n" +
		"}\n")
	defer restoreTemplate()
	restoreClassicTemplate := apparmor.MockClassicTemplate("\n" +
		"#classic\n" +
		"###VAR###\n" +
		"###PROFILEATTACH### (attach_disconnected) {\n" +
		"###SNIPPETS###\n" +
		"}\n")
	defer restoreClassicTemplate()
	for _, scenario := range combineSnippetsScenarios {
		s.Iface.AppArmorPermanentSlotCallback = func(spec *apparmor.Specification, slot *interfaces.Slot) error {
			if scenario.snippet == "" {
				return nil
			}
			spec.AddSnippet(scenario.snippet)
			return nil
		}
		snapInfo := s.InstallSnap(c, scenario.opts, ifacetest.SambaYamlV1, 1)
		profile := filepath.Join(dirs.SnapAppArmorDir, "snap.samba.smbd")
		data, err := ioutil.ReadFile(profile)
		c.Assert(err, IsNil)
		c.Check(string(data), Equals, scenario.content)
		stat, err := os.Stat(profile)
		c.Assert(err, IsNil)
		c.Check(stat.Mode(), Equals, os.FileMode(0644))
		s.RemoveSnap(c, snapInfo)
	}
}

var coreYaml string = `name: core
version: 1
`

func (s *backendSuite) TestSetupHostSnapConfineApparmorForReexecCleans(c *C) {
	restorer := release.MockOnClassic(true)
	defer restorer()
	restorer = release.MockForcedDevmode(false)
	defer restorer()

	canaryName := strings.Replace(filepath.Join(dirs.SnapMountDir, "/core/2718/usr/lib/snapd/snap-confine"), "/", ".", -1)[1:]
	canary := filepath.Join(dirs.SystemApparmorDir, canaryName)
	err := os.MkdirAll(filepath.Dir(canary), 0755)
	c.Assert(err, IsNil)
	err = ioutil.WriteFile(canary, nil, 0644)
	c.Assert(err, IsNil)

	// install the new core snap on classic triggers cleanup
	s.InstallSnap(c, interfaces.ConfinementOptions{}, coreYaml, 111)

	c.Check(osutil.FileExists(canary), Equals, false)
	c.Check(s.parserCmd.Calls(), DeepEquals, [][]string{
		{"apparmor_parser", "-R", canaryName},
	})
}

func (s *backendSuite) TestSetupHostSnapConfineApparmorForReexecWritesNew(c *C) {
	restorer := release.MockOnClassic(true)
	defer restorer()
	restorer = release.MockForcedDevmode(false)
	defer restorer()

	cmd := testutil.MockCommand(c, "apparmor_parser", "")
	defer cmd.Restore()

	var mockAA = []byte(`# Author: Jamie Strandboge <jamie@canonical.com>
#include <tunables/global>

/usr/lib/snapd/snap-confine (attach_disconnected) {
    # We run privileged, so be fanatical about what we include and don't use
    # any abstractions
    /etc/ld.so.cache r,
}
`)

	err := os.MkdirAll(dirs.SystemApparmorDir, 0755)
	c.Assert(err, IsNil)

	// meh, the paths/filenames are all complicated :/
	coreRoot := filepath.Join(dirs.SnapMountDir, "/core/111")
	snapConfineApparmorInCore := filepath.Join(coreRoot, "/etc/apparmor.d/usr.lib.snapd.snap-confine.real")
	err = os.MkdirAll(filepath.Dir(snapConfineApparmorInCore), 0755)
	c.Assert(err, IsNil)
	err = ioutil.WriteFile(snapConfineApparmorInCore, mockAA, 0644)
	c.Assert(err, IsNil)

	// install the new core snap on classic triggers a new snap-confine
	// for this snap-confine on core
	s.InstallSnap(c, interfaces.ConfinementOptions{}, coreYaml, 111)

	newAA, err := filepath.Glob(filepath.Join(dirs.SystemApparmorDir, "*"))
	c.Assert(err, IsNil)

	c.Assert(newAA, HasLen, 1)
	c.Check(newAA[0], Matches, `.*/etc/apparmor.d/.*.snap.core.111.usr.lib.snapd.snap-confine`)

	content, err := ioutil.ReadFile(newAA[0])
	c.Assert(err, IsNil)
	// this is the key, rewriting "/usr/lib/snapd/snap-confine
	c.Check(string(content), testutil.Contains, "/snap/core/111/usr/lib/snapd/snap-confine (attach_disconnected) {")
	// no other changes other than that to the input
	c.Check(string(content), Equals, fmt.Sprintf(`# Author: Jamie Strandboge <jamie@canonical.com>
#include <tunables/global>

%s/core/111/usr/lib/snapd/snap-confine (attach_disconnected) {
    # We run privileged, so be fanatical about what we include and don't use
    # any abstractions
    /etc/ld.so.cache r,
}
`, dirs.SnapMountDir))

	c.Check(cmd.Calls(), DeepEquals, [][]string{
		{"apparmor_parser", "--replace", "--write-cache", newAA[0], "--cache-loc", dirs.SystemApparmorCacheDir},
	})

	// snap-confine directory was created
	_, err = os.Stat(dirs.SnapConfineAppArmorDir)
	c.Check(err, IsNil)

}

func (s *backendSuite) TestCoreOnCoreCleansApparmorCache(c *C) {
	restorer := release.MockOnClassic(false)
	defer restorer()

	err := os.MkdirAll(dirs.SystemApparmorCacheDir, 0755)
	c.Assert(err, IsNil)
	// the canary file in the cache will be removed
	canaryPath := filepath.Join(dirs.SystemApparmorCacheDir, "meep")
	err = ioutil.WriteFile(canaryPath, nil, 0644)
	c.Assert(err, IsNil)
	// but non-regular entries in the cache dir are kept
	dirsAreKept := filepath.Join(dirs.SystemApparmorCacheDir, "dir")
	err = os.MkdirAll(dirsAreKept, 0755)
	c.Assert(err, IsNil)
	symlinksAreKept := filepath.Join(dirs.SystemApparmorCacheDir, "symlink")
	err = os.Symlink("some-sylink-target", symlinksAreKept)
	c.Assert(err, IsNil)

	// install the new core snap on classic triggers a new snap-confine
	// for this snap-confine on core
	s.InstallSnap(c, interfaces.ConfinementOptions{}, coreYaml, 111)

	l, err := filepath.Glob(filepath.Join(dirs.SystemApparmorCacheDir, "*"))
	c.Assert(err, IsNil)
	// canary is gone, extra stuff is kept
	c.Check(l, DeepEquals, []string{dirsAreKept, symlinksAreKept})
<<<<<<< HEAD
=======
}

func (s *backendSuite) TestIsHomeUsingNFS(c *C) {
	cases := []struct {
		mountinfo, fstab string
		nfs              bool
		errorPattern     string
	}{{
		// Errors from parsing mountinfo and fstab are propagated.
		mountinfo:    "bad syntax",
		errorPattern: "cannot parse .*/mountinfo.*, .*",
	}, {
		fstab:        "bad syntax",
		errorPattern: "cannot parse .*/fstab.*, .*",
	}, {
		// NFSv3 {tcp,udp} and NFSv4 currently mounted at /home/zyga/nfs are recognized.
		mountinfo: "1074 28 0:59 / /home/zyga/nfs rw,relatime shared:342 - nfs localhost:/srv/nfs rw,vers=3,rsize=1048576,wsize=1048576,namlen=255,hard,proto=tcp,timeo=600,retrans=2,sec=sys,mountaddr=127.0.0.1,mountvers=3,mountport=54125,mountproto=tcp,local_lock=none,addr=127.0.0.1",
		nfs:       true,
	}, {
		mountinfo: "1074 28 0:59 / /home/zyga/nfs rw,relatime shared:342 - nfs localhost:/srv/nfs rw,vers=3,rsize=32768,wsize=32768,namlen=255,hard,proto=udp,timeo=11,retrans=3,sec=sys,mountaddr=127.0.0.1,mountvers=3,mountport=47875,mountproto=udp,local_lock=none,addr=127.0.0.1",
		nfs:       true,
	}, {
		mountinfo: "680 27 0:59 / /home/zyga/nfs rw,relatime shared:478 - nfs4 localhost:/srv/nfs rw,vers=4.2,rsize=524288,wsize=524288,namlen=255,hard,proto=tcp,port=0,timeo=600,retrans=2,sec=sys,clientaddr=127.0.0.1,local_lock=none,addr=127.0.0.1",
		nfs:       true,
	}, {
		// NFSv3 {tcp,udp} and NFSv4 currently mounted at /home/zyga/nfs are ignored (not in $HOME).
		mountinfo: "1074 28 0:59 / /mnt/nfs rw,relatime shared:342 - nfs localhost:/srv/nfs rw,vers=3,rsize=1048576,wsize=1048576,namlen=255,hard,proto=tcp,timeo=600,retrans=2,sec=sys,mountaddr=127.0.0.1,mountvers=3,mountport=54125,mountproto=tcp,local_lock=none,addr=127.0.0.1",
	}, {
		mountinfo: "1074 28 0:59 / /mnt/nfs rw,relatime shared:342 - nfs localhost:/srv/nfs rw,vers=3,rsize=32768,wsize=32768,namlen=255,hard,proto=udp,timeo=11,retrans=3,sec=sys,mountaddr=127.0.0.1,mountvers=3,mountport=47875,mountproto=udp,local_lock=none,addr=127.0.0.1",
	}, {
		mountinfo: "680 27 0:59 / /mnt/nfs rw,relatime shared:478 - nfs4 localhost:/srv/nfs rw,vers=4.2,rsize=524288,wsize=524288,namlen=255,hard,proto=tcp,port=0,timeo=600,retrans=2,sec=sys,clientaddr=127.0.0.1,local_lock=none,addr=127.0.0.1",
	}, {
		// NFS that may be mounted at /home and /home/zyga/nfs is recognized.
		// Two spellings are possible, "nfs" and "nfs4" (they are equivalent
		// nowadays).
		fstab: "localhost:/srv/nfs /home nfs defaults 0 0",
		nfs:   true,
	}, {
		fstab: "localhost:/srv/nfs /home nfs4 defaults 0 0",
		nfs:   true,
	}, {
		fstab: "localhost:/srv/nfs /home/zyga/nfs nfs defaults 0 0",
		nfs:   true,
	}, {
		fstab: "localhost:/srv/nfs /home/zyga/nfs nfs4 defaults 0 0",
		nfs:   true,
	}, {
		// NFS that may be mounted at /mnt/nfs is ignored (not in $HOME).
		fstab: "localhost:/srv/nfs /mnt/nfs nfs defaults 0 0",
	}}
	for _, tc := range cases {
		restore := apparmor.MockMountInfo(tc.mountinfo)
		defer restore()
		restore = apparmor.MockEtcFstab(tc.fstab)
		defer restore()

		nfs, err := apparmor.IsHomeUsingNFS()
		if tc.errorPattern != "" {
			c.Assert(err, ErrorMatches, tc.errorPattern, Commentf("test case %#v", tc))
		} else {
			c.Assert(err, IsNil)
		}
		c.Assert(nfs, Equals, tc.nfs)
	}
}

// snap-confine policy when NFS is not used.
func (s *backendSuite) TestSetupSnapConfineGeneratedPolicyNoNFS(c *C) {
	// Make it appear as if NFS was not used.
	restore := apparmor.MockMountInfo("")
	defer restore()
	restore = apparmor.MockEtcFstab("")
	defer restore()

	// Intercept interaction with apparmor_parser
	cmd := testutil.MockCommand(c, "apparmor_parser", "")
	defer cmd.Restore()

	// Setup generated policy for snap-confine.
	err := (&apparmor.Backend{}).Initialize()
	c.Assert(err, IsNil)
	c.Assert(cmd.Calls(), HasLen, 0)

	// Because NFS is not used there are no local policy files but the
	// directory was created.
	files, err := ioutil.ReadDir(dirs.SnapConfineAppArmorDir)
	c.Assert(err, IsNil)
	c.Assert(files, HasLen, 0)

	// The policy was not reloaded.
	c.Assert(cmd.Calls(), HasLen, 0)
}

func MockEnableNFSWorkaroundCondition() (restore func()) {
	// Mock mountinfo and fstab so that snapd thinks that NFS workaround
	// is necessary. The details don't matter here. See TestIsHomeUsingNFS
	// for details about what triggers the workaround.
	restore1 := apparmor.MockMountInfo("")
	restore2 := apparmor.MockEtcFstab("localhost:/srv/nfs /home nfs4 defaults 0 0")
	return func() {
		restore1()
		restore2()
	}
}

func MockDisableNFSWorkaroundCondition() (restore func()) {
	// Mock mountinfo and fstab so that snapd thinks that NFS workaround is not
	// necessary. The details don't matter here. See TestIsHomeUsingNFS for
	// details about what triggers the workaround.
	restore1 := apparmor.MockMountInfo("")
	restore2 := apparmor.MockEtcFstab("")
	return func() {
		restore1()
		restore2()
	}
}

// Ensure that both names of the snap-confine apparmor profile are supported.

func (s *backendSuite) TestSetupSnapConfineGeneratedPolicyWithNFS1(c *C) {
	s.testSetupSnapConfineGeneratedPolicyWithNFS(c, "usr.lib.snapd.snap-confine")
}

func (s *backendSuite) TestSetupSnapConfineGeneratedPolicyWithNFS2(c *C) {
	s.testSetupSnapConfineGeneratedPolicyWithNFS(c, "usr.lib.snapd.snap-confine.real")
}

// snap-confine policy when NFS is used and snapd has not re-executed.
func (s *backendSuite) testSetupSnapConfineGeneratedPolicyWithNFS(c *C, profileFname string) {
	// Make it appear as if NFS workaround was needed.
	restore := MockEnableNFSWorkaroundCondition()
	defer restore()

	// Intercept interaction with apparmor_parser
	cmd := testutil.MockCommand(c, "apparmor_parser", "")
	defer cmd.Restore()

	// Intercept the /proc/self/exe symlink and point it to the distribution
	// executable (the path doesn't matter as long as it is not from the
	// mounted core snap). This indicates that snapd is not re-executing
	// and that we should reload snap-confine profile.
	fakeExe := filepath.Join(s.RootDir, "fake-proc-self-exe")
	err := os.Symlink("/usr/lib/snapd/snapd", fakeExe)
	c.Assert(err, IsNil)
	restore = apparmor.MockProcSelfExe(fakeExe)
	defer restore()

	profilePath := filepath.Join(dirs.SystemApparmorDir, profileFname)

	// Create the directory where system apparmor profiles are stored and write
	// the system apparmor profile of snap-confine.
	c.Assert(os.MkdirAll(dirs.SystemApparmorDir, 0755), IsNil)
	c.Assert(ioutil.WriteFile(profilePath, []byte(""), 0644), IsNil)

	// Setup generated policy for snap-confine.
	err = (&apparmor.Backend{}).Initialize()
	c.Assert(err, IsNil)

	// Because NFS is being used, we have the extra policy file.
	files, err := ioutil.ReadDir(dirs.SnapConfineAppArmorDir)
	c.Assert(err, IsNil)
	c.Assert(files, HasLen, 1)
	c.Assert(files[0].Name(), Equals, "nfs-support")
	c.Assert(files[0].Mode(), Equals, os.FileMode(0644))
	c.Assert(files[0].IsDir(), Equals, false)

	// The policy allows network access.
	data, err := ioutil.ReadFile(filepath.Join(dirs.SnapConfineAppArmorDir, files[0].Name()))
	c.Assert(err, IsNil)
	c.Assert(string(data), testutil.Contains, "network inet,")
	c.Assert(string(data), testutil.Contains, "network inet6,")

	// The system apparmor profile of snap-confine was reloaded.
	c.Assert(cmd.Calls(), HasLen, 1)
	c.Assert(cmd.Calls(), DeepEquals, [][]string{{
		"apparmor_parser", "--replace",
		"-O", "no-expr-simplify",
		"--write-cache",
		"--cache-loc", dirs.SystemApparmorCacheDir,
		profilePath,
	}})
}

// snap-confine policy when NFS is used and snapd has re-executed.
func (s *backendSuite) TestSetupSnapConfineGeneratedPolicyWithNFSAndReExec(c *C) {
	// Make it appear as if NFS workaround was needed.
	restore := MockEnableNFSWorkaroundCondition()
	defer restore()

	// Intercept interaction with apparmor_parser
	cmd := testutil.MockCommand(c, "apparmor_parser", "")
	defer cmd.Restore()

	// Intercept the /proc/self/exe symlink and point it to the snapd from the
	// mounted core snap. This indicates that snapd has re-executed and
	// should not reload snap-confine policy.
	fakeExe := filepath.Join(s.RootDir, "fake-proc-self-exe")
	err := os.Symlink(filepath.Join(dirs.SnapMountDir, "/core/1234/usr/lib/snapd/snapd"), fakeExe)
	c.Assert(err, IsNil)
	restore = apparmor.MockProcSelfExe(fakeExe)
	defer restore()

	// Setup generated policy for snap-confine.
	err = (&apparmor.Backend{}).Initialize()
	c.Assert(err, IsNil)

	// Because NFS is being used, we have the extra policy file.
	files, err := ioutil.ReadDir(dirs.SnapConfineAppArmorDir)
	c.Assert(err, IsNil)
	c.Assert(files, HasLen, 1)
	c.Assert(files[0].Name(), Equals, "nfs-support")
	c.Assert(files[0].Mode(), Equals, os.FileMode(0644))
	c.Assert(files[0].IsDir(), Equals, false)

	// The policy allows network access.
	data, err := ioutil.ReadFile(filepath.Join(dirs.SnapConfineAppArmorDir, files[0].Name()))
	c.Assert(err, IsNil)
	c.Assert(string(data), testutil.Contains, "network inet,")
	c.Assert(string(data), testutil.Contains, "network inet6,")

	// The distribution policy was not reloaded because snap-confine executes
	// from core snap. This is handled separately by per-profile Setup.
	c.Assert(cmd.Calls(), HasLen, 0)
}

// Test behavior when isHomeUsingNFS fails.
func (s *backendSuite) TestSetupSnapConfineGeneratedPolicyError1(c *C) {
	// Make corrupt mountinfo.
	restore := apparmor.MockMountInfo("corrupt")
	defer restore()

	// Intercept interaction with apparmor_parser
	cmd := testutil.MockCommand(c, "apparmor_parser", "")
	defer cmd.Restore()

	// Intercept the /proc/self/exe symlink and point it to the snapd from the
	// distribution.  This indicates that snapd has not re-executed and should
	// reload snap-confine policy.
	fakeExe := filepath.Join(s.RootDir, "fake-proc-self-exe")
	err := os.Symlink(filepath.Join(dirs.SnapMountDir, "/usr/lib/snapd/snapd"), fakeExe)
	c.Assert(err, IsNil)
	restore = apparmor.MockProcSelfExe(fakeExe)
	defer restore()

	// Setup generated policy for snap-confine.
	err = (&apparmor.Backend{}).Initialize()
	// NOTE: Errors in determining NFS are non-fatal to prevent snapd from
	// failing to operate. A warning message is logged but system operates as
	// if NFS was not active.
	c.Assert(err, IsNil)

	// While other stuff failed we created the policy directory and didn't
	// write any files to it.
	files, err := ioutil.ReadDir(dirs.SnapConfineAppArmorDir)
	c.Assert(err, IsNil)
	c.Assert(files, HasLen, 0)

	// We didn't reload the policy.
	c.Assert(cmd.Calls(), HasLen, 0)
}

// Test behavior when os.Readlink "/proc/self/exe" fails.
func (s *backendSuite) TestSetupSnapConfineGeneratedPolicyError2(c *C) {
	// Make it appear as if NFS workaround was needed.
	restore := MockEnableNFSWorkaroundCondition()
	defer restore()

	// Intercept interaction with apparmor_parser
	cmd := testutil.MockCommand(c, "apparmor_parser", "")
	defer cmd.Restore()

	// Intercept the /proc/self/exe symlink and make it point to something that
	// doesn't exist (break it).
	fakeExe := filepath.Join(s.RootDir, "corrupt-proc-self-exe")
	restore = apparmor.MockProcSelfExe(fakeExe)
	defer restore()

	// Setup generated policy for snap-confine.
	err := (&apparmor.Backend{}).Initialize()
	c.Assert(err, ErrorMatches, "cannot read .*corrupt-proc-self-exe: .*")

	// We didn't create the policy file.
	files, err := ioutil.ReadDir(dirs.SnapConfineAppArmorDir)
	c.Assert(err, IsNil)
	c.Assert(files, HasLen, 0)

	// We didn't reload the policy though.
	c.Assert(cmd.Calls(), HasLen, 0)
}

// Test behavior when exec.Command "apparmor_parser" fails
func (s *backendSuite) TestSetupSnapConfineGeneratedPolicyError3(c *C) {
	// Make it appear as if NFS workaround was needed.
	restore := MockEnableNFSWorkaroundCondition()
	defer restore()

	// Intercept interaction with apparmor_parser and make it fail.
	cmd := testutil.MockCommand(c, "apparmor_parser", "echo testing; exit 1")
	defer cmd.Restore()

	// Intercept the /proc/self/exe symlink.
	fakeExe := filepath.Join(s.RootDir, "fake-proc-self-exe")
	err := os.Symlink("/usr/lib/snapd/snapd", fakeExe)
	c.Assert(err, IsNil)
	restore = apparmor.MockProcSelfExe(fakeExe)
	defer restore()

	// Create the directory where system apparmor profiles are stored and Write
	// the system apparmor profile of snap-confine.
	c.Assert(os.MkdirAll(dirs.SystemApparmorDir, 0755), IsNil)
	c.Assert(ioutil.WriteFile(filepath.Join(dirs.SystemApparmorDir, "usr.lib.snapd.snap-confine"), []byte(""), 0644), IsNil)

	// Setup generated policy for snap-confine.
	err = (&apparmor.Backend{}).Initialize()
	c.Assert(err, ErrorMatches, "cannot reload snap-confine apparmor profile: testing")

	// While created the policy file initially we also removed it so that
	// no side-effects remain.
	files, err := ioutil.ReadDir(dirs.SnapConfineAppArmorDir)
	c.Assert(err, IsNil)
	c.Assert(files, HasLen, 0)

	// We tried to reload the policy.
	c.Assert(cmd.Calls(), HasLen, 1)
}

// Test behavior when MkdirAll fails
func (s *backendSuite) TestSetupSnapConfineGeneratedPolicyError4(c *C) {
	// Create a directory where we would expect to find the local policy.
	err := ioutil.WriteFile(dirs.SnapConfineAppArmorDir, []byte(""), 0644)
	c.Assert(err, IsNil)

	// Setup generated policy for snap-confine.
	err = (&apparmor.Backend{}).Initialize()
	c.Assert(err, ErrorMatches, "*.: not a directory")
}

// Test behavior when EnsureDirState fails
func (s *backendSuite) TestSetupSnapConfineGeneratedPolicyError5(c *C) {
	// This test cannot run as root as root bypassed DAC checks.
	u, err := user.Current()
	c.Assert(err, IsNil)
	if u.Uid == "0" {
		c.Skip("this test cannot run as root")
	}

	// Make it appear as if NFS workaround was not needed.
	restore := MockDisableNFSWorkaroundCondition()
	defer restore()

	// Intercept interaction with apparmor_parser and make it fail.
	cmd := testutil.MockCommand(c, "apparmor_parser", "")
	defer cmd.Restore()

	// Intercept the /proc/self/exe symlink.
	fakeExe := filepath.Join(s.RootDir, "fake-proc-self-exe")
	err = os.Symlink("/usr/lib/snapd/snapd", fakeExe)
	c.Assert(err, IsNil)
	restore = apparmor.MockProcSelfExe(fakeExe)
	defer restore()

	// Create the snap-confine directory and put a file. Because the file name
	// matches the glob generated-* snapd will attempt to remove it but because
	// the directory is not writable, that operation will fail.
	err = os.MkdirAll(dirs.SnapConfineAppArmorDir, 0755)
	c.Assert(err, IsNil)
	f := filepath.Join(dirs.SnapConfineAppArmorDir, "generated-test")
	err = ioutil.WriteFile(f, []byte("spurious content"), 0644)
	c.Assert(err, IsNil)
	err = os.Chmod(dirs.SnapConfineAppArmorDir, 0555)
	c.Assert(err, IsNil)

	// Make the directory writable for cleanup.
	defer os.Chmod(dirs.SnapConfineAppArmorDir, 0755)

	// Setup generated policy for snap-confine.
	err = (&apparmor.Backend{}).Initialize()
	c.Assert(err, ErrorMatches, `cannot synchronize snap-confine policy: remove .*/generated-test: permission denied`)

	// The policy directory was unchanged.
	files, err := ioutil.ReadDir(dirs.SnapConfineAppArmorDir)
	c.Assert(err, IsNil)
	c.Assert(files, HasLen, 1)

	// We didn't try to reload the policy.
	c.Assert(cmd.Calls(), HasLen, 0)
>>>>>>> ddfc2071
}<|MERGE_RESOLUTION|>--- conflicted
+++ resolved
@@ -526,8 +526,6 @@
 	c.Assert(err, IsNil)
 	// canary is gone, extra stuff is kept
 	c.Check(l, DeepEquals, []string{dirsAreKept, symlinksAreKept})
-<<<<<<< HEAD
-=======
 }
 
 func (s *backendSuite) TestIsHomeUsingNFS(c *C) {
@@ -914,5 +912,4 @@
 
 	// We didn't try to reload the policy.
 	c.Assert(cmd.Calls(), HasLen, 0)
->>>>>>> ddfc2071
 }