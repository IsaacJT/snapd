// -*- Mode: Go; indent-tabs-mode: t -*-

/*
 * Copyright (C) 2016-2018 Canonical Ltd
 *
 * This program is free software: you can redistribute it and/or modify
 * it under the terms of the GNU General Public License version 3 as
 * published by the Free Software Foundation.
 *
 * This program is distributed in the hope that it will be useful,
 * but WITHOUT ANY WARRANTY; without even the implied warranty of
 * MERCHANTABILITY or FITNESS FOR A PARTICULAR PURPOSE.  See the
 * GNU General Public License for more details.
 *
 * You should have received a copy of the GNU General Public License
 * along with this program.  If not, see <http://www.gnu.org/licenses/>.
 *
 */

package policy_test

import (
	"fmt"
	"strings"

	. "gopkg.in/check.v1"

	"github.com/snapcore/snapd/asserts"
	"github.com/snapcore/snapd/interfaces"
	"github.com/snapcore/snapd/interfaces/builtin"
	"github.com/snapcore/snapd/interfaces/policy"
	"github.com/snapcore/snapd/release"
	"github.com/snapcore/snapd/snap"
	"github.com/snapcore/snapd/snap/snaptest"
	"github.com/snapcore/snapd/strutil"
	"github.com/snapcore/snapd/testutil"
)

type baseDeclSuite struct {
	baseDecl        *asserts.BaseDeclaration
	restoreSanitize func()
}

var _ = Suite(&baseDeclSuite{})

func (s *baseDeclSuite) SetUpSuite(c *C) {
	s.restoreSanitize = snap.MockSanitizePlugsSlots(func(snapInfo *snap.Info) {})
	s.baseDecl = asserts.BuiltinBaseDeclaration()
}

func (s *baseDeclSuite) TearDownSuite(c *C) {
	s.restoreSanitize()
}

func (s *baseDeclSuite) connectCand(c *C, iface, slotYaml, plugYaml string) *policy.ConnectCandidate {
	if slotYaml == "" {
		slotYaml = fmt.Sprintf(`name: slot-snap
version: 0
slots:
  %s:
`, iface)
	}
	if plugYaml == "" {
		plugYaml = fmt.Sprintf(`name: plug-snap
version: 0
plugs:
  %s:
`, iface)
	}
	slotSnap := snaptest.MockInfo(c, slotYaml, nil)
	plugSnap := snaptest.MockInfo(c, plugYaml, nil)
	return &policy.ConnectCandidate{
		Plug:            interfaces.NewConnectedPlug(plugSnap.Plugs[iface], nil, nil),
		Slot:            interfaces.NewConnectedSlot(slotSnap.Slots[iface], nil, nil),
		BaseDeclaration: s.baseDecl,
	}
}

func (s *baseDeclSuite) installSlotCand(c *C, iface string, snapType snap.Type, yaml string) *policy.InstallCandidate {
	if yaml == "" {
		yaml = fmt.Sprintf(`name: install-slot-snap
version: 0
type: %s
slots:
  %s:
`, snapType, iface)
	}
	snap := snaptest.MockInfo(c, yaml, nil)
	return &policy.InstallCandidate{
		Snap:            snap,
		BaseDeclaration: s.baseDecl,
	}
}

func (s *baseDeclSuite) installPlugCand(c *C, iface string, snapType snap.Type, yaml string) *policy.InstallCandidate {
	if yaml == "" {
		yaml = fmt.Sprintf(`name: install-plug-snap
version: 0
type: %s
plugs:
  %s:
`, snapType, iface)
	}
	snap := snaptest.MockInfo(c, yaml, nil)
	return &policy.InstallCandidate{
		Snap:            snap,
		BaseDeclaration: s.baseDecl,
	}
}

const declTempl = `type: snap-declaration
authority-id: canonical
series: 16
snap-name: @name@
snap-id: @snapid@
publisher-id: @publisher@
@plugsSlots@
timestamp: 2016-09-30T12:00:00Z
sign-key-sha3-384: Jv8_JiHiIzJVcO9M55pPdqSDWUvuhfDIBJUS-3VW7F_idjix7Ffn5qMxB21ZQuij

AXNpZw==`

func (s *baseDeclSuite) mockSnapDecl(c *C, name, snapID, publisher string, plugsSlots string) *asserts.SnapDeclaration {
	encoded := strings.Replace(declTempl, "@name@", name, 1)
	encoded = strings.Replace(encoded, "@snapid@", snapID, 1)
	encoded = strings.Replace(encoded, "@publisher@", publisher, 1)
	if plugsSlots != "" {
		encoded = strings.Replace(encoded, "@plugsSlots@", strings.TrimSpace(plugsSlots), 1)
	} else {
		encoded = strings.Replace(encoded, "@plugsSlots@\n", "", 1)
	}
	a, err := asserts.Decode([]byte(encoded))
	c.Assert(err, IsNil)
	return a.(*asserts.SnapDeclaration)
}

func (s *baseDeclSuite) TestAutoConnection(c *C) {
	all := builtin.Interfaces()

	// these have more complex or in flux policies and have their
	// own separate tests
	snowflakes := map[string]bool{
		"content":            true,
		"core-support":       true,
		"home":               true,
		"lxd-support":        true,
		"microstack-support": true,
		"multipass-support":  true,
		"packagekit-control": true,
		"pkcs11":             true,
		"snapd-control":      true,
		"empty":              true,
	}

	// these simply auto-connect, anything else doesn't
	autoconnect := map[string]bool{
		"audio-playback":          true,
		"browser-support":         true,
		"desktop":                 true,
		"desktop-legacy":          true,
		"gsettings":               true,
		"media-hub":               true,
		"mir":                     true,
		"network":                 true,
		"network-bind":            true,
		"network-status":          true,
		"online-accounts-service": true,
		"opengl":                  true,
		"optical-drive":           true,
		"screen-inhibit-control":  true,
		"ubuntu-download-manager": true,
		"unity7":                  true,
		"unity8":                  true,
		"upower-observe":          true,
		"wayland":                 true,
		"x11":                     true,
	}

	for _, iface := range all {
		if snowflakes[iface.Name()] {
			continue
		}
		expected := autoconnect[iface.Name()]
		comm := Commentf(iface.Name())

		// check base declaration
		cand := s.connectCand(c, iface.Name(), "", "")
		arity, err := cand.CheckAutoConnect()
		if expected {
			c.Check(err, IsNil, comm)
			c.Check(arity.SlotsPerPlugAny(), Equals, false)
		} else {
			c.Check(err, NotNil, comm)
		}
	}
}

func (s *baseDeclSuite) TestAutoConnectPlugSlot(c *C) {
	all := builtin.Interfaces()

	// these have more complex or in flux policies and have their
	// own separate tests
	snowflakes := map[string]bool{
		"classic-support": true,
		"content":         true,
		"home":            true,
		"lxd-support":     true,
		// netlink-driver needs the family-name attributes to match
		"netlink-driver": true,
	}

	for _, iface := range all {
		if snowflakes[iface.Name()] {
			continue
		}
		c.Check(iface.AutoConnect(nil, nil), Equals, true)
	}
}

func (s *baseDeclSuite) TestInterimAutoConnectionHome(c *C) {
	restore := release.MockOnClassic(true)
	defer restore()
	cand := s.connectCand(c, "home", "", "")
	arity, err := cand.CheckAutoConnect()
	c.Check(err, IsNil)
	c.Check(arity.SlotsPerPlugAny(), Equals, false)

	release.OnClassic = false
	_, err = cand.CheckAutoConnect()
	c.Check(err, ErrorMatches, `auto-connection denied by slot rule of interface \"home\"`)
}

func (s *baseDeclSuite) TestHomeReadAll(c *C) {
	const plugYaml = `name: plug-snap
version: 0
plugs:
  home:
    read: all
`
	restore := release.MockOnClassic(true)
	defer restore()
	cand := s.connectCand(c, "home", "", plugYaml)
	err := cand.Check()
	c.Check(err, NotNil)

	_, err = cand.CheckAutoConnect()
	c.Check(err, NotNil)

	release.OnClassic = false
	err = cand.Check()
	c.Check(err, NotNil)

	_, err = cand.CheckAutoConnect()
	c.Check(err, NotNil)
}

func (s *baseDeclSuite) TestHomeReadDefault(c *C) {
	const plugYaml = `name: plug-snap
version: 0
plugs:
  home: null
`
	restore := release.MockOnClassic(true)
	defer restore()
	cand := s.connectCand(c, "home", "", plugYaml)
	err := cand.Check()
	c.Check(err, IsNil)

	// Same as TestInterimAutoConnectionHome()
	arity, err := cand.CheckAutoConnect()
	c.Check(err, IsNil)
	c.Check(arity.SlotsPerPlugAny(), Equals, false)

	release.OnClassic = false
	err = cand.Check()
	c.Check(err, IsNil)

	// Same as TestInterimAutoConnectionHome()
	_, err = cand.CheckAutoConnect()
	c.Check(err, NotNil)
}

func (s *baseDeclSuite) TestAutoConnectionSnapdControl(c *C) {
	cand := s.connectCand(c, "snapd-control", "", "")
	_, err := cand.CheckAutoConnect()
	c.Check(err, NotNil)
	c.Assert(err, ErrorMatches, "auto-connection denied by plug rule of interface \"snapd-control\"")

	plugsSlots := `
plugs:
  snapd-control:
    allow-auto-connection: true
`

	lxdDecl := s.mockSnapDecl(c, "some-snap", "J60k4JY0HppjwOjW8dZdYc8obXKxujRu", "canonical", plugsSlots)
	cand.PlugSnapDeclaration = lxdDecl
	arity, err := cand.CheckAutoConnect()
	c.Check(err, IsNil)
	c.Check(arity.SlotsPerPlugAny(), Equals, false)
}

func (s *baseDeclSuite) TestAutoConnectionContent(c *C) {
	// random snaps cannot connect with content
	// (Sanitize* will now also block this)
	cand := s.connectCand(c, "content", "", "")
	_, err := cand.CheckAutoConnect()
	c.Check(err, NotNil)

	slotDecl1 := s.mockSnapDecl(c, "slot-snap", "slot-snap-id", "pub1", "")
	plugDecl1 := s.mockSnapDecl(c, "plug-snap", "plug-snap-id", "pub1", "")
	plugDecl2 := s.mockSnapDecl(c, "plug-snap", "plug-snap-id", "pub2", "")

	// same publisher, same content
	cand = s.connectCand(c, "stuff", `
name: slot-snap
version: 0
slots:
  stuff:
    interface: content
    content: mk1
`, `
name: plug-snap
version: 0
plugs:
  stuff:
    interface: content
    content: mk1
`)
	cand.SlotSnapDeclaration = slotDecl1
	cand.PlugSnapDeclaration = plugDecl1
	arity, err := cand.CheckAutoConnect()
	c.Check(err, IsNil)
	c.Check(arity.SlotsPerPlugAny(), Equals, false)

	// different publisher, same content
	cand.SlotSnapDeclaration = slotDecl1
	cand.PlugSnapDeclaration = plugDecl2
	_, err = cand.CheckAutoConnect()
	c.Check(err, NotNil)

	// same publisher, different content
	cand = s.connectCand(c, "stuff", `name: slot-snap
version: 0
slots:
  stuff:
    interface: content
    content: mk1
`, `
name: plug-snap
version: 0
plugs:
  stuff:
    interface: content
    content: mk2
`)
	cand.SlotSnapDeclaration = slotDecl1
	cand.PlugSnapDeclaration = plugDecl1
	_, err = cand.CheckAutoConnect()
	c.Check(err, NotNil)
}

func (s *baseDeclSuite) TestAutoConnectionSharedMemory(c *C) {
	// random snaps cannot connect with shared-memory
	// (Sanitize* will now also block this)
	cand := s.connectCand(c, "shared-memory", "", "")
	_, err := cand.CheckAutoConnect()
	c.Check(err, NotNil)

	slotDecl1 := s.mockSnapDecl(c, "slot-snap", "slot-snap-id", "pub1", "")
	plugDecl1 := s.mockSnapDecl(c, "plug-snap", "plug-snap-id", "pub1", "")
	plugDecl2 := s.mockSnapDecl(c, "plug-snap", "plug-snap-id", "pub2", "")

	// same publisher, same shared-memory
	cand = s.connectCand(c, "stuff", `
name: slot-snap
version: 0
slots:
  stuff:
    interface: shared-memory
    shared-memory: mk1
`, `
name: plug-snap
version: 0
plugs:
  stuff:
    interface: shared-memory
    private: false
    shared-memory: mk1
`)
	cand.SlotSnapDeclaration = slotDecl1
	cand.PlugSnapDeclaration = plugDecl1
	arity, err := cand.CheckAutoConnect()
	c.Check(err, IsNil)
	c.Check(arity.SlotsPerPlugAny(), Equals, false)

	// different publisher, same shared-memory
	cand.SlotSnapDeclaration = slotDecl1
	cand.PlugSnapDeclaration = plugDecl2
	_, err = cand.CheckAutoConnect()
	c.Check(err, NotNil)

	// same publisher, different shared-memory
	cand = s.connectCand(c, "stuff", `name: slot-snap
version: 0
slots:
  stuff:
    interface: shared-memory
    shared-memory: mk1
`, `
name: plug-snap
version: 0
plugs:
  stuff:
    interface: shared-memory
    private: false
    shared-memory: mk2
`)
	cand.SlotSnapDeclaration = slotDecl1
	cand.PlugSnapDeclaration = plugDecl1
	_, err = cand.CheckAutoConnect()
	c.Check(err, NotNil)
}

func (s *baseDeclSuite) TestAutoConnectionSharedMemoryPrivate(c *C) {
	slotDecl := s.mockSnapDecl(c, "snapd", "PMrrV4ml8uWuEUDBT8dSGnKUYbevVhc4", "canonical", "")
	appSlotDecl := s.mockSnapDecl(c, "slot-snap", "slot-snap-id", "pub1", "")
	plugDecl := s.mockSnapDecl(c, "plug-snap", "plug-snap-id", "pub1", "")

	// private shm plug, implicit slot
	cand := s.connectCand(c, "shared-memory", `
name: snapd
type: snapd
version: 0
slots:
  shared-memory:
`, `
name: plug-snap
version: 0
plugs:
  shared-memory:
    private: true
`)
	cand.SlotSnapDeclaration = slotDecl
	cand.PlugSnapDeclaration = plugDecl
	arity, err := cand.CheckAutoConnect()
	c.Check(err, IsNil)
	c.Check(arity.SlotsPerPlugAny(), Equals, false)

	// private shm plug, regular app slot
	cand = s.connectCand(c, "shared-memory", `
name: slot-snap
version: 0
slots:
  shared-memory:
`, `
name: plug-snap
version: 0
plugs:
  shared-memory:
    private: true
`)
	cand.SlotSnapDeclaration = appSlotDecl
	cand.PlugSnapDeclaration = plugDecl
	_, err = cand.CheckAutoConnect()
	c.Check(err, NotNil)

	// regular shm plug, implicit slot
	cand = s.connectCand(c, "shared-memory", `
name: snapd
type: snapd
version: 0
slots:
  shared-memory:
`, `
name: plug-snap
version: 0
plugs:
  shared-memory:
    private: false
`)
	cand.SlotSnapDeclaration = slotDecl
	cand.PlugSnapDeclaration = plugDecl
	_, err = cand.CheckAutoConnect()
	c.Check(err, NotNil)
}

func (s *baseDeclSuite) TestAutoConnectionLxdSupportOverride(c *C) {
	// by default, don't auto-connect
	cand := s.connectCand(c, "lxd-support", "", "")
	_, err := cand.CheckAutoConnect()
	c.Check(err, NotNil)

	plugsSlots := `
plugs:
  lxd-support:
    allow-auto-connection: true
`

	lxdDecl := s.mockSnapDecl(c, "lxd", "J60k4JY0HppjwOjW8dZdYc8obXKxujRu", "canonical", plugsSlots)
	cand.PlugSnapDeclaration = lxdDecl
	_, err = cand.CheckAutoConnect()
	c.Check(err, IsNil)
}

func (s *baseDeclSuite) TestAutoConnectionLxdSupportOverrideRevoke(c *C) {
	cand := s.connectCand(c, "lxd-support", "", "")
	plugsSlots := `
plugs:
  lxd-support:
    allow-auto-connection: false
`

	lxdDecl := s.mockSnapDecl(c, "notlxd", "J60k4JY0HppjwOjW8dZdYc8obXKxujRu", "canonical", plugsSlots)
	cand.PlugSnapDeclaration = lxdDecl
	_, err := cand.CheckAutoConnect()
	c.Check(err, NotNil)
	c.Assert(err, ErrorMatches, "auto-connection not allowed by plug rule of interface \"lxd-support\" for \"notlxd\" snap")
}

func (s *baseDeclSuite) TestAutoConnectionKernelModuleControlOverride(c *C) {
	cand := s.connectCand(c, "kernel-module-control", "", "")
	_, err := cand.CheckAutoConnect()
	c.Check(err, NotNil)
	c.Assert(err, ErrorMatches, "auto-connection denied by plug rule of interface \"kernel-module-control\"")

	plugsSlots := `
plugs:
  kernel-module-control:
    allow-auto-connection: true
`

	snapDecl := s.mockSnapDecl(c, "some-snap", "J60k4JY0HppjwOjW8dZdYc8obXKxujRu", "canonical", plugsSlots)
	cand.PlugSnapDeclaration = snapDecl
	_, err = cand.CheckAutoConnect()
	c.Check(err, IsNil)
}

func (s *baseDeclSuite) TestAutoConnectionDockerSupportOverride(c *C) {
	cand := s.connectCand(c, "docker-support", "", "")
	_, err := cand.CheckAutoConnect()
	c.Check(err, NotNil)
	c.Assert(err, ErrorMatches, "auto-connection denied by plug rule of interface \"docker-support\"")

	plugsSlots := `
plugs:
  docker-support:
    allow-auto-connection: true
`

	snapDecl := s.mockSnapDecl(c, "some-snap", "J60k4JY0HppjwOjW8dZdYc8obXKxujRu", "canonical", plugsSlots)
	cand.PlugSnapDeclaration = snapDecl
	_, err = cand.CheckAutoConnect()
	c.Check(err, IsNil)
}

func (s *baseDeclSuite) TestAutoConnectionClassicSupportOverride(c *C) {
	cand := s.connectCand(c, "classic-support", "", "")
	_, err := cand.CheckAutoConnect()
	c.Check(err, NotNil)
	c.Assert(err, ErrorMatches, "auto-connection denied by plug rule of interface \"classic-support\"")

	plugsSlots := `
plugs:
  classic-support:
    allow-auto-connection: true
`

	snapDecl := s.mockSnapDecl(c, "classic", "J60k4JY0HppjwOjW8dZdYc8obXKxujRu", "canonical", plugsSlots)
	cand.PlugSnapDeclaration = snapDecl
	_, err = cand.CheckAutoConnect()
	c.Check(err, IsNil)
}

func (s *baseDeclSuite) TestAutoConnectionKubernetesSupportOverride(c *C) {
	cand := s.connectCand(c, "kubernetes-support", "", "")
	_, err := cand.CheckAutoConnect()
	c.Check(err, NotNil)
	c.Assert(err, ErrorMatches, "auto-connection denied by plug rule of interface \"kubernetes-support\"")

	plugsSlots := `
plugs:
  kubernetes-support:
    allow-auto-connection: true
`

	snapDecl := s.mockSnapDecl(c, "some-snap", "J60k4JY0HppjwOjW8dZdYc8obXKxujRu", "canonical", plugsSlots)
	cand.PlugSnapDeclaration = snapDecl
	_, err = cand.CheckAutoConnect()
	c.Check(err, IsNil)
}

func (s *baseDeclSuite) TestAutoConnectionMicroStackSupportOverride(c *C) {
	cand := s.connectCand(c, "microstack-support", "", "")
	_, err := cand.CheckAutoConnect()
	c.Check(err, NotNil)
	c.Assert(err, ErrorMatches, "auto-connection denied by plug rule of interface \"microstack-support\"")

	plugsSlots := `
plugs:
  microstack-support:
    allow-auto-connection: true
`

	snapDecl := s.mockSnapDecl(c, "some-snap", "J60k4JY0HppjwOjW8dZdYc8obXKxujRu", "canonical", plugsSlots)
	cand.PlugSnapDeclaration = snapDecl
	_, err = cand.CheckAutoConnect()
	c.Check(err, IsNil)
}
func (s *baseDeclSuite) TestAutoConnectionGreengrassSupportOverride(c *C) {
	cand := s.connectCand(c, "greengrass-support", "", "")
	_, err := cand.CheckAutoConnect()
	c.Check(err, NotNil)
	c.Assert(err, ErrorMatches, "auto-connection denied by plug rule of interface \"greengrass-support\"")

	plugsSlots := `
plugs:
  greengrass-support:
    allow-auto-connection: true
`

	snapDecl := s.mockSnapDecl(c, "some-snap", "J60k4JY0HppjwOjW8dZdYc8obXKxujRu", "canonical", plugsSlots)
	cand.PlugSnapDeclaration = snapDecl
	_, err = cand.CheckAutoConnect()
	c.Check(err, IsNil)
}

func (s *baseDeclSuite) TestAutoConnectionMultipassSupportOverride(c *C) {
	cand := s.connectCand(c, "multipass-support", "", "")
	_, err := cand.CheckAutoConnect()
	c.Check(err, NotNil)
	c.Assert(err, ErrorMatches, "auto-connection denied by plug rule of interface \"multipass-support\"")

	plugsSlots := `
plugs:
  multipass-support:
    allow-auto-connection: true
`

	snapDecl := s.mockSnapDecl(c, "multipass-snap", "J60k4JY0HppjwOjW8dZdYc8obXKxujRu", "canonical", plugsSlots)
	cand.PlugSnapDeclaration = snapDecl
	_, err = cand.CheckAutoConnect()
	c.Check(err, IsNil)
}

func (s *baseDeclSuite) TestAutoConnectionBlockDevicesOverride(c *C) {
	cand := s.connectCand(c, "block-devices", "", "")
	_, err := cand.CheckAutoConnect()
	c.Check(err, NotNil)
	c.Assert(err, ErrorMatches, "auto-connection denied by plug rule of interface \"block-devices\"")

	plugsSlots := `
plugs:
  block-devices:
    allow-auto-connection: true
`

	snapDecl := s.mockSnapDecl(c, "some-snap", "J60k4JY0HppjwOjW8dZdYc8obXKxujRu", "canonical", plugsSlots)
	cand.PlugSnapDeclaration = snapDecl
	_, err = cand.CheckAutoConnect()
	c.Check(err, IsNil)
}

func (s *baseDeclSuite) TestAutoConnectionPackagekitControlOverride(c *C) {
	cand := s.connectCand(c, "packagekit-control", "", "")
	_, err := cand.CheckAutoConnect()
	c.Check(err, NotNil)
	c.Assert(err, ErrorMatches, "auto-connection denied by plug rule of interface \"packagekit-control\"")

	plugsSlots := `
plugs:
  packagekit-control:
    allow-auto-connection: true
`

	snapDecl := s.mockSnapDecl(c, "some-snap", "J60k4JY0HppjwOjW8dZdYc8obXKxujRu", "canonical", plugsSlots)
	cand.PlugSnapDeclaration = snapDecl
	_, err = cand.CheckAutoConnect()
	c.Check(err, IsNil)
}

<<<<<<< HEAD
func (s *baseDeclSuite) TestAutoConnectionPosixMQOverride(c *C) {
	cand := s.connectCand(c, "posix-mq", "", "")
	_, err := cand.CheckAutoConnect()
	c.Check(err, NotNil)
	c.Assert(err, ErrorMatches, "auto-connection not allowed by plug rule of interface \"posix-mq\"")

	plugsSlots := `
plugs:
  posix-mq:
=======
func (s *baseDeclSuite) TestAutoConnectionSteamSupportOverride(c *C) {
	cand := s.connectCand(c, "steam-support", "", "")
	_, err := cand.CheckAutoConnect()
	c.Check(err, NotNil)
	c.Assert(err, ErrorMatches, "auto-connection denied by plug rule of interface \"steam-support\"")

	plugsSlots := `
plugs:
  steam-support:
>>>>>>> a8e6d0f4
    allow-auto-connection: true
`

	snapDecl := s.mockSnapDecl(c, "some-snap", "J60k4JY0HppjwOjW8dZdYc8obXKxujRu", "canonical", plugsSlots)
	cand.PlugSnapDeclaration = snapDecl
	_, err = cand.CheckAutoConnect()
	c.Check(err, IsNil)
}

func (s *baseDeclSuite) TestAutoConnectionOverrideMultiple(c *C) {
	plugsSlots := `
plugs:
  network-bind:
    allow-auto-connection: true
  network-control:
    allow-auto-connection: true
  kernel-module-control:
    allow-auto-connection: true
  system-observe:
    allow-auto-connection: true
  hardware-observe:
    allow-auto-connection: true
`

	snapDecl := s.mockSnapDecl(c, "some-snap", "J60k4JY0HppjwOjW8dZdYc8obXKxujRu", "canonical", plugsSlots)

	all := builtin.Interfaces()
	// these are a mixture interfaces that the snap plugs
	plugged := map[string]bool{
		"network-bind":          true,
		"network-control":       true,
		"kernel-module-control": true,
		"system-observe":        true,
		"hardware-observe":      true,
	}
	for _, iface := range all {
		if !plugged[iface.Name()] {
			continue
		}

		cand := s.connectCand(c, iface.Name(), "", "")
		cand.PlugSnapDeclaration = snapDecl
		arity, err := cand.CheckAutoConnect()
		c.Check(err, IsNil)
		c.Check(arity.SlotsPerPlugAny(), Equals, false)
	}
}

// describe installation rules for slots succinctly for cross-checking,
// if an interface is not mentioned here a slot of its type can only
// be installed by a core snap (and this was taken care by
// BeforePrepareSlot),
// otherwise the entry for the interface is the list of snap types it
// can be installed by (using the declaration naming);
// ATM a nil entry means even stricter rules that would need be tested
// separately and whose implementation is in flux for now
var (
	slotInstallation = map[string][]string{
		// other
		"adb-support":               {"core"},
		"audio-playback":            {"app", "core"},
		"audio-record":              {"app", "core"},
		"autopilot-introspection":   {"core"},
		"avahi-control":             {"app", "core"},
		"avahi-observe":             {"app", "core"},
		"bluez":                     {"app", "core"},
		"bool-file":                 {"core", "gadget"},
		"browser-support":           {"core"},
		"content":                   {"app", "gadget"},
		"core-support":              {"core"},
		"cups":                      {"app"},
		"cups-control":              {"app", "core"},
		"dbus":                      {"app"},
		"docker-support":            {"core"},
		"desktop-launch":            {"core"},
		"dsp":                       {"core", "gadget"},
		"empty":                     {"app"},
		"fwupd":                     {"app", "core"},
		"gpio":                      {"core", "gadget"},
		"gpio-control":              {"core"},
		"greengrass-support":        {"core"},
		"hidraw":                    {"core", "gadget"},
		"i2c":                       {"core", "gadget"},
		"iio":                       {"core", "gadget"},
		"kernel-module-load":        {"core"},
		"kubernetes-support":        {"core"},
		"location-control":          {"app"},
		"location-observe":          {"app"},
		"lxd-support":               {"core"},
		"maliit":                    {"app"},
		"media-hub":                 {"app", "core"},
		"mir":                       {"app"},
		"microstack-support":        {"core"},
		"modem-manager":             {"app", "core"},
		"mount-control":             {"core"},
		"mpris":                     {"app"},
		"netlink-driver":            {"core", "gadget"},
		"network-manager":           {"app", "core"},
		"network-manager-observe":   {"app", "core"},
		"network-status":            {"core"},
		"ofono":                     {"app", "core"},
		"online-accounts-service":   {"app"},
		"power-control":             {"core"},
		"ppp":                       {"core"},
		"pulseaudio":                {"app", "core"},
		"pwm":                       {"core", "gadget"},
		"qualcomm-ipc-router":       {"core"},
		"raw-volume":                {"core", "gadget"},
		"scsi-generic":              {"core"},
		"sd-control":                {"core"},
		"serial-port":               {"core", "gadget"},
		"spi":                       {"core", "gadget"},
		"steam-support":             {"core"},
		"storage-framework-service": {"app"},
		"thumbnailer-service":       {"app"},
		"ubuntu-download-manager":   {"app"},
		"udisks2":                   {"app", "core"},
		"uhid":                      {"core"},
		"uio":                       {"core", "gadget"},
		"unity8":                    {"app"},
		"unity8-calendar":           {"app"},
		"unity8-contacts":           {"app"},
		"upower-observe":            {"app", "core"},
		"wayland":                   {"app", "core"},
		"x11":                       {"app", "core"},
		// snowflakes
		"classic-support": nil,
		"custom-device":   nil,
		"docker":          nil,
		"lxd":             nil,
		"pkcs11":          nil,
		"posix-mq":        nil,
		"shared-memory":   nil,
	}

	restrictedPlugInstallation = map[string][]string{
		"core-support": {"core"},
	}

	snapTypeMap = map[string]snap.Type{
		"core":   snap.TypeOS,
		"app":    snap.TypeApp,
		"kernel": snap.TypeKernel,
		"gadget": snap.TypeGadget,
	}
)

func (s *baseDeclSuite) TestSlotInstallation(c *C) {
	all := builtin.Interfaces()

	for _, iface := range all {
		types, ok := slotInstallation[iface.Name()]
		if !ok { // common ones, only core can install them,
			types = []string{"core"}
		}

		if types == nil {
			// snowflake needs to be tested specially
			continue
		}
		for name, snapType := range snapTypeMap {
			ok := strutil.ListContains(types, name)
			ic := s.installSlotCand(c, iface.Name(), snapType, ``)
			err := ic.Check()
			comm := Commentf("%s by %s snap", iface.Name(), name)
			if ok {
				c.Check(err, IsNil, comm)
			} else {
				c.Check(err, NotNil, comm)
			}
		}
	}

	// test docker specially
	ic := s.installSlotCand(c, "docker", snap.TypeApp, ``)
	err := ic.Check()
	c.Assert(err, Not(IsNil))
	c.Assert(err, ErrorMatches, "installation not allowed by \"docker\" slot rule of interface \"docker\"")

	// test lxd specially
	ic = s.installSlotCand(c, "lxd", snap.TypeApp, ``)
	err = ic.Check()
	c.Assert(err, Not(IsNil))
	c.Assert(err, ErrorMatches, "installation not allowed by \"lxd\" slot rule of interface \"lxd\"")

	// test shared-memory specially
	ic = s.installSlotCand(c, "shared-memory", snap.TypeApp, ``)
	err = ic.Check()
	c.Assert(err, Not(IsNil))
	c.Assert(err, ErrorMatches, "installation not allowed by \"shared-memory\" slot rule of interface \"shared-memory\"")

	// The core and snapd snaps may provide a shared-memory slot
	ic = s.installSlotCand(c, "shared-memory", snap.TypeOS, `name: core
version: 0
type: os
slots:
  shared-memory:
`)
	ic.SnapDeclaration = s.mockSnapDecl(c, "core", "99T7MUlRhtI3U0QFgl5mXXESAiSwt776", "canonical", "")
	c.Assert(ic.Check(), IsNil)

	ic = s.installSlotCand(c, "shared-memory", snap.TypeSnapd, `name: snapd
version: 0
type: snapd
slots:
  shared-memory:
`)
	ic.SnapDeclaration = s.mockSnapDecl(c, "snapd", "PMrrV4ml8uWuEUDBT8dSGnKUYbevVhc4", "canonical", "")
	c.Assert(ic.Check(), IsNil)
}

func (s *baseDeclSuite) TestPlugInstallation(c *C) {
	all := builtin.Interfaces()

	restricted := map[string]bool{
		"block-devices":         true,
		"classic-support":       true,
		"desktop-launch":        true,
		"dm-crypt":              true,
		"docker-support":        true,
		"greengrass-support":    true,
		"gpio-control":          true,
		"ion-memory-control":    true,
		"kernel-module-control": true,
		"kernel-module-load":    true,
		"kubernetes-support":    true,
		"lxd-support":           true,
		"microstack-support":    true,
		"mount-control":         true,
		"multipass-support":     true,
		"packagekit-control":    true,
		"personal-files":        true,
		"polkit":                true,
		"sd-control":            true,
		"snap-refresh-control":  true,
		"snap-themes-control":   true,
		"snapd-control":         true,
		"steam-support":         true,
		"system-files":          true,
		"tee":                   true,
		"uinput":                true,
		"unity8":                true,
		"xilinx-dma":            true,
	}

	for _, iface := range all {
		types, ok := restrictedPlugInstallation[iface.Name()]
		// If plug installation is restricted to specific snap types we
		// need to make sure this is really the case here. If that is not
		// the case we continue as normal.
		if ok {
			for name, snapType := range snapTypeMap {
				ok := strutil.ListContains(types, name)
				ic := s.installPlugCand(c, iface.Name(), snapType, ``)
				err := ic.Check()
				comm := Commentf("%s by %s snap", iface.Name(), name)
				if ok {
					c.Check(err, IsNil, comm)
				} else {
					c.Check(err, NotNil, comm)
				}
			}
		} else {
			ic := s.installPlugCand(c, iface.Name(), snap.TypeApp, ``)
			err := ic.Check()
			comm := Commentf("%s", iface.Name())
			if restricted[iface.Name()] {
				c.Check(err, NotNil, comm)
			} else {
				c.Check(err, IsNil, comm)
			}
		}
	}
}

func (s *baseDeclSuite) TestConnection(c *C) {
	all := builtin.Interfaces()

	// connecting with these interfaces needs to be allowed on
	// case-by-case basis
	noconnect := map[string]bool{
		"content":                   true,
		"cups":                      true,
		"custom-device":             true,
		"docker":                    true,
		"fwupd":                     true,
		"location-control":          true,
		"location-observe":          true,
		"lxd":                       true,
		"maliit":                    true,
		"mir":                       true,
		"online-accounts-service":   true,
		"posix-mq":                  true,
		"raw-volume":                true,
		"shared-memory":             true,
		"storage-framework-service": true,
		"thumbnailer-service":       true,
		"ubuntu-download-manager":   true,
		"unity8-calendar":           true,
		"unity8-contacts":           true,
	}

	for _, iface := range all {
		expected := !noconnect[iface.Name()]
		comm := Commentf(iface.Name())

		// check base declaration
		cand := s.connectCand(c, iface.Name(), "", "")
		err := cand.Check()

		if expected {
			c.Check(err, IsNil, comm)
		} else {
			c.Check(err, NotNil, comm)
		}
	}
}

func (s *baseDeclSuite) TestConnectionOnClassic(c *C) {
	restore := release.MockOnClassic(false)
	defer restore()

	all := builtin.Interfaces()

	// connecting with these interfaces needs to be allowed on
	// case-by-case basis when not on classic
	noconnect := map[string]bool{
		"audio-record":    true,
		"modem-manager":   true,
		"network-manager": true,
		"ofono":           true,
		"pulseaudio":      true,
		"upower-observe":  true,
	}

	for _, onClassic := range []bool{true, false} {
		release.OnClassic = onClassic
		for _, iface := range all {
			if !noconnect[iface.Name()] {
				continue
			}
			expected := onClassic
			comm := Commentf(iface.Name())

			// check base declaration
			cand := s.connectCand(c, iface.Name(), "", "")
			err := cand.Check()

			if expected {
				c.Check(err, IsNil, comm)
			} else {
				c.Check(err, NotNil, comm)
			}
		}
	}
}

func (s *baseDeclSuite) TestConnectionImplicitOnClassicOrAppSnap(c *C) {
	restore := release.MockOnClassic(false)
	defer restore()

	all := builtin.Interfaces()

	// These interfaces represent when the interface might be implicit on
	// classic or when the interface is provided via an app snap. As such,
	// they all share the following:
	//
	// - implicitOnCore: false
	// - implicitOnClassis: true
	// - base declaration uses:
	//     allow-installation:
	//       slot-snap-type:
	//         - app
	//         - core
	//     deny-connection:
	//       on-classic: false
	//     deny-auto-connection: true|false|unspecified
	//
	// connecting with these interfaces needs to be allowed on
	// case-by-case basis when not on classic
	ifaces := map[string]bool{
		"audio-playback":  true,
		"audio-record":    true,
		"cups-control":    true,
		"modem-manager":   true,
		"network-manager": true,
		"ofono":           true,
		"pulseaudio":      true,
		"upower-observe":  true,
	}

	for _, iface := range all {
		if !ifaces[iface.Name()] {
			continue
		}
		comm := Commentf(iface.Name())

		// verify the interface is setup as expected wrt
		// implicitOnCore, implicitOnClassic, no plugs and has
		// expected slots (ignoring AutoConnection)
		si := interfaces.StaticInfoOf(iface)
		c.Assert(si.ImplicitOnCore, Equals, false)
		c.Assert(si.ImplicitOnClassic, Equals, true)

		c.Assert(s.baseDecl.PlugRule(iface.Name()), IsNil)

		sr := s.baseDecl.SlotRule(iface.Name())
		c.Assert(sr, Not(IsNil))
		c.Assert(sr.AllowInstallation, HasLen, 1)
		c.Check(sr.AllowInstallation[0].SlotSnapTypes, DeepEquals, []string{"app", "core"}, comm)
		c.Assert(sr.DenyConnection, HasLen, 1)
		c.Check(sr.DenyConnection[0].OnClassic, DeepEquals, &asserts.OnClassicConstraint{Classic: false}, comm)

		for _, onClassic := range []bool{true, false} {
			release.OnClassic = onClassic

			for _, implicit := range []bool{true, false} {
				// When implicitOnCore is false, there is
				// nothing to test on Core
				if implicit && !onClassic {
					continue
				}

				snapType := "app"
				if implicit {
					snapType = "os"
				}
				slotYaml := fmt.Sprintf(`name: slot-snap
version: 0
type: %s
slots:
  %s:
`, snapType, iface.Name())

				// XXX: eventually 'onClassic && !implicit' but
				// the current declaration allows connection on
				// Core when 'type: app'. See:
				// https://github.com/snapcore/snapd/pull/8920/files#r471678529
				expected := onClassic

				// check base declaration
				cand := s.connectCand(c, iface.Name(), slotYaml, "")
				err := cand.Check()

				if expected {
					c.Check(err, IsNil, comm)
				} else {
					c.Check(err, NotNil, comm)
				}
			}
		}
	}
}

func (s *baseDeclSuite) TestValidity(c *C) {
	all := builtin.Interfaces()

	// these interfaces have rules both for the slots and plugs side
	// given how the rules work this can be delicate,
	// listed here to make sure that was a conscious decision
	bothSides := map[string]bool{
		"block-devices":         true,
		"audio-playback":        true,
		"classic-support":       true,
		"core-support":          true,
		"custom-device":         true,
		"desktop-launch":        true,
		"dm-crypt":              true,
		"docker-support":        true,
		"greengrass-support":    true,
		"gpio-control":          true,
		"ion-memory-control":    true,
		"kernel-module-control": true,
		"kernel-module-load":    true,
		"kubernetes-support":    true,
		"lxd-support":           true,
		"microstack-support":    true,
		"mount-control":         true,
		"multipass-support":     true,
		"packagekit-control":    true,
		"personal-files":        true,
		"pkcs11":                true,
		"posix-mq":              true,
		"polkit":                true,
		"sd-control":            true,
		"shared-memory":         true,
		"snap-refresh-control":  true,
		"snap-themes-control":   true,
		"snapd-control":         true,
		"steam-support":         true,
		"system-files":          true,
		"tee":                   true,
		"udisks2":               true,
		"uinput":                true,
		"unity8":                true,
		"wayland":               true,
		"xilinx-dma":            true,
	}

	for _, iface := range all {
		plugRule := s.baseDecl.PlugRule(iface.Name())
		slotRule := s.baseDecl.SlotRule(iface.Name())
		if plugRule == nil && slotRule == nil {
			c.Logf("%s is not considered in the base declaration", iface.Name())
			c.Fail()
		}
		if plugRule != nil && slotRule != nil {
			if !bothSides[iface.Name()] {
				c.Logf("%s have both a base declaration slot rule and plug rule, make sure that's intended and correct", iface.Name())
				c.Fail()
			}
		}
	}
}

func (s *baseDeclSuite) TestConnectionContent(c *C) {
	// we let connect explicitly as long as content matches (or is absent on both sides)

	// random (Sanitize* will now also block this)
	cand := s.connectCand(c, "content", "", "")
	err := cand.Check()
	c.Check(err, NotNil)

	slotDecl1 := s.mockSnapDecl(c, "slot-snap", "slot-snap-id", "pub1", "")
	plugDecl1 := s.mockSnapDecl(c, "plug-snap", "plug-snap-id", "pub1", "")
	plugDecl2 := s.mockSnapDecl(c, "plug-snap", "plug-snap-id", "pub2", "")

	// same publisher, same content
	cand = s.connectCand(c, "stuff", `name: slot-snap
version: 0
slots:
  stuff:
    interface: content
    content: mk1
`, `
name: plug-snap
version: 0
plugs:
  stuff:
    interface: content
    content: mk1
`)
	cand.SlotSnapDeclaration = slotDecl1
	cand.PlugSnapDeclaration = plugDecl1
	err = cand.Check()
	c.Check(err, IsNil)

	// different publisher, same content
	cand.SlotSnapDeclaration = slotDecl1
	cand.PlugSnapDeclaration = plugDecl2
	err = cand.Check()
	c.Check(err, IsNil)

	// same publisher, different content
	cand = s.connectCand(c, "stuff", `
name: slot-snap
version: 0
slots:
  stuff:
    interface: content
    content: mk1
`, `
name: plug-snap
version: 0
plugs:
  stuff:
    interface: content
    content: mk2
`)
	cand.SlotSnapDeclaration = slotDecl1
	cand.PlugSnapDeclaration = plugDecl1
	err = cand.Check()
	c.Check(err, NotNil)
}

func (s *baseDeclSuite) TestConnectionSharedMemory(c *C) {
	// we let connect explicitly as long as shared-memory matches

	// random (Sanitize* will now also block this)
	cand := s.connectCand(c, "shared-memory", "", "")
	err := cand.Check()
	c.Check(err, NotNil)

	slotDecl1 := s.mockSnapDecl(c, "slot-snap", "slot-snap-id", "pub1", "")
	plugDecl1 := s.mockSnapDecl(c, "plug-snap", "plug-snap-id", "pub1", "")
	plugDecl2 := s.mockSnapDecl(c, "plug-snap", "plug-snap-id", "pub2", "")

	// same publisher, same shared-memory
	cand = s.connectCand(c, "stuff", `name: slot-snap
version: 0
slots:
  stuff:
    interface: shared-memory
    shared-memory: mk1
`, `
name: plug-snap
version: 0
plugs:
  stuff:
    interface: shared-memory
    private: false
    shared-memory: mk1
`)
	cand.SlotSnapDeclaration = slotDecl1
	cand.PlugSnapDeclaration = plugDecl1
	err = cand.Check()
	c.Check(err, IsNil)

	// different publisher, same shared-memory
	cand.SlotSnapDeclaration = slotDecl1
	cand.PlugSnapDeclaration = plugDecl2
	err = cand.Check()
	c.Check(err, IsNil)

	// same publisher, different shared-memory
	cand = s.connectCand(c, "stuff", `
name: slot-snap
version: 0
slots:
  stuff:
    interface: shared-memory
    shared-memory: mk1
`, `
name: plug-snap
version: 0
plugs:
  stuff:
    interface: shared-memory
    private: false
    shared-memory: mk2
`)
	cand.SlotSnapDeclaration = slotDecl1
	cand.PlugSnapDeclaration = plugDecl1
	err = cand.Check()
	c.Check(err, NotNil)
}

func (s *baseDeclSuite) TestConnectionSharedMemoryPrivate(c *C) {
	slotDecl := s.mockSnapDecl(c, "snapd", "PMrrV4ml8uWuEUDBT8dSGnKUYbevVhc4", "canonical", "")
	appSlotDecl := s.mockSnapDecl(c, "slot-snap", "slot-snap-id", "pub1", "")
	plugDecl := s.mockSnapDecl(c, "plug-snap", "plug-snap-id", "pub1", "")

	// private shm plug, implicit slot
	cand := s.connectCand(c, "shared-memory", `name: snapd
type: snapd
version: 0
slots:
  shared-memory:
`, `
name: plug-snap
version: 0
plugs:
  shared-memory:
    private: true
`)
	cand.SlotSnapDeclaration = slotDecl
	cand.PlugSnapDeclaration = plugDecl
	err := cand.Check()
	c.Check(err, IsNil)

	// private shm plug, regular app slot
	cand = s.connectCand(c, "shared-memory", `name: slot-snap
version: 0
slots:
  shared-memory:
    shared-memory: mk1
`, `
name: plug-snap
version: 0
plugs:
  shared-memory:
    private: true
`)
	cand.SlotSnapDeclaration = appSlotDecl
	cand.PlugSnapDeclaration = plugDecl
	err = cand.Check()
	c.Check(err, NotNil)

	// regular shm plug, implicit slot
	cand = s.connectCand(c, "shared-memory", `name: snapd
type: snapd
version: 0
slots:
  shared-memory:
`, `
name: plug-snap
version: 0
plugs:
  shared-memory:
    shared-memory: mk1
    private: false
`)
	cand.SlotSnapDeclaration = slotDecl
	cand.PlugSnapDeclaration = plugDecl
	err = cand.Check()
	c.Check(err, NotNil)
}

func (s *baseDeclSuite) TestComposeBaseDeclaration(c *C) {
	decl, err := policy.ComposeBaseDeclaration(nil)
	c.Assert(err, IsNil)
	c.Assert(string(decl), testutil.Contains, `
type: base-declaration
authority-id: canonical
series: 16
revision: 0
`)
}

func (s *baseDeclSuite) TestDoesNotPanic(c *C) {
	// In case there are any issues in the actual interfaces we'd get a panic
	// on snapd startup. This test prevents this from happing unnoticed.
	_, err := policy.ComposeBaseDeclaration(builtin.Interfaces())
	c.Assert(err, IsNil)
}

func (s *baseDeclSuite) TestBrowserSupportAllowSandbox(c *C) {
	const plugYaml = `name: plug-snap
version: 0
plugs:
  browser-support:
   allow-sandbox: true
`
	cand := s.connectCand(c, "browser-support", "", plugYaml)
	err := cand.Check()
	c.Check(err, NotNil)

	_, err = cand.CheckAutoConnect()
	c.Check(err, NotNil)
}

func (s *baseDeclSuite) TestOpticalDriveWrite(c *C) {
	type options struct {
		readonlyYamls []string
		writableYamls []string
	}

	opts := &options{
		readonlyYamls: []string{
			// Non-specified "write" attribute
			`name: plug-snap
version: 0
plugs:
  optical-drive: null
`,
			// Undefined "write" attribute
			`name: plug-snap
version: 0
plugs:
  optical-drive: {}
`,
			// False "write" attribute
			`name: plug-snap
version: 0
plugs:
  optical-drive:
    write: false
`,
		},
		writableYamls: []string{
			// True "write" attribute
			`name: plug-snap
version: 0
plugs:
  optical-drive:
    write: true
`,
		},
	}

	checkOpticalDriveAutoConnect := func(plugYaml string, checker Checker) {
		cand := s.connectCand(c, "optical-drive", "", plugYaml)
		err := cand.Check()
		c.Check(err, checker)
		_, err = cand.CheckAutoConnect()
		c.Check(err, checker)
	}

	for _, plugYaml := range opts.readonlyYamls {
		checkOpticalDriveAutoConnect(plugYaml, IsNil)
	}
	for _, plugYaml := range opts.writableYamls {
		checkOpticalDriveAutoConnect(plugYaml, NotNil)
	}
}

func (s *baseDeclSuite) TestRawVolumeOverride(c *C) {
	slotYaml := `name: slot-snap
type: gadget
version: 0
slots:
  raw-volume:
    path: /dev/mmcblk0p1
`
	slotSnap := snaptest.MockInfo(c, slotYaml, nil)
	// mock a well-formed slot snap decl with SnapID
	slotSnapDecl := s.mockSnapDecl(c, "slot-snap", "slotsnapidididididididididididid", "canonical", "")

	plugYaml := `name: plug-snap
version: 0
plugs:
  raw-volume:
`
	plugSnap := snaptest.MockInfo(c, plugYaml, nil)

	// no plug-side declaration
	cand := &policy.ConnectCandidate{
		Plug:                interfaces.NewConnectedPlug(plugSnap.Plugs["raw-volume"], nil, nil),
		Slot:                interfaces.NewConnectedSlot(slotSnap.Slots["raw-volume"], nil, nil),
		SlotSnapDeclaration: slotSnapDecl,
		BaseDeclaration:     s.baseDecl,
	}

	err := cand.Check()
	c.Check(err, NotNil)
	c.Assert(err, ErrorMatches, "connection denied by slot rule of interface \"raw-volume\"")
	_, err = cand.CheckAutoConnect()
	c.Check(err, NotNil)
	c.Assert(err, ErrorMatches, "auto-connection denied by slot rule of interface \"raw-volume\"")

	// specific plug-side declaration for connection only
	plugsOverride := `
plugs:
  raw-volume:
    allow-connection:
      slot-snap-id:
        - slotsnapidididididididididididid
    allow-auto-connection: false
`
	plugSnapDecl := s.mockSnapDecl(c, "plug-snap", "plugsnapidididididididididididid", "canonical", plugsOverride)
	cand.PlugSnapDeclaration = plugSnapDecl
	err = cand.Check()
	c.Check(err, IsNil)
	_, err = cand.CheckAutoConnect()
	c.Check(err, NotNil)
	c.Assert(err, ErrorMatches, "auto-connection not allowed by plug rule of interface \"raw-volume\" for \"plug-snap\" snap")

	// specific plug-side declaration for connection and auto-connection
	plugsOverride = `
plugs:
  raw-volume:
    allow-connection:
      slot-snap-id:
        - slotsnapidididididididididididid
    allow-auto-connection:
      slot-snap-id:
        - slotsnapidididididididididididid
`
	plugSnapDecl = s.mockSnapDecl(c, "plug-snap", "plugsnapidididididididididididid", "canonical", plugsOverride)
	cand.PlugSnapDeclaration = plugSnapDecl
	err = cand.Check()
	c.Check(err, IsNil)
	arity, err := cand.CheckAutoConnect()
	c.Check(err, IsNil)
	c.Check(arity.SlotsPerPlugAny(), Equals, false)

	// blanket allow for connection and auto-connection to any slotting snap
	plugsOverride = `
plugs:
  raw-volume:
    allow-connection: true
    allow-auto-connection: true
`
	plugSnapDecl = s.mockSnapDecl(c, "some-snap", "plugsnapidididididididididididid", "canonical", plugsOverride)
	cand.PlugSnapDeclaration = plugSnapDecl
	err = cand.Check()
	c.Check(err, IsNil)
	arity, err = cand.CheckAutoConnect()
	c.Check(err, IsNil)
	c.Check(arity.SlotsPerPlugAny(), Equals, false)
}

func (s *baseDeclSuite) TestAutoConnectionDesktopLaunchOverride(c *C) {
	cand := s.connectCand(c, "desktop-launch", "", "")
	_, err := cand.CheckAutoConnect()
	c.Check(err, NotNil)
	c.Assert(err, ErrorMatches, "auto-connection denied by plug rule of interface \"desktop-launch\"")

	plugsSlots := `
plugs:
  desktop-launch:
    allow-auto-connection: true
`

	snapDecl := s.mockSnapDecl(c, "some-snap", "some-snap-with-desktop-launch-id", "canonical", plugsSlots)
	cand.PlugSnapDeclaration = snapDecl
	_, err = cand.CheckAutoConnect()
	c.Check(err, IsNil)
}<|MERGE_RESOLUTION|>--- conflicted
+++ resolved
@@ -678,7 +678,6 @@
 	c.Check(err, IsNil)
 }
 
-<<<<<<< HEAD
 func (s *baseDeclSuite) TestAutoConnectionPosixMQOverride(c *C) {
 	cand := s.connectCand(c, "posix-mq", "", "")
 	_, err := cand.CheckAutoConnect()
@@ -688,7 +687,15 @@
 	plugsSlots := `
 plugs:
   posix-mq:
-=======
+    allow-auto-connection: true
+`
+
+	snapDecl := s.mockSnapDecl(c, "some-snap", "J60k4JY0HppjwOjW8dZdYc8obXKxujRu", "canonical", plugsSlots)
+	cand.PlugSnapDeclaration = snapDecl
+	_, err = cand.CheckAutoConnect()
+	c.Check(err, IsNil)
+}
+
 func (s *baseDeclSuite) TestAutoConnectionSteamSupportOverride(c *C) {
 	cand := s.connectCand(c, "steam-support", "", "")
 	_, err := cand.CheckAutoConnect()
@@ -698,7 +705,6 @@
 	plugsSlots := `
 plugs:
   steam-support:
->>>>>>> a8e6d0f4
     allow-auto-connection: true
 `
 
