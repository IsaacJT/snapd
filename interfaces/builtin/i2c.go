--- conflicted
+++ resolved
@@ -110,15 +110,7 @@
 	if !pathOk {
 		return nil
 	}
-<<<<<<< HEAD
-	const pathPrefix = "/dev/"
-	for appName := range plug.Apps() {
-		tag := udevSnapSecurityName(plug.Snap().Name(), appName)
-		spec.AddSnippet(fmt.Sprintf(i2cConnectedPlugUDev, strings.TrimPrefix(path, pathPrefix), tag))
-	}
-=======
 	spec.TagDevice(fmt.Sprintf(`KERNEL=="%s"`, strings.TrimPrefix(path, "/dev/")))
->>>>>>> e3188c09
 	return nil
 }
 
