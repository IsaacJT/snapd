// -*- Mode: Go; indent-tabs-mode: t -*-

/*
 * Copyright (C) 2016-2017 Canonical Ltd
 *
 * This program is free software: you can redistribute it and/or modify
 * it under the terms of the GNU General Public License version 3 as
 * published by the Free Software Foundation.
 *
 * This program is distributed in the hope that it will be useful,
 * but WITHOUT ANY WARRANTY; without even the implied warranty of
 * MERCHANTABILITY or FITNESS FOR A PARTICULAR PURPOSE.  See the
 * GNU General Public License for more details.
 *
 * You should have received a copy of the GNU General Public License
 * along with this program.  If not, see <http://www.gnu.org/licenses/>.
 *
 */

package builtin

import (
	"fmt"

	"github.com/snapcore/snapd/interfaces"
	"github.com/snapcore/snapd/interfaces/apparmor"
	"github.com/snapcore/snapd/interfaces/seccomp"
)

const browserSupportSummary = `allows access to various APIs needed by modern web browsers`

const browserSupportConnectedPlugAppArmor = `
# Description: Can access various APIs needed by modern browsers (eg, Google
# Chrome/Chromium and Mozilla) and file paths they expect. This interface is
# transitional and is only in place while upstream's work to change their paths
# and snappy is updated to properly mediate the APIs.

# This allows raising the OOM score of other processes owned by the user.
owner @{PROC}/@{pid}/oom_score_adj rw,

# Chrome/Chromium should be fixed to honor TMPDIR or the snap packaging
# adjusted to use LD_PRELOAD technique from LP: #1577514
/var/tmp/ r,
owner /var/tmp/etilqs_* rw,

# Chrome/Chromium should be modified to use snap.$SNAP_NAME.* or the snap
# packaging adjusted to use LD_PRELOAD technique from LP: #1577514
owner /{dev,run}/shm/{,.}org.chromium.Chromium.* mrw,
owner /{dev,run}/shm/{,.}com.google.Chrome.* mrw,

# Allow reading platform files
/run/udev/data/+platform:* r,

# Chromium content api in gnome-shell reads this
/etc/opt/chrome/{,**} r,

# Chrome/Chromium should be adjusted to not use gconf. It is only used with
# legacy systems that don't have snapd
deny dbus (send)
    bus=session
    interface="org.gnome.GConf.Server",

# Lttng tracing is very noisy and should not be allowed by confined apps. Can
# safely deny. LP: #1260491
deny /{dev,run,var/run}/shm/lttng-ust-* rw,

# webbrowser-app/webapp-container tries to read this file to determine if it is
# confined or not, so explicitly deny to avoid noise in the logs.
deny @{PROC}/@{pid}/attr/current r,
`

const browserSupportConnectedPlugAppArmorWithoutSandbox = `
# ptrace can be used to break out of the seccomp sandbox, but ps requests
# 'ptrace (trace)' even though it isn't tracing other processes. Unfortunately,
# this is due to the kernel overloading trace such that the LSMs are unable to
# distinguish between tracing other processes and other accesses. We deny the
# trace here to silence the log.
# Note: for now, explicitly deny to avoid confusion and accidentally giving
# away this dangerous access frivolously. We may conditionally deny this in the
# future. If the kernel has https://lkml.org/lkml/2016/5/26/354 we could also
# allow this.
deny ptrace (trace) peer=snap.@{SNAP_NAME}.**,
`

const browserSupportConnectedPlugAppArmorWithSandbox = `
# Leaks installed applications
# TODO: should this be somewhere else?
/etc/mailcap r,
/usr/share/applications/{,*} r,
/var/lib/snapd/desktop/applications/{,*} r,
owner @{PROC}/@{pid}/fd/[0-9]* w,

# Various files in /run/udev/data needed by Chrome Settings. Leaks device
# information.
# input
/run/udev/data/c1:[0-9]* r,   # /dev/psaux
/run/udev/data/c10:[0-9]* r,  # /dev/adbmouse
/run/udev/data/c13:[0-9]* r,  # /dev/input/*
/run/udev/data/c180:[0-9]* r, # /dev/vrbuttons
/run/udev/data/c4:[0-9]* r,   # /dev/tty*, /dev/ttyS*
/run/udev/data/c5:[0-9]* r,   # /dev/tty, /dev/console, etc
/run/udev/data/c7:[0-9]* r,   # /dev/vcs*
/run/udev/data/+hid:* r,
/run/udev/data/+input:input[0-9]* r,

# screen
/run/udev/data/c29:[0-9]* r,  # /dev/fb*
/run/udev/data/+backlight:* r,
/run/udev/data/+leds:* r,

# sound
/run/udev/data/c116:[0-9]* r, # alsa
/run/udev/data/+sound:card[0-9]* r,

# miscellaneous
/run/udev/data/c108:[0-9]* r, # /dev/ppp
/run/udev/data/c189:[0-9]* r, # USB serial converters
/run/udev/data/c89:[0-9]* r,  # /dev/i2c-*
/run/udev/data/c81:[0-9]* r, # video4linux (/dev/video*, etc)
/run/udev/data/+acpi:* r,
/run/udev/data/+hwmon:hwmon[0-9]* r,
/run/udev/data/+i2c:* r,
/sys/devices/**/bConfigurationValue r,
/sys/devices/**/descriptors r,
/sys/devices/**/manufacturer r,
/sys/devices/**/product r,
/sys/devices/**/serial r,

# Chromium content api tries to read these. It is an information disclosure
# since these contain the names of snaps. Chromium operates fine without the
# access so just block it.
deny /sys/devices/virtual/block/loop[0-9]*/loop/backing_file r,
deny /sys/devices/virtual/block/dm-[0-9]*/dm/name r,

# networking
/run/udev/data/n[0-9]* r,
/run/udev/data/+bluetooth:hci[0-9]* r,
/run/udev/data/+rfkill:rfkill[0-9]* r,

# storage
/run/udev/data/b1:[0-9]* r,   # /dev/ram*
/run/udev/data/b7:[0-9]* r,   # /dev/loop*
/run/udev/data/b8:[0-9]* r,   # /dev/sd*
/run/udev/data/c21:[0-9]* r,  # /dev/sg*
/run/udev/data/+usb:[0-9]* r,

# experimental
/run/udev/data/b253:[0-9]* r,
/run/udev/data/b259:[0-9]* r,
/run/udev/data/c242:[0-9]* r,
/run/udev/data/c243:[0-9]* r,
/run/udev/data/c245:[0-9]* r,
/run/udev/data/c246:[0-9]* r,
/run/udev/data/c247:[0-9]* r,
/run/udev/data/c248:[0-9]* r,
/run/udev/data/c249:[0-9]* r,
/run/udev/data/c250:[0-9]* r,
/run/udev/data/c251:[0-9]* r,
/run/udev/data/c254:[0-9]* r,

/sys/bus/**/devices/ r,

# Google Cloud Print
unix (bind)
     type=stream
     addr="@[0-9A-F]*._service_*",

# Policy needed only when using the chrome/chromium setuid sandbox
capability sys_ptrace,
ptrace (trace) peer=snap.@{SNAP_NAME}.**,
unix (receive, send) peer=(label=snap.@{SNAP_NAME}.**),

# If this were going to be allowed to all snaps, then for all the following
# rules we would want to wrap in a 'browser_sandbox' profile, but a limitation
# in AppArmor profile transitions prevents this.
#
# @{INSTALL_DIR}/@{SNAP_NAME}/@{SNAP_REVISION}/opt/google/chrome{,-beta,-unstable}/chrome-sandbox cx -> browser_sandbox,
# profile browser_sandbox {
#   ...
#   # This rule needs to work but generates a parser error
#   @{INSTALL_DIR}/@{SNAP_NAME}/@{SNAP_REVISION}/opt/google/chrome/chrome px -> snap.@{SNAP_NAME}.@{SNAP_APP},
#   ...
# }

# Required for dropping into PID namespace. Keep in mind that until the
# process drops this capability it can escape confinement, but once it
# drops CAP_SYS_ADMIN we are ok.
capability sys_admin,

# All of these are for sanely dropping from root and chrooting
capability chown,
capability fsetid,
capability setgid,
capability setuid,
capability sys_chroot,

# User namespace sandbox
owner @{PROC}/@{pid}/setgroups rw,
owner @{PROC}/@{pid}/uid_map rw,
owner @{PROC}/@{pid}/gid_map rw,

# Webkit uses a particular SHM names # LP: 1578217
owner /{dev,run}/shm/WK2SharedMemory.* mrw,

# Chromium content api on (at least) later versions of Ubuntu just use this
owner /{dev,run}/shm/shmfd-* mrw,
`

const browserSupportConnectedPlugSecComp = `
# Description: Can access various APIs needed by modern browsers (eg, Google
# Chrome/Chromium and Mozilla) and file paths they expect. This interface is
# transitional and is only in place while upstream's work to change their paths
# and snappy is updated to properly mediate the APIs.

# for anonymous sockets
bind
listen
accept
accept4

# TODO: fine-tune when seccomp arg filtering available in stable distro
# releases
setpriority
`

const browserSupportConnectedPlugSecCompWithSandbox = `
# Policy needed only when using the chrome/chromium setuid sandbox
chroot
sched_setscheduler

# TODO: fine-tune when seccomp arg filtering available in stable distro
# releases
setuid
setgid

# Policy needed for Mozilla userns sandbox
unshare
quotactl
`

type browserSupportInterface struct{}

func (iface *browserSupportInterface) Name() string {
	return "browser-support"
}

func (iface *browserSupportInterface) MetaData() interfaces.MetaData {
	return interfaces.MetaData{
<<<<<<< HEAD
		ImplicitOnCore:    true,
		ImplicitOnClassic: true,
=======
		Summary: browserSupportSummary,
>>>>>>> d455a619
	}
}

func (iface *browserSupportInterface) SanitizeSlot(slot *interfaces.Slot) error {
	return nil
}

func (iface *browserSupportInterface) SanitizePlug(plug *interfaces.Plug) error {
	if iface.Name() != plug.Interface {
		panic(fmt.Sprintf("plug is not of interface %q", iface.Name()))
	}

	// It's fine if allow-sandbox isn't specified, but it it is,
	// it needs to be bool
	if v, ok := plug.Attrs["allow-sandbox"]; ok {
		if _, ok = v.(bool); !ok {
			return fmt.Errorf("browser-support plug requires bool with 'allow-sandbox'")
		}
	}

	return nil
}

func (iface *browserSupportInterface) AppArmorConnectedPlug(spec *apparmor.Specification, plug *interfaces.Plug, plugAttrs map[string]interface{}, slot *interfaces.Slot, slotAttrs map[string]interface{}) error {
	allowSandbox, _ := plug.Attrs["allow-sandbox"].(bool)
	spec.AddSnippet(browserSupportConnectedPlugAppArmor)
	if allowSandbox {
		spec.AddSnippet(browserSupportConnectedPlugAppArmorWithSandbox)
	} else {
		spec.AddSnippet(browserSupportConnectedPlugAppArmorWithoutSandbox)
	}
	return nil
}

func (iface *browserSupportInterface) SecCompConnectedPlug(spec *seccomp.Specification, plug *interfaces.Plug, plugAttrs map[string]interface{}, slot *interfaces.Slot, slotAttrs map[string]interface{}) error {
	allowSandbox, _ := plug.Attrs["allow-sandbox"].(bool)
	snippet := browserSupportConnectedPlugSecComp
	if allowSandbox {
		snippet += browserSupportConnectedPlugSecCompWithSandbox
	}
	spec.AddSnippet(snippet)
	return nil
}

func (iface *browserSupportInterface) AutoConnect(*interfaces.Plug, *interfaces.Slot) bool {
	return true
}

func (iface *browserSupportInterface) ValidatePlug(plug *interfaces.Plug, attrs map[string]interface{}) error {
	return nil
}

func (iface *browserSupportInterface) ValidateSlot(slot *interfaces.Slot, attrs map[string]interface{}) error {
	return nil
}

func init() {
	registerIface(&browserSupportInterface{})
}<|MERGE_RESOLUTION|>--- conflicted
+++ resolved
@@ -246,12 +246,9 @@
 
 func (iface *browserSupportInterface) MetaData() interfaces.MetaData {
 	return interfaces.MetaData{
-<<<<<<< HEAD
+		Summary:           browserSupportSummary,
 		ImplicitOnCore:    true,
 		ImplicitOnClassic: true,
-=======
-		Summary: browserSupportSummary,
->>>>>>> d455a619
 	}
 }
 
