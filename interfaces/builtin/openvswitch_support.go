--- conflicted
+++ resolved
@@ -26,12 +26,9 @@
 func init() {
 	registerIface(&commonInterface{
 		name:                     "openvswitch-support",
-<<<<<<< HEAD
+		summary:                  openvswitchSummary,
 		implicitOnCore:           true,
 		implicitOnClassic:        true,
-=======
-		summary:                  openvswitchSummary,
->>>>>>> d455a619
 		connectedPlugKModModules: openvswitchSupportConnectedPlugKmod,
 		reservedForOS:            true,
 	})
