--- conflicted
+++ resolved
@@ -214,11 +214,7 @@
 func (iface *contentInterface) AppArmorConnectedPlug(spec *apparmor.Specification, plug *interfaces.ConnectedPlug, slot *interfaces.ConnectedSlot) error {
 	contentSnippet := bytes.NewBuffer(nil)
 	writePaths := iface.path(slot, "write")
-<<<<<<< HEAD
-	emit := spec.EmitUpdateNSFunc()
-=======
 	emit := spec.AddUpdateNSf
->>>>>>> 43c3ad9a
 	if len(writePaths) > 0 {
 		fmt.Fprintf(contentSnippet, `
 # In addition to the bind mount, add any AppArmor rules so that
@@ -232,25 +228,16 @@
 				resolveSpecialVariable(w, slot.Snap()))
 			source, target := sourceTarget(plug, slot, w)
 			emit("  # Read-write content sharing %s -> %s (w#%d)\n", plug.Ref(), slot.Ref(), i)
-<<<<<<< HEAD
-			emit("  mount options=(bind, rw) %s/ -> %s/,\n", source, target)
-			emit("  mount options=(rprivate) -> %s/,\n", target)
-			emit("  umount %s/,\n", target)
-=======
 			emit("  mount options=(bind, rw) %s/ -> %s{,-[0-9]*}/,\n", source, target)
 			emit("  mount options=(rprivate) -> %s{,-[0-9]*}/,\n", target)
 			emit("  umount %s{,-[0-9]*}/,\n", target)
->>>>>>> 43c3ad9a
 			// TODO: The assumed prefix depth could be optimized to be more
 			// precise since content sharing can only take place in a fixed
 			// list of places with well-known paths (well, constrained set of
 			// paths). This can be done when the prefix is actually consumed.
 			apparmor.GenWritableProfile(emit, source, 1)
 			apparmor.GenWritableProfile(emit, target, 1)
-<<<<<<< HEAD
-=======
 			apparmor.GenWritableProfile(emit, fmt.Sprintf("%s-[0-9]*", target), 1)
->>>>>>> 43c3ad9a
 		}
 	}
 
@@ -267,15 +254,6 @@
 
 			source, target := sourceTarget(plug, slot, r)
 			emit("  # Read-only content sharing %s -> %s (r#%d)\n", plug.Ref(), slot.Ref(), i)
-<<<<<<< HEAD
-			emit("  mount options=(bind) %s/ -> %s/,\n", source, target)
-			emit("  remount options=(bind, ro) %s/,\n", target)
-			emit("  mount options=(rprivate) -> %s/,\n", target)
-			emit("  umount %s/,\n", target)
-			// Look at the TODO comment above.
-			apparmor.GenWritableProfile(emit, source, 1)
-			apparmor.GenWritableProfile(emit, target, 1)
-=======
 			emit("  mount options=(bind) %s/ -> %s{,-[0-9]*}/,\n", source, target)
 			emit("  remount options=(bind, ro) %s{,-[0-9]*}/,\n", target)
 			emit("  mount options=(rprivate) -> %s{,-[0-9]*}/,\n", target)
@@ -284,7 +262,6 @@
 			apparmor.GenWritableProfile(emit, source, 1)
 			apparmor.GenWritableProfile(emit, target, 1)
 			apparmor.GenWritableProfile(emit, fmt.Sprintf("%s-[0-9]*", target), 1)
->>>>>>> 43c3ad9a
 		}
 	}
 
