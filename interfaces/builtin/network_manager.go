--- conflicted
+++ resolved
@@ -381,11 +381,8 @@
 
 func (iface *networkManagerInterface) MetaData() interfaces.MetaData {
 	return interfaces.MetaData{
-<<<<<<< HEAD
+		Summary:           networkManagerSummary,
 		ImplicitOnClassic: true,
-=======
-		Summary: networkManagerSummary,
->>>>>>> d455a619
 	}
 }
 
