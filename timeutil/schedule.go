// -*- Mode: Go; indent-tabs-mode: t -*-

/*
 * Copyright (C) 2017 Canonical Ltd
 *
 * This program is free software: you can redistribute it and/or modify
 * it under the terms of the GNU General Public License version 3 as
 * published by the Free Software Foundation.
 *
 * This program is distributed in the hope that it will be useful,
 * but WITHOUT ANY WARRANTY; without even the implied warranty of
 * MERCHANTABILITY or FITNESS FOR A PARTICULAR PURPOSE.  See the
 * GNU General Public License for more details.
 *
 * You should have received a copy of the GNU General Public License
 * along with this program.  If not, see <http://www.gnu.org/licenses/>.
 *
 */

package timeutil

import (
	"fmt"
	"regexp"
	"strconv"
	"strings"
	"time"
)

var validTime = regexp.MustCompile(`^([0-9]|0[0-9]|1[0-9]|2[0-3]):([0-5][0-9]):?([0-5][0-9])?$`)

type TimeOfDay struct {
	Hour   int
	Minute int
	Second int
}

// ParseTime parses a string that contains hour:minute and returns
// an TimeOfDay type or an error
func ParseTime(s string) (t TimeOfDay, err error) {
	m := validTime.FindStringSubmatch(s)
	if len(m) == 0 {
		return t, fmt.Errorf("cannot parse %q", s)
	}
	t.Hour, err = strconv.Atoi(m[1])
	if err != nil {
		return t, fmt.Errorf("cannot parse %q: %s", m[1], err)
	}
	t.Minute, err = strconv.Atoi(m[2])
	if err != nil {
		return t, fmt.Errorf("cannot parse %q: %s", m[2], err)
	}
<<<<<<< HEAD
	return TimeOfDay{Hour: hour, Minute: minute}, nil
=======
	if m[3] != "" {
		t.Second, err = strconv.Atoi(m[3])
		if err != nil {
			return t, fmt.Errorf("cannot parse %q: %s", m[3], err)
		}
	}
	return t, nil
>>>>>>> 5ef4b1a8
}

// Schedule defines a start and end time and an optional weekday in which
// events should run.
type Schedule struct {
	Start TimeOfDay
	End   TimeOfDay

	Weekday string
}

// Matches returns true when the given time is within the schedule
// interval.
func (sched *Schedule) Matches(t time.Time) bool {
	if sched.Weekday != "" {
		wd := time.Weekday(weekdayMap[sched.Weekday])
		if t.Weekday() != wd {
			return false
		}
	}

	if t.Hour() >= sched.Start.Hour && t.Minute() >= sched.Start.Minute {
		if t.Hour() < sched.End.Hour {
			return true
		}
		if t.Hour() == sched.End.Hour && t.Minute() <= sched.End.Minute {
			return true
		}
	}

	return false
}

var weekdayMap = map[string]int{
	"sun": 0, "sunday": 0,
	"mon": 1, "monday": 1,
	"tue": 2, "tuesday": 2,
	"wed": 3, "wednesday": 3,
	"thu": 4, "thursday": 4,
	"fri": 5, "friday": 5,
	"sat": 6, "saturday": 6,
}

func parseWeekday(s string, sched *Schedule) (rest string, err error) {
	if !strings.Contains(s, "@") {
		return s, nil
	}

	l := strings.SplitN(s, "@", 2)
	weekday := strings.ToLower(l[0])
	_, ok := weekdayMap[weekday]
	if !ok {
		return "", fmt.Errorf("cannot parse %q: not a valid day", l[0])
	}
	sched.Weekday = weekday
	rest = l[1]

	return rest, nil
}

func parseTimeInterval(s string, sched *Schedule) error {
	l := strings.SplitN(s, "-", 2)
	if len(l) != 2 {
		return fmt.Errorf("cannot parse %q: not a valid interval", s)
	}

	var err error
	sched.Start, err = ParseTime(l[0])
	if err != nil {
		return fmt.Errorf("cannot parse %q: not a valid time", l[0])
	}
	sched.End, err = ParseTime(l[1])
	if err != nil {
		return fmt.Errorf("cannot parse %q: not a valid time", l[1])
	}

	return nil
}

func parseSingleSchedule(s string) (*Schedule, error) {
	var cur Schedule

	rest, err := parseWeekday(s, &cur)
	if err != nil {
		return nil, err
	}
	if err := parseTimeInterval(rest, &cur); err != nil {
		return nil, err
	}

	return &cur, nil
}

// ParseSchedule takes a schedule string in the form of:
//
// 9:00-15:00 (every day between 9am and 3pm)
// 9:00-15:00,21:00-22:00 (every day between 9am,5pm and 9pm,10pm)
// thu@9:00-15:00 (only Thursday between 9am and 3pm)
// fri@9:00-11:00,mon@13:00-15:00 (only Friday between 9am and 3pm and Monday between 1pm and 3pm)
// fri@9:00-11:00,13:00-15:00  (only Friday between 9am and 3pm and every day between 1pm and 3pm)
//
// and returns a list of Schdule types or an error
func ParseSchedule(scheduleSpec string) ([]*Schedule, error) {
	var schedule []*Schedule

	for _, s := range strings.Split(scheduleSpec, ",") {
		sched, err := parseSingleSchedule(s)
		if err != nil {
			return nil, err
		}
		schedule = append(schedule, sched)
	}

	return schedule, nil
}<|MERGE_RESOLUTION|>--- conflicted
+++ resolved
@@ -50,9 +50,6 @@
 	if err != nil {
 		return t, fmt.Errorf("cannot parse %q: %s", m[2], err)
 	}
-<<<<<<< HEAD
-	return TimeOfDay{Hour: hour, Minute: minute}, nil
-=======
 	if m[3] != "" {
 		t.Second, err = strconv.Atoi(m[3])
 		if err != nil {
@@ -60,7 +57,6 @@
 		}
 	}
 	return t, nil
->>>>>>> 5ef4b1a8
 }
 
 // Schedule defines a start and end time and an optional weekday in which
