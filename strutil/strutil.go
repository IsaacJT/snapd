--- conflicted
+++ resolved
@@ -48,7 +48,6 @@
 	return out
 }
 
-<<<<<<< HEAD
 // Convert the given size in btes to a readable string
 func SizeToStr(size int64) string {
 	suffixes := []string{"B", "kB", "MB", "GB", "TB", "PB"}
@@ -59,7 +58,8 @@
 		size /= 1000
 	}
 	panic("unreachable")
-=======
+}
+
 // Quoted formats a slice of strings to a quoted list of
 // comma-separated strings, e.g. `"snap1", "snap2"`
 func Quoted(names []string) string {
@@ -69,5 +69,4 @@
 	}
 
 	return strings.Join(quoted, ", ")
->>>>>>> 5a45a9bb
 }