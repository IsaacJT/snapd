--- conflicted
+++ resolved
@@ -33,24 +33,6 @@
 // assertions (or alone if unasserted is true) it will be used to
 // drive the installation and ultimately set SideInfo/SnapState for it.
 type SeedSnap struct {
-<<<<<<< HEAD
-	// yaml needs to be in sync with SideInfo
-	Name    string `yaml:"name" json:"name"`
-	Channel string `yaml:"channel,omitempty" json:"channel,omitempty"`
-
-	// XXX: these come from assertions now
-	SnapID      string   `yaml:"snap-id,omitempty" json:"snap-id"`
-	Revision    Revision `yaml:"revision" json:"revision"`
-	DeveloperID string   `yaml:"developer-id,omitempty" json:"developer-id,omitempty"`
-	Developer   string   `yaml:"developer,omitempty" json:"developer,omitempty"` // XXX: obsolete, will be retired after full backfilling of DeveloperID
-
-	Private bool `yaml:"private,omitempty" json:"private,omitempty"`
-	// not in side-info
-	File    string `yaml:"file"`
-	DevMode bool   `yaml:"devmode,omitempty"`
-
-	Sideloaded bool `yaml:"sideloaded,omitempty"`
-=======
 	Name string `yaml:"name"`
 
 	// cross-reference/audit
@@ -66,7 +48,6 @@
 	Unasserted bool `yaml:"unasserted,omitempty"`
 
 	File string `yaml:"file"`
->>>>>>> 6d722582
 }
 
 type Seed struct {
