// -*- Mode: Go; indent-tabs-mode: t -*-

/*
 * Copyright (C) 2016 Canonical Ltd
 *
 * This program is free software: you can redistribute it and/or modify
 * it under the terms of the GNU General Public License version 3 as
 * published by the Free Software Foundation.
 *
 * This program is distributed in the hope that it will be useful,
 * but WITHOUT ANY WARRANTY; without even the implied warranty of
 * MERCHANTABILITY or FITNESS FOR A PARTICULAR PURPOSE.  See the
 * GNU General Public License for more details.
 *
 * You should have received a copy of the GNU General Public License
 * along with this program.  If not, see <http://www.gnu.org/licenses/>.
 *
 */

package snap

import (
	"errors"
	"fmt"
	"os"
	"path/filepath"
	"regexp"
	"sort"
	"strconv"
	"strings"
	"unicode/utf8"

	snapname "github.com/snapcore/snapd/snap/name"
	"github.com/snapcore/snapd/spdx"
	"github.com/snapcore/snapd/strutil"
	"github.com/snapcore/snapd/timeutil"
)

// The fixed length of valid snap IDs.
const validSnapIDLength = 32

// ValidateInstanceName checks if a string can be used as a snap instance name.
func ValidateInstanceName(instanceName string) error {
	return snapname.ValidateInstance(instanceName)
}

// ValidateName checks if a string can be used as a snap name.
func ValidateName(name string) error {
<<<<<<< HEAD
	return snapname.ValidateSnap(name)
=======
	// NOTE: This function should be synchronized with the two other
	// implementations: sc_snap_name_validate and validate_snap_name .
	if len(name) < 2 || len(name) > 40 || !isValidName(name) {
		return fmt.Errorf("invalid snap name: %q", name)
	}
	return nil
>>>>>>> 3e5dbfa8
}

// ValidatePlugName checks if a string can be used as a slot name.
//
// Slot names and plug names within one snap must have unique names.
// This is not enforced by this function but is enforced by snap-level
// validation.
func ValidatePlugName(name string) error {
	return snapname.ValidatePlug(name)
}

// ValidateSlotName checks if a string can be used as a slot name.
//
// Slot names and plug names within one snap must have unique names.
// This is not enforced by this function but is enforced by snap-level
// validation.
func ValidateSlotName(name string) error {
	return snapname.ValidateSlot(name)
}

// ValidateInterfaceName checks if a string can be used as an interface name.
func ValidateInterfaceName(name string) error {
	return snapname.ValidateInterface(name)
}

// NB keep this in sync with snapcraft and the review tools :-)
var isValidVersion = regexp.MustCompile("^[a-zA-Z0-9](?:[a-zA-Z0-9:.+~-]{0,30}[a-zA-Z0-9+~])?$").MatchString

var isNonGraphicalASCII = regexp.MustCompile("[^[:graph:]]").MatchString
var isInvalidFirstVersionChar = regexp.MustCompile("^[^a-zA-Z0-9]").MatchString
var isInvalidLastVersionChar = regexp.MustCompile("[^a-zA-Z0-9+~]$").MatchString
var invalidMiddleVersionChars = regexp.MustCompile("[^a-zA-Z0-9:.+~-]+").FindAllString

// ValidateVersion checks if a string is a valid snap version.
func ValidateVersion(version string) error {
	if !isValidVersion(version) {
		// maybe it was too short?
		if len(version) == 0 {
			return errors.New("invalid snap version: cannot be empty")
		}
		if isNonGraphicalASCII(version) {
			// note that while this way of quoting the version can produce ugly
			// output in some cases (e.g. if you're trying to set a version to
			// "hello😁", seeing “invalid version "hello😁"” could be clearer than
			// “invalid snap version "hello\U0001f601"”), in a lot of more
			// interesting cases you _need_ to have the thing that's not ASCII
			// pointed out: homoglyphs and near-homoglyphs are too hard to spot
			// otherwise. Take for example a version of "аерс". Or "v1.0‑x".
			return fmt.Errorf("invalid snap version %s: must be printable, non-whitespace ASCII",
				strconv.QuoteToASCII(version))
		}
		// now we know it's a non-empty ASCII string, we can get serious
		var reasons []string
		// ... too long?
		if len(version) > 32 {
			reasons = append(reasons, fmt.Sprintf("cannot be longer than 32 characters (got: %d)", len(version)))
		}
		// started with a symbol?
		if isInvalidFirstVersionChar(version) {
			// note that we can only say version[0] because we know it's ASCII :-)
			reasons = append(reasons, fmt.Sprintf("must start with an ASCII alphanumeric (and not %q)", version[0]))
		}
		if len(version) > 1 {
			if isInvalidLastVersionChar(version) {
				tpl := "must end with an ASCII alphanumeric or one of '+' or '~' (and not %q)"
				reasons = append(reasons, fmt.Sprintf(tpl, version[len(version)-1]))
			}
			if len(version) > 2 {
				if all := invalidMiddleVersionChars(version[1:len(version)-1], -1); len(all) > 0 {
					reasons = append(reasons, fmt.Sprintf("contains invalid characters: %s", strutil.Quoted(all)))
				}
			}
		}
		switch len(reasons) {
		case 0:
			// huh
			return fmt.Errorf("invalid snap version %q", version)
		case 1:
			return fmt.Errorf("invalid snap version %q: %s", version, reasons[0])
		default:
			reasons, last := reasons[:len(reasons)-1], reasons[len(reasons)-1]
			return fmt.Errorf("invalid snap version %q: %s, and %s", version, strings.Join(reasons, ", "), last)
		}
	}
	return nil
}

// ValidateLicense checks if a string is a valid SPDX expression.
func ValidateLicense(license string) error {
	if err := spdx.ValidateLicense(license); err != nil {
		return fmt.Errorf("cannot validate license %q: %s", license, err)
	}
	return nil
}

// ValidateHook validates the content of the given HookInfo
func ValidateHook(hook *HookInfo) error {
	if err := snapname.ValidateHook(hook.Name); err != nil {
		return err
	}

	// Also validate the command chain
	for _, value := range hook.CommandChain {
		if !commandChainContentWhitelist.MatchString(value) {
			return fmt.Errorf("hook command-chain contains illegal %q (legal: '%s')", value, commandChainContentWhitelist)
		}
	}

	return nil
}

// ValidateAlias checks if a string can be used as an alias name.
func ValidateAlias(alias string) error {
	return snapname.ValidateAlias(alias)
}

// validateSocketName checks if a string ca be used as a name for a socket (for
// socket activation).
func validateSocketName(name string) error {
	return snapname.ValidateSocket(name)
}

// validateSocketmode checks that the socket mode is a valid file mode.
func validateSocketMode(mode os.FileMode) error {
	if mode > 0777 {
		return fmt.Errorf("cannot use mode: %04o", mode)
	}

	return nil
}

// validateSocketAddr checks that the value of socket addresses.
func validateSocketAddr(socket *SocketInfo, fieldName string, address string) error {
	if address == "" {
		return fmt.Errorf("%q is not defined", fieldName)
	}

	switch address[0] {
	case '/', '$':
		return validateSocketAddrPath(socket, fieldName, address)
	case '@':
		return validateSocketAddrAbstract(socket, fieldName, address)
	default:
		return validateSocketAddrNet(socket, fieldName, address)
	}
}

func validateSocketAddrPath(socket *SocketInfo, fieldName string, path string) error {
	if clean := filepath.Clean(path); clean != path {
		return fmt.Errorf("invalid %q: %q should be written as %q", fieldName, path, clean)
	}

	if !(strings.HasPrefix(path, "$SNAP_DATA/") || strings.HasPrefix(path, "$SNAP_COMMON/")) {
		return fmt.Errorf(
			"invalid %q: must have a prefix of $SNAP_DATA or $SNAP_COMMON", fieldName)
	}

	return nil
}

func validateSocketAddrAbstract(socket *SocketInfo, fieldName string, path string) error {
	// this comes from snap declaration, so the prefix can only be the snap
	// name at this point
	prefix := fmt.Sprintf("@snap.%s.", socket.App.Snap.SnapName())
	if !strings.HasPrefix(path, prefix) {
		return fmt.Errorf("path for %q must be prefixed with %q", fieldName, prefix)
	}
	return nil
}

func validateSocketAddrNet(socket *SocketInfo, fieldName string, address string) error {
	lastIndex := strings.LastIndex(address, ":")
	if lastIndex >= 0 {
		if err := validateSocketAddrNetHost(socket, fieldName, address[:lastIndex]); err != nil {
			return err
		}
		return validateSocketAddrNetPort(socket, fieldName, address[lastIndex+1:])
	}

	// Address only contains a port
	return validateSocketAddrNetPort(socket, fieldName, address)
}

func validateSocketAddrNetHost(socket *SocketInfo, fieldName string, address string) error {
	validAddresses := []string{"127.0.0.1", "[::1]", "[::]"}
	for _, valid := range validAddresses {
		if address == valid {
			return nil
		}
	}

	return fmt.Errorf("invalid %q address %q, must be one of: %s", fieldName, address, strings.Join(validAddresses, ", "))
}

func validateSocketAddrNetPort(socket *SocketInfo, fieldName string, port string) error {
	var val uint64
	var err error
	retErr := fmt.Errorf("invalid %q port number %q", fieldName, port)
	if val, err = strconv.ParseUint(port, 10, 16); err != nil {
		return retErr
	}
	if val < 1 || val > 65535 {
		return retErr
	}
	return nil
}

func validateDescription(descr string) error {
	if count := utf8.RuneCountInString(descr); count > 4096 {
		return fmt.Errorf("description can have up to 4096 codepoints, got %d", count)
	}
	return nil
}

func validateTitle(title string) error {
	if count := utf8.RuneCountInString(title); count > 40 {
		return fmt.Errorf("title can have up to 40 codepoints, got %d", count)
	}
	return nil
}

// Validate verifies the content in the info.
func Validate(info *Info) error {
	name := info.InstanceName()
	if name == "" {
		return errors.New("snap name cannot be empty")
	}

	if err := ValidateName(info.SnapName()); err != nil {
		return err
	}
	if err := ValidateInstanceName(name); err != nil {
		return err
	}

	if err := validateTitle(info.Title()); err != nil {
		return err
	}

	if err := validateDescription(info.Description()); err != nil {
		return err
	}

	if err := ValidateVersion(info.Version); err != nil {
		return err
	}

	if err := info.Epoch.Validate(); err != nil {
		return err
	}

	if license := info.License; license != "" {
		if err := ValidateLicense(license); err != nil {
			return err
		}
	}

	// validate app entries
	for _, app := range info.Apps {
		if err := ValidateApp(app); err != nil {
			return fmt.Errorf("invalid definition of application %q: %v", app.Name, err)
		}
	}

	// validate apps ordering according to after/before
	if err := validateAppOrderCycles(info.Services()); err != nil {
		return err
	}

	// validate aliases
	for alias, app := range info.LegacyAliases {
		if err := snapname.ValidateAlias(alias); err != nil {
			return fmt.Errorf("cannot have %q as alias name for app %q - use only letters, digits, dash, underscore and dot characters", alias, app.Name)
		}
	}

	// validate hook entries
	for _, hook := range info.Hooks {
		if err := ValidateHook(hook); err != nil {
			return err
		}
	}

	// Ensure that plugs and slots have appropriate names and interface names.
	if err := plugsSlotsInterfacesNames(info); err != nil {
		return err
	}

	// Ensure that plug and slot have unique names.
	if err := plugsSlotsUniqueNames(info); err != nil {
		return err
	}

	// validate that bases do not have base fields
	if info.Type == TypeOS || info.Type == TypeBase {
		if info.Base != "" {
			return fmt.Errorf(`cannot have "base" field on %q snap %q`, info.Type, info.InstanceName())
		}
	}

	// ensure that common-id(s) are unique
	if err := ValidateCommonIDs(info); err != nil {
		return err
	}

	return ValidateLayoutAll(info)
}

// ValidateLayoutAll validates the consistency of all the layout elements in a snap.
func ValidateLayoutAll(info *Info) error {
	paths := make([]string, 0, len(info.Layout))
	for _, layout := range info.Layout {
		paths = append(paths, layout.Path)
	}
	sort.Strings(paths)

	// Validate that each source path is used consistently as a file or as a directory.
	sourceKindMap := make(map[string]string)
	for _, path := range paths {
		layout := info.Layout[path]
		if layout.Bind != "" {
			// Layout refers to a directory.
			sourcePath := info.ExpandSnapVariables(layout.Bind)
			if kind, ok := sourceKindMap[sourcePath]; ok {
				if kind != "dir" {
					return fmt.Errorf("layout %q refers to directory %q but another layout treats it as file", layout.Path, layout.Bind)
				}
			}
			sourceKindMap[sourcePath] = "dir"
		}
		if layout.BindFile != "" {
			// Layout refers to a file.
			sourcePath := info.ExpandSnapVariables(layout.BindFile)
			if kind, ok := sourceKindMap[sourcePath]; ok {
				if kind != "file" {
					return fmt.Errorf("layout %q refers to file %q but another layout treats it as a directory", layout.Path, layout.BindFile)
				}
			}
			sourceKindMap[sourcePath] = "file"
		}
	}

	// Validate each layout item and collect resulting constraints.
	constraints := make([]LayoutConstraint, 0, len(info.Layout))
	for _, path := range paths {
		layout := info.Layout[path]
		if err := ValidateLayout(layout, constraints); err != nil {
			return err
		}
		constraints = append(constraints, layout.constraint())
	}
	return nil
}

func plugsSlotsInterfacesNames(info *Info) error {
	for plugName, plug := range info.Plugs {
		if err := ValidatePlugName(plugName); err != nil {
			return err
		}
		if err := ValidateInterfaceName(plug.Interface); err != nil {
			return fmt.Errorf("invalid interface name %q for plug %q", plug.Interface, plugName)
		}
	}
	for slotName, slot := range info.Slots {
		if err := ValidateSlotName(slotName); err != nil {
			return err
		}
		if err := ValidateInterfaceName(slot.Interface); err != nil {
			return fmt.Errorf("invalid interface name %q for slot %q", slot.Interface, slotName)
		}
	}
	return nil
}
func plugsSlotsUniqueNames(info *Info) error {
	// we could choose the smaller collection if we wanted to optimize this check
	for plugName := range info.Plugs {
		if info.Slots[plugName] != nil {
			return fmt.Errorf("cannot have plug and slot with the same name: %q", plugName)
		}
	}
	return nil
}

func validateField(name, cont string, whitelist *regexp.Regexp) error {
	if !whitelist.MatchString(cont) {
		return fmt.Errorf("app description field '%s' contains illegal %q (legal: '%s')", name, cont, whitelist)

	}
	return nil
}

func validateAppSocket(socket *SocketInfo) error {
	if err := validateSocketName(socket.Name); err != nil {
		return err
	}

	if err := validateSocketMode(socket.SocketMode); err != nil {
		return err
	}
	return validateSocketAddr(socket, "listen-stream", socket.ListenStream)
}

// validateAppOrderCycles checks for cycles in app ordering dependencies
func validateAppOrderCycles(apps []*AppInfo) error {
	if _, err := SortServices(apps); err != nil {
		return err
	}
	return nil
}

func validateAppOrderNames(app *AppInfo, dependencies []string) error {
	// we must be a service to request ordering
	if len(dependencies) > 0 && !app.IsService() {
		return errors.New("must be a service to define before/after ordering")
	}

	for _, dep := range dependencies {
		// dependency is not defined
		other, ok := app.Snap.Apps[dep]
		if !ok {
			return fmt.Errorf("before/after references a missing application %q", dep)
		}

		if !other.IsService() {
			return fmt.Errorf("before/after references a non-service application %q", dep)
		}
	}
	return nil
}

func validateAppWatchdog(app *AppInfo) error {
	if app.WatchdogTimeout == 0 {
		// no watchdog
		return nil
	}

	if !app.IsService() {
		return errors.New("watchdog-timeout is only applicable to services")
	}

	if app.WatchdogTimeout < 0 {
		return errors.New("watchdog-timeout cannot be negative")
	}

	return nil
}

func validateAppTimer(app *AppInfo) error {
	if app.Timer == nil {
		return nil
	}

	if !app.IsService() {
		return errors.New("timer is only applicable to services")
	}

	if _, err := timeutil.ParseSchedule(app.Timer.Timer); err != nil {
		return fmt.Errorf("timer has invalid format: %v", err)
	}

	return nil
}

func validateAppRestart(app *AppInfo) error {
	// app.RestartCond value is validated when unmarshalling

	if app.RestartDelay == 0 && app.RestartCond == "" {
		return nil
	}

	if app.RestartDelay != 0 {
		if !app.IsService() {
			return errors.New("restart-delay is only applicable to services")
		}

		if app.RestartDelay < 0 {
			return errors.New("restart-delay cannot be negative")
		}
	}

	if app.RestartCond != "" {
		if !app.IsService() {
			return errors.New("restart-condition is only applicable to services")
		}
	}
	return nil
}

// appContentWhitelist is the whitelist of legal chars in the "apps"
// section of snap.yaml. Do not allow any of [',",`] here or snap-exec
// will get confused. chainContentWhitelist is the same, but for the
// command-chain, which also doesn't allow whitespace.
var appContentWhitelist = regexp.MustCompile(`^[A-Za-z0-9/. _#:$-]*$`)
var commandChainContentWhitelist = regexp.MustCompile(`^[A-Za-z0-9/._#:$-]*$`)
var validAppName = regexp.MustCompile("^[a-zA-Z0-9](?:-?[a-zA-Z0-9])*$").MatchString

// ValidAppName tells whether a string is a valid application name.
func ValidAppName(n string) bool {
<<<<<<< HEAD
	return snapname.ValidateApp(n) == nil
=======
	return validAppName(n)
>>>>>>> 3e5dbfa8
}

// ValidateApp verifies the content in the app info.
func ValidateApp(app *AppInfo) error {
	switch app.Daemon {
	case "", "simple", "forking", "oneshot", "dbus", "notify":
		// valid
	default:
		return fmt.Errorf(`"daemon" field contains invalid value %q`, app.Daemon)
	}

	// Validate app name
	if !ValidAppName(app.Name) {
		return fmt.Errorf("cannot have %q as app name - use letters, digits, and dash as separator", app.Name)
	}

	// Validate the rest of the app info
	checks := map[string]string{
		"command":           app.Command,
		"stop-command":      app.StopCommand,
		"reload-command":    app.ReloadCommand,
		"post-stop-command": app.PostStopCommand,
		"bus-name":          app.BusName,
	}

	for name, value := range checks {
		if err := validateField(name, value, appContentWhitelist); err != nil {
			return err
		}
	}

	// Also validate the command chain
	for _, value := range app.CommandChain {
		if err := validateField("command-chain", value, commandChainContentWhitelist); err != nil {
			return err
		}
	}

	// Socket activation requires the "network-bind" plug
	if len(app.Sockets) > 0 {
		if _, ok := app.Plugs["network-bind"]; !ok {
			return fmt.Errorf(`"network-bind" interface plug is required when sockets are used`)
		}
	}

	for _, socket := range app.Sockets {
		if err := validateAppSocket(socket); err != nil {
			return fmt.Errorf("invalid definition of socket %q: %v", socket.Name, err)
		}
	}

	if err := validateAppRestart(app); err != nil {
		return err
	}
	if err := validateAppOrderNames(app, app.Before); err != nil {
		return err
	}
	if err := validateAppOrderNames(app, app.After); err != nil {
		return err
	}

	if err := validateAppWatchdog(app); err != nil {
		return err
	}

	// validate stop-mode
	if err := app.StopMode.Validate(); err != nil {
		return err
	}
	// validate refresh-mode
	switch app.RefreshMode {
	case "", "endure", "restart":
		// valid
	default:
		return fmt.Errorf(`"refresh-mode" field contains invalid value %q`, app.RefreshMode)
	}
	if app.StopMode != "" && app.Daemon == "" {
		return fmt.Errorf(`"stop-mode" cannot be used for %q, only for services`, app.Name)
	}
	if app.RefreshMode != "" && app.Daemon == "" {
		return fmt.Errorf(`"refresh-mode" cannot be used for %q, only for services`, app.Name)
	}

	return validateAppTimer(app)
}

// ValidatePathVariables ensures that given path contains only $SNAP, $SNAP_DATA or $SNAP_COMMON.
func ValidatePathVariables(path string) error {
	for path != "" {
		start := strings.IndexRune(path, '$')
		if start < 0 {
			break
		}
		path = path[start+1:]
		end := strings.IndexFunc(path, func(c rune) bool {
			return (c < 'a' || c > 'z') && (c < 'A' || c > 'Z') && c != '_'
		})
		if end < 0 {
			end = len(path)
		}
		v := path[:end]
		if v != "SNAP" && v != "SNAP_DATA" && v != "SNAP_COMMON" {
			return fmt.Errorf("reference to unknown variable %q", "$"+v)
		}
		path = path[end:]
	}
	return nil
}

func isAbsAndClean(path string) bool {
	return (filepath.IsAbs(path) || strings.HasPrefix(path, "$")) && filepath.Clean(path) == path
}

// LayoutConstraint abstracts validation of conflicting layout elements.
type LayoutConstraint interface {
	IsOffLimits(path string) bool
}

// mountedTree represents a mounted file-system tree or a bind-mounted directory.
type mountedTree string

// IsOffLimits returns true if the mount point is (perhaps non-proper) prefix of a given path.
func (mountPoint mountedTree) IsOffLimits(path string) bool {
	return strings.HasPrefix(path, string(mountPoint)+"/") || path == string(mountPoint)
}

// mountedFile represents a bind-mounted file.
type mountedFile string

// IsOffLimits returns true if the mount point is (perhaps non-proper) prefix of a given path.
func (mountPoint mountedFile) IsOffLimits(path string) bool {
	return strings.HasPrefix(path, string(mountPoint)+"/") || path == string(mountPoint)
}

// symlinkFile represents a layout using symbolic link.
type symlinkFile string

// IsOffLimits returns true for mounted files  if a path is identical to the path of the mount point.
func (mountPoint symlinkFile) IsOffLimits(path string) bool {
	return strings.HasPrefix(path, string(mountPoint)+"/") || path == string(mountPoint)
}

func (layout *Layout) constraint() LayoutConstraint {
	path := layout.Snap.ExpandSnapVariables(layout.Path)
	if layout.Symlink != "" {
		return symlinkFile(path)
	} else if layout.BindFile != "" {
		return mountedFile(path)
	}
	return mountedTree(path)
}

// ValidateLayout ensures that the given layout contains only valid subset of constructs.
func ValidateLayout(layout *Layout, constraints []LayoutConstraint) error {
	si := layout.Snap
	// Rules for validating layouts:
	//
	// * source of mount --bind must be in on of $SNAP, $SNAP_DATA or $SNAP_COMMON
	// * target of symlink must in in one of $SNAP, $SNAP_DATA, or $SNAP_COMMON
	// * may not mount on top of an existing layout mountpoint

	mountPoint := layout.Path

	if mountPoint == "" {
		return errors.New("layout cannot use an empty path")
	}

	if err := ValidatePathVariables(mountPoint); err != nil {
		return fmt.Errorf("layout %q uses invalid mount point: %s", layout.Path, err)
	}
	mountPoint = si.ExpandSnapVariables(mountPoint)
	if !isAbsAndClean(mountPoint) {
		return fmt.Errorf("layout %q uses invalid mount point: must be absolute and clean", layout.Path)
	}

	for _, path := range []string{"/proc", "/sys", "/dev", "/run", "/boot", "/lost+found", "/media", "/var/lib/snapd", "/var/snap"} {
		// We use the mountedTree constraint as this has the right semantics.
		if mountedTree(path).IsOffLimits(mountPoint) {
			return fmt.Errorf("layout %q in an off-limits area", layout.Path)
		}
	}

	for _, constraint := range constraints {
		if constraint.IsOffLimits(mountPoint) {
			return fmt.Errorf("layout %q underneath prior layout item %q", layout.Path, constraint)
		}
	}

	var nused int
	if layout.Bind != "" {
		nused++
	}
	if layout.BindFile != "" {
		nused++
	}
	if layout.Type != "" {
		nused++
	}
	if layout.Symlink != "" {
		nused++
	}
	if nused != 1 {
		return fmt.Errorf("layout %q must define a bind mount, a filesystem mount or a symlink", layout.Path)
	}

	if layout.Bind != "" || layout.BindFile != "" {
		mountSource := layout.Bind + layout.BindFile
		if err := ValidatePathVariables(mountSource); err != nil {
			return fmt.Errorf("layout %q uses invalid bind mount source %q: %s", layout.Path, mountSource, err)
		}
		mountSource = si.ExpandSnapVariables(mountSource)
		if !isAbsAndClean(mountSource) {
			return fmt.Errorf("layout %q uses invalid bind mount source %q: must be absolute and clean", layout.Path, mountSource)
		}
		// Bind mounts *must* use $SNAP, $SNAP_DATA or $SNAP_COMMON as bind
		// mount source. This is done so that snaps cannot bypass restrictions
		// by mounting something outside into their own space.
		if !strings.HasPrefix(mountSource, si.ExpandSnapVariables("$SNAP")) &&
			!strings.HasPrefix(mountSource, si.ExpandSnapVariables("$SNAP_DATA")) &&
			!strings.HasPrefix(mountSource, si.ExpandSnapVariables("$SNAP_COMMON")) {
			return fmt.Errorf("layout %q uses invalid bind mount source %q: must start with $SNAP, $SNAP_DATA or $SNAP_COMMON", layout.Path, mountSource)
		}
	}

	switch layout.Type {
	case "tmpfs":
	case "":
		// nothing to do
	default:
		return fmt.Errorf("layout %q uses invalid filesystem %q", layout.Path, layout.Type)
	}

	if layout.Symlink != "" {
		oldname := layout.Symlink
		if err := ValidatePathVariables(oldname); err != nil {
			return fmt.Errorf("layout %q uses invalid symlink old name %q: %s", layout.Path, oldname, err)
		}
		oldname = si.ExpandSnapVariables(oldname)
		if !isAbsAndClean(oldname) {
			return fmt.Errorf("layout %q uses invalid symlink old name %q: must be absolute and clean", layout.Path, oldname)
		}
		// Symlinks *must* use $SNAP, $SNAP_DATA or $SNAP_COMMON as oldname.
		// This is done so that snaps cannot attempt to bypass restrictions
		// by mounting something outside into their own space.
		if !strings.HasPrefix(oldname, si.ExpandSnapVariables("$SNAP")) &&
			!strings.HasPrefix(oldname, si.ExpandSnapVariables("$SNAP_DATA")) &&
			!strings.HasPrefix(oldname, si.ExpandSnapVariables("$SNAP_COMMON")) {
			return fmt.Errorf("layout %q uses invalid symlink old name %q: must start with $SNAP, $SNAP_DATA or $SNAP_COMMON", layout.Path, oldname)
		}
	}

	// When new users and groups are supported those must be added to interfaces/mount/spec.go as well.
	// For now only "root" is allowed (and default).

	switch layout.User {
	case "root", "":
	// TODO: allow declared snap user and group names.
	default:
		return fmt.Errorf("layout %q uses invalid user %q", layout.Path, layout.User)
	}
	switch layout.Group {
	case "root", "":
	default:
		return fmt.Errorf("layout %q uses invalid group %q", layout.Path, layout.Group)
	}

	if layout.Mode&01777 != layout.Mode {
		return fmt.Errorf("layout %q uses invalid mode %#o", layout.Path, layout.Mode)
	}
	return nil
}

func ValidateCommonIDs(info *Info) error {
	seen := make(map[string]string, len(info.Apps))
	for _, app := range info.Apps {
		if app.CommonID != "" {
			if other, was := seen[app.CommonID]; was {
				return fmt.Errorf("application %q common-id %q must be unique, already used by application %q",
					app.Name, app.CommonID, other)
			}
			seen[app.CommonID] = app.Name
		}
	}
	return nil
}<|MERGE_RESOLUTION|>--- conflicted
+++ resolved
@@ -46,16 +46,7 @@
 
 // ValidateName checks if a string can be used as a snap name.
 func ValidateName(name string) error {
-<<<<<<< HEAD
 	return snapname.ValidateSnap(name)
-=======
-	// NOTE: This function should be synchronized with the two other
-	// implementations: sc_snap_name_validate and validate_snap_name .
-	if len(name) < 2 || len(name) > 40 || !isValidName(name) {
-		return fmt.Errorf("invalid snap name: %q", name)
-	}
-	return nil
->>>>>>> 3e5dbfa8
 }
 
 // ValidatePlugName checks if a string can be used as a slot name.
@@ -550,15 +541,10 @@
 // command-chain, which also doesn't allow whitespace.
 var appContentWhitelist = regexp.MustCompile(`^[A-Za-z0-9/. _#:$-]*$`)
 var commandChainContentWhitelist = regexp.MustCompile(`^[A-Za-z0-9/._#:$-]*$`)
-var validAppName = regexp.MustCompile("^[a-zA-Z0-9](?:-?[a-zA-Z0-9])*$").MatchString
 
 // ValidAppName tells whether a string is a valid application name.
 func ValidAppName(n string) bool {
-<<<<<<< HEAD
 	return snapname.ValidateApp(n) == nil
-=======
-	return validAppName(n)
->>>>>>> 3e5dbfa8
 }
 
 // ValidateApp verifies the content in the app info.
