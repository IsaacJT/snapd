--- conflicted
+++ resolved
@@ -478,12 +478,7 @@
                 # We need to wait until the man db cache is updated before do daemon-reexec
                 # Otherwise the service fails and the system will be degraded during tests executions
                 for i in $(seq 20); do
-<<<<<<< HEAD
-                    man_db_cache_update_service=$(systemctl list-units | grep -E 'run-.*.service' | awk '{print $1;}')
-                    if [ -z "$man_db_cache_update_service" ]; then
-=======
                     if ! systemctl is-active run-*.service; then
->>>>>>> d1e5a8d8
                         break
                     fi
                     sleep .5
