--- conflicted
+++ resolved
@@ -531,11 +531,6 @@
                 gnome-online-accounts
                 kpartx
                 libvirt-bin
-<<<<<<< HEAD
-                linux-image-extra-$(uname -r)
-=======
-                nfs-kernel-server
->>>>>>> a834faa8
                 qemu
                 x11-utils
                 xvfb
