--- conflicted
+++ resolved
@@ -978,15 +978,11 @@
 
     # ensure we have a log dir
     mkdir -p "$NESTED_LOGS_DIR"
-<<<<<<< HEAD
-
     # save logs from previous runs
     nested_save_serial_log
-
-=======
     # make sure we start with clean log file
     echo > "${NESTED_LOGS_DIR}/serial.log"
->>>>>>> 73ad13a9
+
     # Systemd unit is created, it is important to respect the qemu parameters order
     systemd_create_and_start_unit "$NESTED_VM" "${QEMU}  \
         ${PARAM_SMP} \
