#!/bin/bash
set -x
# NOTE: We must set -e so that any failures coming out of the various
# statements we execute stops the build. The code is not (yet) written to
# handle errors in general.
set -e
# Set pipefail option so that "foo | bar" behaves with fewer surprises by
# failing if foo fails, not just if bar fails.
set -o pipefail

# shellcheck source=tests/lib/quiet.sh
. "$TESTSLIB/quiet.sh"

# XXX: boot.sh has side-effects
# shellcheck source=tests/lib/boot.sh
. "$TESTSLIB/boot.sh"

# XXX: dirs.sh has side-effects
# shellcheck source=tests/lib/dirs.sh
. "$TESTSLIB/dirs.sh"

# shellcheck source=tests/lib/pkgdb.sh
. "$TESTSLIB/pkgdb.sh"

# shellcheck source=tests/lib/random.sh
. "$TESTSLIB/random.sh"

# shellcheck source=tests/lib/spread-funcs.sh
. "$TESTSLIB/spread-funcs.sh"

###
### Utility functions reused below.
###

create_test_user(){
   if ! id test >& /dev/null; then
        quiet groupadd --gid 12345 test
        case "$SPREAD_SYSTEM" in
            ubuntu-*)
                # manually setting the UID and GID to 12345 because we need to
                # know the numbers match for when we set up the user inside
                # the all-snap, which has its own user & group database.
                # Nothing special about 12345 beyond it being high enough it's
                # unlikely to ever clash with anything, and easy to remember.
                quiet adduser --uid 12345 --gid 12345 --disabled-password --gecos '' test
                ;;
            debian-*|fedora-*|opensuse-*|arch-*)
                quiet useradd -m --uid 12345 --gid 12345 test
                ;;
            *)
                echo "ERROR: system $SPREAD_SYSTEM not yet supported!"
                exit 1
        esac
    fi

    owner=$( stat -c "%U:%G" /home/test )
    if [ "$owner" != "test:test" ]; then
        echo "expected /home/test to be test:test but it's $owner"
        exit 1
    fi
    unset owner

    echo 'test ALL=(ALL) NOPASSWD:ALL' >> /etc/sudoers

    chown test.test -R "$SPREAD_PATH"
    chown test.test "$SPREAD_PATH/../"
}

build_deb(){
    # Use fake version to ensure we are always bigger than anything else
    dch --newversion "1337.$(dpkg-parsechangelog --show-field Version)" "testing build"

    su -l -c "cd $PWD && DEB_BUILD_OPTIONS='nocheck testkeys' dpkg-buildpackage -tc -b -Zgzip" test
    # put our debs to a safe place
    cp ../*.deb "$GOHOME"
}

build_rpm() {
    distro=$(echo "$SPREAD_SYSTEM" | awk '{split($0,a,"-");print a[1]}')
    release=$(echo "$SPREAD_SYSTEM" | awk '{split($0,a,"-");print a[2]}')
    arch=x86_64
    base_version="$(head -1 debian/changelog | awk -F '[()]' '{print $2}')"
    version="1337.$base_version"
    packaging_path=packaging/$distro-$release
    archive_name=snapd-$version.tar.gz
    archive_compression=z
    extra_tar_args=
    rpm_dir=$(rpm --eval "%_topdir")

    case "$SPREAD_SYSTEM" in
        fedora-*)
            extra_tar_args="$extra_tar_args --exclude=vendor/"
            ;;
        opensuse-*)
            archive_name=snapd_$version.vendor.tar.xz
            archive_compression=J
            ;;
        *)
            echo "ERROR: RPM build for system $SPREAD_SYSTEM is not yet supported"
            exit 1
    esac

    sed -i -e "s/^Version:.*$/Version: $version/g" "$packaging_path/snapd.spec"

    # Create a source tarball for the current snapd sources
    mkdir -p "/tmp/pkg/snapd-$version"
    cp -ra -- * "/tmp/pkg/snapd-$version/"
    mkdir -p "$rpm_dir/SOURCES"
    # shellcheck disable=SC2086
    (cd /tmp/pkg && tar "c${archive_compression}f" "$rpm_dir/SOURCES/$archive_name" "snapd-$version" $extra_tar_args)
    cp "$packaging_path"/* "$rpm_dir/SOURCES/"

    # Cleanup all artifacts from previous builds
    rm -rf "$rpm_dir"/BUILD/*

    # Build our source package
    rpmbuild --with testkeys -bs "$packaging_path/snapd.spec"

    # .. and we need all necessary build dependencies available
    deps=()
    IFS=$'\n'
    for dep in $(rpm -qpR "$rpm_dir"/SRPMS/snapd-1337.*.src.rpm); do
      if [[ "$dep" = rpmlib* ]]; then
         continue
      fi
      deps+=("$dep")
    done
    distro_install_package "${deps[@]}"

    # And now build our binary package
    rpmbuild \
        --with testkeys \
        --nocheck \
        -ba \
        "$packaging_path/snapd.spec"

    cp "$rpm_dir"/RPMS/$arch/snap*.rpm "$GOPATH"
    if [[ "$SPREAD_SYSTEM" = fedora-* ]]; then
        # On Fedora we have an additional package for SELinux
        cp "$rpm_dir"/RPMS/noarch/snap*.rpm "$GOPATH"
    fi
}

build_arch_pkg() {
    base_version="$(head -1 debian/changelog | awk -F '[()]' '{print $2}')"
    version="1337.$base_version"
    packaging_path=packaging/arch
    archive_name=snapd-$version.tar

    rm -rf /tmp/pkg
    mkdir -p /tmp/pkg/sources/snapd
    cp -ra -- * /tmp/pkg/sources/snapd/

    # shellcheck disable=SC2086
    tar -C /tmp/pkg/sources -cf "/tmp/pkg/$archive_name" "snapd"
    cp "$packaging_path"/* "/tmp/pkg"

    # fixup PKGBUILD which builds a package named snapd-git with dynamic version
    #  - update pkgname to use snapd
    #  - kill dynamic version
    #  - packaging functions are named package_<pkgname>(), update it to package_snapd()
    #  - update source path to point to local archive instead of git
    #  - fix package version to $version
    sed -i \
        -e "s/^source=.*/source=(\"$archive_name\")/" \
        -e "s/pkgname=snapd.*/pkgname=snapd/" \
        -e "s/pkgver=.*/pkgver=$version/" \
        -e "s/package_snapd-git()/package_snapd()/" \
        /tmp/pkg/PKGBUILD
    # comment out automatic package version update block `pkgver() { ... }` as
    # it's only useful when building the package manually
    awk '
    /BEGIN/ { strip = 0; last = 0 }
    /pkgver\(\)/ { strip = 1 }
    /^}/ { if (strip) last = 1 }
    // { if (strip) { print "#" $0; if (last) { last = 0; strip = 0}} else { print $0}}
    ' < /tmp/pkg/PKGBUILD > /tmp/pkg/PKGBUILD.tmp
    mv /tmp/pkg/PKGBUILD.tmp /tmp/pkg/PKGBUILD

    chown -R test:test /tmp/pkg
    su -l -c "cd /tmp/pkg && WITH_TEST_KEYS=1 makepkg -f --nocheck" test

    cp /tmp/pkg/snapd*.pkg.tar.xz "$GOPATH"
}

download_from_published(){
    local published_version="$1"

    curl -s -o pkg_page "https://launchpad.net/ubuntu/+source/snapd/$published_version"

    arch=$(dpkg --print-architecture)
    build_id=$(sed -n 's|<a href="/ubuntu/+source/snapd/'"$published_version"'/+build/\(.*\)">'"$arch"'</a>|\1|p' pkg_page | sed -e 's/^[[:space:]]*//')

    # we need to download snap-confine and ubuntu-core-launcher for versions < 2.23
    for pkg in snapd snap-confine ubuntu-core-launcher; do
        file="${pkg}_${published_version}_${arch}.deb"
        curl -L -o "$GOHOME/$file" "https://launchpad.net/ubuntu/+source/snapd/${published_version}/+build/${build_id}/+files/${file}"
    done
}

install_dependencies_from_published(){
    local published_version="$1"

    for dep in snap-confine ubuntu-core-launcher; do
        dpkg -i "$GOHOME/${dep}_${published_version}_$(dpkg --print-architecture).deb"
    done
}

###
### Prepare / restore functions for {project,suite}
###

prepare_project() {
    # Check if running inside a container.
    # The testsuite will not work in such an environment
    if systemd-detect-virt -c; then
        echo "Tests cannot run inside a container"
        exit 1
    fi

    # Set REUSE_PROJECT to reuse the previous prepare when also reusing the server.
    [ "$REUSE_PROJECT" != 1 ] || exit 0
    echo "Running with SNAP_REEXEC: $SNAP_REEXEC"

    # check that we are not updating
    if [ "$(bootenv snap_mode)" = "try" ]; then
        echo "Ongoing reboot upgrade process, please try again when finished"
        exit 1
    fi

    # declare the "quiet" wrapper

    if [ "$SPREAD_BACKEND" = external ]; then
        chown test.test -R "$PROJECT_PATH"
        exit 0
    fi

    if [ "$SPREAD_BACKEND" = qemu ]; then
        if [ -d /etc/apt/apt.conf.d ]; then
            # qemu images may be built with pre-baked proxy settings that can be wrong
            rm -f /etc/apt/apt.conf.d/90cloud-init-aptproxy
            rm -f /etc/apt/apt.conf.d/99proxy
            if [ -n "${HTTP_PROXY:-}" ]; then
                printf 'Acquire::http::Proxy "%s";\n' "$HTTP_PROXY" >> /etc/apt/apt.conf.d/99proxy
            fi
            if [ -n "${HTTPS_PROXY:-}" ]; then
                printf 'Acquire::https::Proxy "%s";\n' "$HTTPS_PROXY" >> /etc/apt/apt.conf.d/99proxy
            fi
        fi
        if [ -f /etc/dnf/dnf.conf ]; then
            if [ -n "${HTTP_PROXY:-}" ]; then
                echo "proxy=$HTTP_PROXY" >> /etc/dnf/dnf.conf
            fi
        fi
        # TODO: zypper proxy, yum proxy
    fi

    create_test_user

    distro_update_package_db

    if [[ "$SPREAD_SYSTEM" == arch-* ]]; then
        # perform system upgrade on Arch so that we run with most recent kernel
        # and userspace
        if [[ "$SPREAD_REBOOT" == 0 ]]; then
            if distro_upgrade | MATCH "reboot"; then
                echo "system upgraded, reboot required"
                REBOOT
            fi
            # arch uses a single kernel package which could have gotten updated
            # just now, reboot in case we're still on the old kernel
            if [ ! -d "/lib/modules/$(uname -r)" ]; then
                echo "rebooting to new kernel"
                REBOOT
            fi
        fi
        if [[ "$SPREAD_REBOOT" != 1 ]]; then
            echo "reboot did not work"
            exit 1
        fi
    fi

    if [[ "$SPREAD_SYSTEM" == ubuntu-14.04-* ]]; then
        if [ ! -d packaging/ubuntu-14.04 ]; then
            echo "no packaging/ubuntu-14.04/ directory "
            echo "broken test setup"
            exit 1
        fi

        # 14.04 has its own packaging
        ./generate-packaging-dir

        quiet apt-get install -y software-properties-common

        echo 'deb http://archive.ubuntu.com/ubuntu/ trusty-proposed main universe' >> /etc/apt/sources.list
        quiet add-apt-repository ppa:snappy-dev/image
        quiet apt-get update

        quiet apt-get install -y --install-recommends linux-generic-lts-xenial
        quiet apt-get install -y --force-yes apparmor libapparmor1 seccomp libseccomp2 systemd cgroup-lite util-linux
    fi

    distro_purge_package snapd || true
    install_pkg_dependencies

    # We take a special case for Debian/Ubuntu where we install additional build deps
    # base on the packaging. In Fedora/Suse this is handled via mock/osc
    case "$SPREAD_SYSTEM" in
        debian-*|ubuntu-*)
            # in 16.04: apt build-dep -y ./
            gdebi --quiet --apt-line ./debian/control | quiet xargs -r apt-get install -y
            ;;
    esac

    # update vendoring
    if [ -z "$(which govendor)" ]; then
        rm -rf "$GOPATH/src/github.com/kardianos/govendor"
        go get -u github.com/kardianos/govendor
    fi
    quiet govendor sync
    # govendor runs as root and will leave strange permissions
    chown test.test -R "$SPREAD_PATH"

    if [ -z "$SNAPD_PUBLISHED_VERSION" ]; then
        case "$SPREAD_SYSTEM" in
            ubuntu-*|debian-*)
                build_deb
                ;;
            fedora-*|opensuse-*)
                build_rpm
                ;;
            arch-*)
                build_arch_pkg
                ;;
            *)
                echo "ERROR: No build instructions available for system $SPREAD_SYSTEM"
                exit 1
                ;;
        esac
    else
        download_from_published "$SNAPD_PUBLISHED_VERSION"
        install_dependencies_from_published "$SNAPD_PUBLISHED_VERSION"
    fi

    # Build fakestore.
    fakestore_tags=
    if [ "$REMOTE_STORE" = staging ]; then
        fakestore_tags="-tags withstagingkeys"
    fi

    # eval to prevent expansion errors on opensuse (the variable keeps quotes)
    eval "go get $fakestore_tags ./tests/lib/fakestore/cmd/fakestore"

    # Build additional utilities we need for testing
    go get ./tests/lib/fakedevicesvc
    go get ./tests/lib/systemd-escape

    # disable journald rate limiting
    mkdir -p /etc/systemd/journald.conf.d/
    cat <<-EOF > /etc/systemd/journald.conf.d/no-rate-limit.conf
    [Journal]
    RateLimitIntervalSec=0
    RateLimitBurst=0
EOF
    systemctl restart systemd-journald.service
}

prepare_project_each() {
    # We want to rotate the logs so that when inspecting or dumping them we
    # will just see logs since the test has started.

    # Clear the systemd journal. Unfortunately the deputy-systemd on Ubuntu
    # 14.04 does not know about --rotate or --vacuum-time so we need to remove
    # the journal the hard way.
    case "$SPREAD_SYSTEM" in
        ubuntu-14.04-*)
            # Force a log rotation with small size
            sed -i.bak s/#SystemMaxUse=/SystemMaxUse=1K/g /etc/systemd/journald.conf
            systemctl kill --kill-who=main --signal=SIGUSR2 systemd-journald.service

            # Restore the initial configuration and rotate logs
            mv /etc/systemd/journald.conf.bak /etc/systemd/journald.conf
            systemctl kill --kill-who=main --signal=SIGUSR2 systemd-journald.service

            # Remove rotated journal logs
            systemctl stop systemd-journald.service
            find /run/log/journal/ -name "*@*.journal" -delete
            systemctl start systemd-journald.service
            ;;
        *)
            # per journalctl's implementation, --rotate and --sync 'override'
            # each other if used in a single command, with the one appearing
            # later being effective
            journalctl --sync
            journalctl --rotate
            sleep .1
            journalctl --vacuum-time=1ms
            ;;
    esac

    # Clear the kernel ring buffer.
    dmesg -c > /dev/null

    fixup_dev_random
}

prepare_suite() {
    # shellcheck source=tests/lib/prepare.sh
    . "$TESTSLIB"/prepare.sh
    if [[ "$SPREAD_SYSTEM" == ubuntu-core-16-* ]]; then
        prepare_all_snap
    else
        prepare_classic
    fi
}

prepare_suite_each() {
    # shellcheck source=tests/lib/reset.sh
    "$TESTSLIB"/reset.sh --reuse-core
    # shellcheck source=tests/lib/prepare.sh
    . "$TESTSLIB"/prepare.sh
    if [[ "$SPREAD_SYSTEM" != ubuntu-core-16-* ]]; then
        prepare_each_classic
    fi
}

restore_suite_each() {
    true
}

restore_suite() {
    # shellcheck source=tests/lib/reset.sh
    "$TESTSLIB"/reset.sh --store
    if [[ "$SPREAD_SYSTEM" != ubuntu-core-16-* ]]; then
        # shellcheck source=tests/lib/pkgdb.sh
        . $TESTSLIB/pkgdb.sh
        distro_purge_package snapd
        if [[ "$SPREAD_SYSTEM" != opensuse-* && "$SPREAD_SYSTEM" != arch-* ]]; then
            # A snap-confine package never existed on openSUSE or Arch
            distro_purge_package snap-confine
        fi
    fi
}

restore_project_each() {
    restore_dev_random

    # Udev rules are notoriously hard to write and seemingly correct but subtly
    # wrong rules can pass review. Whenever that happens udev logs an error
    # message. As a last resort from lack of a better mechanism we can try to
    # pick up such errors.
    if grep "invalid .*snap.*.rules" /var/log/syslog; then
        echo "Invalid udev file detected, test most likely broke it"
        exit 1
    fi

    # Check if the OOM killer got invoked - if that is the case our tests
    # will most likely not function correctly anymore. It looks like this
    # happens with: https://forum.snapcraft.io/t/4101 and is a source of
    # failure in the autopkgtest environment.
    if dmesg|grep "oom-killer"; then
        echo "oom-killer got invoked during the tests, this should not happen."
        echo "Dmesg debug output:"
        dmesg
        echo "Meminfo debug output:"
        cat /proc/meminfo
        exit 1
    fi

<<<<<<< HEAD
    # check if there is a shutdown pending, no test should trigger this
    # and it leads to very confusing test failures
    if [ -e /run/systemd/shutdown/scheduled ]; then
        echo "Test triggered a shutdown, this should not happen"
        snap changes
=======
    # Check for kernel oops during the tests
    if dmesg|grep "Oops: "; then
        echo "A kernel oops happened during the tests, test results will be unreliable"
        echo "Dmesg debug output:"
        dmesg
>>>>>>> 822be901
        exit 1
    fi
}

restore_project() {
    # We use a trick to accelerate prepare/restore code in certain suites. That
    # code uses a tarball to store the vanilla state. Here we just remove this
    # tarball.
    rm -f "$SPREAD_PATH/snapd-state.tar.gz"

    # Remove all of the code we pushed and any build results. This removes
    # stale files and we cannot do incremental builds anyway so there's little
    # point in keeping them.
    if [ -n "$GOPATH" ]; then
        rm -rf "${GOPATH%%:*}"
    fi

    rm -rf /etc/systemd/journald.conf.d/no-rate-limit.conf
    rmdir /etc/systemd/journald.conf.d || true
}

case "$1" in
    --prepare-project)
        prepare_project
        ;;
    --prepare-project-each)
        prepare_project_each
        ;;
    --prepare-suite)
        prepare_suite
        ;;
    --prepare-suite-each)
        prepare_suite_each
        ;;
    --restore-suite-each)
        restore_suite_each
        ;;
    --restore-suite)
        restore_suite
        ;;
    --restore-project-each)
        restore_project_each
        ;;
    --restore-project)
        restore_project
        ;;
    *)
        echo "unsupported argument: $1"
        echo "try one of --{prepare,restore}-{project,suite}{,-each}"
        exit 1
        ;;
esac<|MERGE_RESOLUTION|>--- conflicted
+++ resolved
@@ -467,19 +467,19 @@
         exit 1
     fi
 
-<<<<<<< HEAD
     # check if there is a shutdown pending, no test should trigger this
     # and it leads to very confusing test failures
     if [ -e /run/systemd/shutdown/scheduled ]; then
         echo "Test triggered a shutdown, this should not happen"
         snap changes
-=======
+        exit 1
+    fi
+
     # Check for kernel oops during the tests
     if dmesg|grep "Oops: "; then
         echo "A kernel oops happened during the tests, test results will be unreliable"
         echo "Dmesg debug output:"
         dmesg
->>>>>>> 822be901
         exit 1
     fi
 }
