summary: Check that a remove operation is working even if the mount point is busy.

restore: |
<<<<<<< HEAD
    . $TESTSLIB/systemd.sh
    systemd_stop_and_destroy_unit unmount-blocker
    rm -f test-snapd-tools_1.0_all.snap
=======
>>>>>>> f45c9d17
    kill %1 || true

execute: |
    wait_for_service(){
        local service_name=$1
        local state=$2
        while ! systemctl show -p ActiveState $service_name | grep -q "ActiveState=$state"; do systemctl status $service_name || true; sleep 1; done
    }
    wait_for_remove_state(){
        local state=$1
        local expected="(?s)$state.*?Remove \"test-snapd-tools\" snap"
        while ! snap changes | grep -Pq "$expected"; do sleep 1; done
    }

    . $TESTSLIB/systemd.sh

    echo "Given a snap is installed"
    . $TESTSLIB/install.sh test-snapd-tools

    echo "And its mount point is kept busy"
    # we need a marker file, because just using systemd to figure out
    # if the service has started is racy, start just means started,
    # not that the dir is actually blocked yet
    MARKER=/var/snap/test-snapd-tools/current/block-running
    rm -f $MARKER

    systemd_create_and_start_unit unmount-blocker "$(which test-snapd-tools.block)"

    wait_for_service unmount-blocker active
    while [ ! -f $MARKER ]; do sleep 1; done

    echo "When we try to remove the snap"
    snap remove test-snapd-tools &

    echo "Then the remove retry succeeds"
    wait_for_remove_state Done

    echo "And the snap is removed"
<<<<<<< HEAD
    while snap list | grep -q test-snapd-tools; do sleep 1; done
=======
    while snap list | grep -q test-snapd-tools; do sleep 1; done

    # cleanup umount blocker
    systemctl stop unmount-blocker
>>>>>>> f45c9d17
<|MERGE_RESOLUTION|>--- conflicted
+++ resolved
@@ -1,12 +1,6 @@
 summary: Check that a remove operation is working even if the mount point is busy.
 
 restore: |
-<<<<<<< HEAD
-    . $TESTSLIB/systemd.sh
-    systemd_stop_and_destroy_unit unmount-blocker
-    rm -f test-snapd-tools_1.0_all.snap
-=======
->>>>>>> f45c9d17
     kill %1 || true
 
 execute: |
@@ -45,11 +39,7 @@
     wait_for_remove_state Done
 
     echo "And the snap is removed"
-<<<<<<< HEAD
-    while snap list | grep -q test-snapd-tools; do sleep 1; done
-=======
     while snap list | grep -q test-snapd-tools; do sleep 1; done
 
     # cleanup umount blocker
-    systemctl stop unmount-blocker
->>>>>>> f45c9d17
+    systemd_stop_and_destroy_unit unmount-blocker
