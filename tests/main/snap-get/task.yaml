summary: Check that `snap get` works as expected

prepare: |
    snap install --devmode jq

    echo "Build basic test package (without hooks)"
    snapbuild $TESTSLIB/snaps/basic .
    snap install --dangerous basic_1.0_all.snap

    echo "Build package with hook to run snapctl set"
    snapbuild $TESTSLIB/snaps/snapctl-hooks .
    snap install --dangerous snapctl-hooks_1.0_all.snap

restore: |
    rm basic_1.0_all.snap
    rm snapctl-hooks_1.0_all.snap

execute: |
    echo "Test that snap get fails on a snap without any hooks"
    if output=$(snap get basic foo); then
        echo "snap get unexpectedly worked with output '$output'"
        exit 1
    fi

    echo "Test that getting root document without any configuration produces an error"
    if output=$(snap get snapctl-hooks 2>&1); then
        echo "snap get didn't fail as expected"
        exit 1
    fi
    expected="error: snap \"snapctl-hooks\" has no configuration"
    if [ "$output" != "$expected" ]; then
        echo "Expected '$expected' error, but it was '$output'"
        exit 1
    fi

    echo "Test that values set via snapctl can be obtained via snap get"
    if ! snap set snapctl-hooks command=test-snapctl-set-foo; then
        echo "snap set unexpectedly failed"
        exit 1
    fi
    if ! output=$(snap get snapctl-hooks command); then
        echo "snap get unexpectedly failed"
        exit 1
    fi
    expected="test-snapctl-set-foo"
    if [ "$output" != "$expected" ]; then
        echo "Expected 'command' to be '$expected', but it was '$output'"
        exit 1
    fi
    if ! output=$(snap get snapctl-hooks foo); then
        echo "snap get unexpectedly failed"
        exit 1
    fi
    expected="bar"
    if [ "$output" != "$expected" ]; then
        echo "Expected 'foo' to be '$expected', but it was '$output'"
        exit 1
    fi

<<<<<<< HEAD
    echo "Test that keys of json documents can be obtained via snap get"
    if ! snap set snapctl-hooks command=test-snapctl-set-bar-doc; then
        echo "snap set unexpectedly failed"
        exit 1
    fi
    snap get snapctl-hooks bar 2>&1 | MATCH -z "WARNING"
    snap get snapctl-hooks -l bar 2>&1 | MATCH -z "^Key.*Value.*bar.a.*{\.\.\.}.*bar.b.*3"
    snap get snapctl-hooks -d bar | MATCH -z "^{.*\"bar\": {.*\"a\": {.*\"aa\": 1,.*\"ab\": 2.*},.*\"b\": 3.*}.*}"

    snap get snapctl-hooks bar.a.aa | MATCH "^1$"
    snap get snapctl-hooks bar.a.ab | MATCH "^2$"

    echo "Test that root document can be obtained via snap get"
    snap get snapctl-hooks -l 2>&1 | MATCH -z "^Key.*Value.*bar.*{\.\.\.}.*command.*test-snapctl-set-bar-doc.*foo.*bar"
    snap get snapctl-hooks -d | MATCH -z "^{.*\"bar\": {.*\"a\": {.*\"aa\": 1,.*\"ab\": 2.*},.*\"b\": 3.*}.*,.*\"command\": \"test-snapctl-set-bar-doc\",.*\"foo\": \"bar\".*}"
=======
    echo "Test number formats"
    if ! snap set snapctl-hooks command=test-get-int intnumber=1234567890 intnumber2="{\"a\":9876543210}"; then
        echo "snap set unexpectedly failed"
        exit 1
    fi
    if ! output=$(snap get snapctl-hooks intnumber); then
        echo "snap get unexpectedly failed"
    fi
    expected="1234567890"
    if [ "$output" != "$expected" ]; then
        echo "Expected 'intnumber' to be '$expected', but it was '$output'"
        exit 1
    fi

    if ! output=$(snap get snapctl-hooks intnumber2); then
        echo "snap get unexpectedly failed"
    fi
    echo "$output" | MATCH ".*\"a\": 9876543210.*"

    echo "Ensure config value has correct format"
    jq ".data[\"config\"][\"snapctl-hooks\"].intnumber" /var/lib/snapd/state.json | MATCH "1234567890"
>>>>>>> 0586e14e

    echo "Test that config values are not available once snap is removed"
    snap remove snapctl-hooks
    if output=$(snap get snapctl-hooks foo); then
        echo "Expected snap get to fail, but got '$output'"
        exit 1
    fi<|MERGE_RESOLUTION|>--- conflicted
+++ resolved
@@ -57,7 +57,6 @@
         exit 1
     fi
 
-<<<<<<< HEAD
     echo "Test that keys of json documents can be obtained via snap get"
     if ! snap set snapctl-hooks command=test-snapctl-set-bar-doc; then
         echo "snap set unexpectedly failed"
@@ -73,7 +72,7 @@
     echo "Test that root document can be obtained via snap get"
     snap get snapctl-hooks -l 2>&1 | MATCH -z "^Key.*Value.*bar.*{\.\.\.}.*command.*test-snapctl-set-bar-doc.*foo.*bar"
     snap get snapctl-hooks -d | MATCH -z "^{.*\"bar\": {.*\"a\": {.*\"aa\": 1,.*\"ab\": 2.*},.*\"b\": 3.*}.*,.*\"command\": \"test-snapctl-set-bar-doc\",.*\"foo\": \"bar\".*}"
-=======
+
     echo "Test number formats"
     if ! snap set snapctl-hooks command=test-get-int intnumber=1234567890 intnumber2="{\"a\":9876543210}"; then
         echo "snap set unexpectedly failed"
@@ -95,7 +94,6 @@
 
     echo "Ensure config value has correct format"
     jq ".data[\"config\"][\"snapctl-hooks\"].intnumber" /var/lib/snapd/state.json | MATCH "1234567890"
->>>>>>> 0586e14e
 
     echo "Test that config values are not available once snap is removed"
     snap remove snapctl-hooks
