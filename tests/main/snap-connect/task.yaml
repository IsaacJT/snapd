--- conflicted
+++ resolved
@@ -30,15 +30,15 @@
 
     echo "The plug can be connected to a slot on the core snap using abbreviated syntax"
     snap connect home-consumer:home :home
-<<<<<<< HEAD
-    snap interfaces | grep -Pzq "$CONNECTED_PATTERN"
+
+    snap interfaces | MATCH "$CONNECTED_PATTERN"
 
     # XXX: Those only work when installed from the store
 
     echo "The plug side auto-connects when content is installed"
     snap install --edge test-snapd-content-slot
     snap install --edge test-snapd-content-plug
-    snap interfaces | grep -Pzq "test-snapd-content-plug:shared-content-plug test-snapd-content-slot:shared-content-slot"
+    snap interfaces | MATCH "test-snapd-content-plug:shared-content-plug test-snapd-content-slot:shared-content-slot"
 
     # Remove the content snaps so that we can reinstall them the other way around
     snap remove test-snapd-content-plug
@@ -47,7 +47,4 @@
     echo "The slot side auto-connects when content snap is installed"
     snap install --edge test-snapd-content-plug
     snap install --edge test-snapd-content-slot
-    snap interfaces | grep -Pzq "test-snapd-content-plug:shared-content-plug test-snapd-content-slot:shared-content-slot"
-=======
-    snap interfaces | MATCH "$CONNECTED_PATTERN"
->>>>>>> dea104cd
+    snap interfaces | MATCH "test-snapd-content-plug:shared-content-plug test-snapd-content-slot:shared-content-slot"