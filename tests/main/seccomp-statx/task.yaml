--- conflicted
+++ resolved
@@ -5,16 +5,9 @@
     available on each kernel but should not be blocked by seccomp
     when the kernel implements it
 
-<<<<<<< HEAD
-# This test will only pass on Ubuntu 18.10 and on other systems with seccomp
-# 2.3.3 or newer. Eventually with some tricks we should be able to support all
-# systems but for the purpose of snapd 2.36 this is the best we can do.
-systems: [ubuntu-19.10-*, ubuntu-2*]
-=======
 # This test will only pass on systems with seccomp 2.3.3 or newer which
 # is available on all Ubuntu LTS releases.
 systems: [ubuntu-16.04-*, ubuntu-18.04-*, ubuntu-19.10-*, ubuntu-2*]
->>>>>>> 1f779de1
 
 prepare: |
     #shellcheck source=tests/lib/snaps.sh
