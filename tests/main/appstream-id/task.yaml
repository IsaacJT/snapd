--- conflicted
+++ resolved
@@ -14,28 +14,14 @@
 
 execute: |
     echo "Verify that search results contain common-ids"
-<<<<<<< HEAD
-    curl --silent --show-error --unix /run/snapd.socket 'http://socket/v2/find?name=test-snapd-appstreamid' | \
-        jq -r ' .result[0]["common-ids"] | sort | join (",")' | \
-=======
     curl -s --unix-socket /run/snapd.socket --max-time 5 'http://localhost/v2/find?name=test-snapd-appstreamid' > response
     # shellcheck disable=SC2002
     cat response | jq -r ' .result[0]["common-ids"] | sort | join (",")' | \
->>>>>>> db94a615
         MATCH 'io.snapcraft.test-snapd-appstreamid.bar,io.snapcraft.test-snapd-appstreamid.foo'
 
     snap install --edge test-snapd-appstreamid
 
     echo "Verify that installed snap info contains common-ids"
-<<<<<<< HEAD
-    curl --silent --show-error --unix /run/snapd.socket 'http://socket/v2/snaps/test-snapd-appstreamid' | \
-        jq -r ' .result["common-ids"] | sort | join(",")' | \
-        MATCH 'io.snapcraft.test-snapd-appstreamid.bar,io.snapcraft.test-snapd-appstreamid.foo'
-
-    echo "Verify that apps have their common-id set"
-    curl --silent --show-error --unix /run/snapd.socket 'http://socket//v2/apps?names=test-snapd-appstreamid' | \
-        jq -r ' .result | sort_by(.name) | [.[]."common-id"] | join(",")' | \
-=======
     curl -s --unix-socket /run/snapd.socket --max-time 5 'http://localhost/v2/snaps/test-snapd-appstreamid' > response
     # shellcheck disable=SC2002
     cat response | jq -r ' .result["common-ids"] | sort | join(",")' | \
@@ -45,5 +31,4 @@
     curl -s --unix-socket /run/snapd.socket --max-time 5 'http://localhost/v2/apps?names=test-snapd-appstreamid' > response
     # shellcheck disable=SC2002
     cat response | jq -r ' .result | sort_by(.name) | [.[]."common-id"] | join(",")' | \
->>>>>>> db94a615
         MATCH 'io.snapcraft.test-snapd-appstreamid.bar,,io.snapcraft.test-snapd-appstreamid.foo'