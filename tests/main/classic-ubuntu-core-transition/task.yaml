--- conflicted
+++ resolved
@@ -2,12 +2,7 @@
 
 # we never test on core because the transition can only happen on "classic"
 # we disable on ppc64el because the downloads are very slow there
-<<<<<<< HEAD
-# Disabled for Fedora and openSUSE until test case is properly ported
-systems: [-ubuntu-core-16-*, -ubuntu-*-ppc64el, -fedora-*, -opensuse-*]
-=======
 systems: [-ubuntu-core-16-*, -ubuntu-*-ppc64el]
->>>>>>> cbc5c63f
 
 warn-timeout: 1m
 kill-timeout: 5m
