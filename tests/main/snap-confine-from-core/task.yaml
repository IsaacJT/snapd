--- conflicted
+++ resolved
@@ -1,9 +1,6 @@
 summary: Test that snap-confine is run from core on re-exec
 
-<<<<<<< HEAD
-=======
 # Disable for Fedora, openSUSE as re-exec is not support there yet
->>>>>>> 30227a13
 systems: [-ubuntu-core-16-*, -fedora-*, -opensuse-*]
 
 prepare: |
