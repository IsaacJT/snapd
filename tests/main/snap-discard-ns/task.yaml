summary: check basic operation of snap-discard-ns
details: |
    The internal command snap-discard-ns discards (unmounts) the
    /run/snapd/ns/$SNAP_NAME.mnt file and removes the current mount profile
    /run/snapd/ns/snap.$SNAP_NAME.fstab. The profile removal is optional and it
    is not an error if it doesn't exist.
<<<<<<< HEAD
# Disabled for Fedora and openSUSE until test case is properly ported
systems: [-fedora-*, -opensuse-*]
=======
>>>>>>> cbc5c63f
prepare: |
    . $TESTSLIB/snaps.sh
    install_local test-snapd-tools
environment:
    # TODO: vary by distro later
    LIBEXECDIR: /usr/lib/snapd/
execute: |
    echo "We can try to discard a namespace before snap runs"
    $LIBEXECDIR/snap-discard-ns test-snapd-tools

    echo "We can try to discard a namespace before the .mnt file exits"
    mkdir -p /run/snapd/ns/
    $LIBEXECDIR/snap-discard-ns test-snapd-tools

    echo "We can try to discard a namespace before the .mnt file is mounted"
    touch /run/snapd/ns/test-snapd-tools.mnt
    $LIBEXECDIR/snap-discard-ns test-snapd-tools

    echo "We can discard the namespace after a snap runs"
    test-snapd-tools.success
    # The last hex is the same as nsfs but older stat on ubuntu 14.04 doesn't know
    # proc is there because on older kernels /proc/*/ns/mnt is not on nsfs but still on procfs.
    stat -f -c %T /run/snapd/ns/test-snapd-tools.mnt | MATCH 'proc|nsfs|0x6e736673'
    $LIBEXECDIR/snap-discard-ns test-snapd-tools
    stat -f -c %T /run/snapd/ns/test-snapd-tools.mnt | MATCH 'tmpfs'

    echo "We can fake a current mount profile and see that it is removed too"
    test-snapd-tools.success
    touch /run/snapd/ns/snap.test-snapd-tools.fstab
    $LIBEXECDIR/snap-discard-ns test-snapd-tools
    test ! -e /run/snapd/ns/snap.test-snapd-tools.fstab<|MERGE_RESOLUTION|>--- conflicted
+++ resolved
@@ -4,11 +4,6 @@
     /run/snapd/ns/$SNAP_NAME.mnt file and removes the current mount profile
     /run/snapd/ns/snap.$SNAP_NAME.fstab. The profile removal is optional and it
     is not an error if it doesn't exist.
-<<<<<<< HEAD
-# Disabled for Fedora and openSUSE until test case is properly ported
-systems: [-fedora-*, -opensuse-*]
-=======
->>>>>>> cbc5c63f
 prepare: |
     . $TESTSLIB/snaps.sh
     install_local test-snapd-tools
