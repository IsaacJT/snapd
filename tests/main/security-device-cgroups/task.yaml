--- conflicted
+++ resolved
@@ -86,13 +86,8 @@
 
     echo "And the device is not shown in the snap device list"
     # FIXME: this is, apparently, a layered can of worms. Zyga says he needs to fix it.
-<<<<<<< HEAD
     if [ -e /sys/fs/cgroup/devices/snap.test-snapd-sh.sh/devices.list ]; then
-        MATCH -v "$DEVICE_ID" < /sys/fs/cgroup/devices/snap.test-snapd-sh.sh/devices.list
-=======
-    if [ -e /sys/fs/cgroup/devices/snap.test-snapd-tools.env/devices.list ]; then
-        not MATCH "$DEVICE_ID" < /sys/fs/cgroup/devices/snap.test-snapd-tools.env/devices.list
->>>>>>> 364bd027
+        not MATCH "$DEVICE_ID" < /sys/fs/cgroup/devices/snap.test-snapd-sh.sh/devices.list
     fi
 
     echo "When a udev rule assigning the device to the snap is added"
@@ -107,11 +102,7 @@
     udevadm info "$UDEVADM_PATH" | MATCH "E: TAGS=.*snap_test-snapd-sh_sh"
 
     echo "And other devices are not shown as assigned to the snap"
-<<<<<<< HEAD
-    udevadm info "$OTHER_UDEVADM_PATH" | MATCH -v "E: TAGS=.*snap_test-snapd-sh_sh"
-=======
-    udevadm info "$OTHER_UDEVADM_PATH" | not MATCH "E: TAGS=.*snap_test-snapd-tools_env"
->>>>>>> 364bd027
+    udevadm info "$OTHER_UDEVADM_PATH" | not MATCH "E: TAGS=.*snap_test-snapd-sh_sh"
 
     echo "When a snap command is called"
     test-snapd-sh.sh -c 'true'
@@ -120,11 +111,7 @@
     MATCH "$DEVICE_ID" < /sys/fs/cgroup/devices/snap.test-snapd-sh.sh/devices.list
 
     echo "And other devices are not shown in the snap device list"
-<<<<<<< HEAD
-    MATCH -v "$OTHER_DEVICE_ID" < /sys/fs/cgroup/devices/snap.test-snapd-sh.sh/devices.list
-=======
-    not MATCH "$OTHER_DEVICE_ID" < /sys/fs/cgroup/devices/snap.test-snapd-tools.env/devices.list
->>>>>>> 364bd027
+    not MATCH "$OTHER_DEVICE_ID" < /sys/fs/cgroup/devices/snap.test-snapd-sh.sh/devices.list
 
     echo "But existing nvidia devices are in the snap's device cgroup"
     MATCH "c 195:0 rwm" < /sys/fs/cgroup/devices/snap.test-snapd-sh.sh/devices.list
@@ -132,11 +119,7 @@
     MATCH "c 247:0 rwm" < /sys/fs/cgroup/devices/snap.test-snapd-sh.sh/devices.list
 
     echo "But nonexisting nvidia devices are not"
-<<<<<<< HEAD
-    MATCH -v "c 195:254 rwm" < /sys/fs/cgroup/devices/snap.test-snapd-sh.sh/devices.list
-=======
-    not MATCH "c 195:254 rwm" < /sys/fs/cgroup/devices/snap.test-snapd-tools.env/devices.list
->>>>>>> 364bd027
+    not MATCH "c 195:254 rwm" < /sys/fs/cgroup/devices/snap.test-snapd-sh.sh/devices.list
 
     echo "But the existing uhid device is in the snap's device cgroup"
     MATCH "c 10:239 rwm" < /sys/fs/cgroup/devices/snap.test-snapd-sh.sh/devices.list
