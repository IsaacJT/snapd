--- conflicted
+++ resolved
@@ -3,11 +3,6 @@
 systems:
     # No confinement (AppArmor, Seccomp) available on these systems
     - -debian-*
-<<<<<<< HEAD
-    - -fedora-*
-    - -opensuse-*
-=======
->>>>>>> cbc5c63f
     # unity7 implicit classic slot needed (used to access dbus-send) not
     # available on core
     - -ubuntu-core-*
