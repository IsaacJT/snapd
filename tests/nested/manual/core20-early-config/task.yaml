--- conflicted
+++ resolved
@@ -68,15 +68,9 @@
     nested_exec "cat /var/snap/pc/common/debug.txt" | MATCH "backlight symlink: /dev/null"
 
     # timezone is set
-<<<<<<< HEAD
-    execute_remote "cat /etc/timezone" | MATCH "Europe/Malta"
-    execute_remote "readlink -f /etc/localtime" | MATCH "Europe/Malta"
-    execute_remote "cat /var/snap/pc/common/debug.txt" | MATCH "localtime symlink: /usr/share/zoneinfo/Europe/Malta"
-
-    # check console-conf disabled
-    execute_remote "cat /var/lib/console-conf/complete" | MATCH "console-conf has been disabled by the snapd system configuration"
-=======
     nested_exec "cat /etc/timezone" | MATCH "Europe/Malta"
     nested_exec "readlink -f /etc/localtime" | MATCH "Europe/Malta"
     nested_exec "cat /var/snap/pc/common/debug.txt" | MATCH "localtime symlink: /usr/share/zoneinfo/Europe/Malta"
->>>>>>> bf340b9e
+
+    # check console-conf disabled
+    execute_remote "cat /var/lib/console-conf/complete" | MATCH "console-conf has been disabled by the snapd system configuration"