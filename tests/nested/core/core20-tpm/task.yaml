summary: Check that tpm works properly on UC20

details: |
    This test check UC20 can boot with secure boot successfully

systems: [ubuntu-20.04-64]

debug: |
    cat modeenv || true
    cat modeenv.after-reboot || true

execute: |
    #shellcheck source=tests/lib/nested.sh
    . "$TESTSLIB/nested.sh"

    echo "Verifying tpm working on the nested vm"
    tests.nested exec "dmesg | grep -i tpm" | MATCH "efi: +SMBIOS=.* +TPMFinalLog=.*"
    tests.nested exec "test -e /sys/kernel/security/tpm0/binary_bios_measurements"

    echo "and secure boot is enabled on the nested vm"
    tests.nested exec "xxd /sys/firmware/efi/efivars/SecureBoot-8be4df61-93ca-11d2-aa0d-00e098032b8c" | MATCH "00000000: 0600 0000 01\s+....."

    echo "and the recovery key is available"
    tests.nested exec "test -e /var/lib/snapd/device/fde/recovery.key"
    echo "and has the expected size"
    tests.nested exec "stat --printf=%s /var/lib/snapd/device/fde/recovery.key" | MATCH '^16$'
    echo "and has the expected owner and permissions"
    tests.nested exec "stat --printf='%u:%g %a' /var/lib/snapd/device/fde/recovery.key" | MATCH '^0:0 600$'

    echo "and the tpm-{policy-auth-key,lockout-auth} files are in ubuntu-save"
    tests.nested exec "test -e /var/lib/snapd/save/device/fde/tpm-policy-auth-key"
    tests.nested exec "test -e /var/lib/snapd/save/device/fde/tpm-lockout-auth"

    echo "Grab modeenv content and checksums"
    tests.nested exec "cat /var/lib/snapd/modeenv" > modeenv
    boot_grub_sha3="$(tests.nested exec "cat /run/mnt/ubuntu-boot/EFI/boot/grubx64.efi" | "$TESTSLIB"/tools/sha3-384)"
    seed_grub_sha3="$(tests.nested exec "cat /run/mnt/ubuntu-seed/EFI/boot/grubx64.efi" | "$TESTSLIB"/tools/sha3-384)"
    seed_shim_sha3="$(tests.nested exec "cat /run/mnt/ubuntu-seed/EFI/boot/bootx64.efi" | "$TESTSLIB"/tools/sha3-384)"

    # modeenv entries look like this:
    # current_trusted_boot_assets={"grubx64.efi":["2e03571ce08de6cdde8a0ad80db8777c411af66073b795e514ad365da842920c9d50eaa0c3b45e878b9c8723cb22e0df"]}
    # current_trusted_recovery_boot_assets={"bootx64.efi":["53298e526f5e073a4c60eb97f7af5eb016453efb8b813ce52b2c434d839a764767f1aeb0f39c745b15d045df8c35836c"],"grubx64.efi":["2e03571ce08de6cdde8a0ad80db8777c411af66073b795e514ad365da842920c9d50eaa0c3b45e878b9c8723cb22e0df"]}

    echo "Check that assets are listed in modeenv, for ubuntu-boot bootloader and the recovery ubuntu-seed bootloader"
    grep current_trusted_boot_assets= < modeenv  | MATCH "\"grubx64.efi\":\[\"$boot_grub_sha3\"\]"
    grep current_trusted_recovery_boot_assets= < modeenv  | MATCH "\"grubx64.efi\":\[\"$seed_grub_sha3\"\]"
    grep current_trusted_recovery_boot_assets= < modeenv  | MATCH "\"bootx64.efi\":\[\"$seed_shim_sha3\"\]"

    echo "Check that files exist too"
    tests.nested exec "cat /var/lib/snapd/boot-assets/grub/grubx64.efi-${boot_grub_sha3}" | \
        "$TESTSLIB"/tools/sha3-384 | MATCH "^$boot_grub_sha3\$"
    tests.nested exec "cat /var/lib/snapd/boot-assets/grub/grubx64.efi-${seed_grub_sha3}" | \
        "$TESTSLIB"/tools/sha3-384 | MATCH "^$seed_grub_sha3\$"
    tests.nested exec "cat /var/lib/snapd/boot-assets/grub/bootx64.efi-${seed_shim_sha3}" | \
        "$TESTSLIB"/tools/sha3-384 | MATCH "^$seed_shim_sha3\$"

    echo "Check for sealed keys marker"
    tests.nested exec "test -f /var/lib/snapd/device/fde/sealed-keys"

    echo "Check that kernel command line is properly recorded"
    cmdline_modeenv="$(grep current_kernel_command_lines= < modeenv  | sed -e 's/current_kernel_command_lines=//' | jq -r '.[0]')"
    cmdline="$(tests.nested exec "cat /proc/cmdline")"
    test "$cmdline" = "$cmdline_modeenv"
    echo "$cmdline" | MATCH "snapd_recovery_mode=run "

    echo "Check that recovery systems are properly recorded"
    current_recovery_systems="$(grep current_recovery_systems= < modeenv  | sed -e 's/current_recovery_systems=//')"
    good_recovery_systems="$(grep good_recovery_systems= < modeenv  | sed -e 's/good_recovery_systems=//')"
    test -n "$current_recovery_systems"
    test "$current_recovery_systems" = "$good_recovery_systems"

    echo "Check compatibility scenarios:"
    echo "1. that kernel command lines is restored when booted successfully"
    tests.nested exec "sudo sed -i -e 's/current_kernel_command_lines=.*/current_kernel_command_lines=/' /var/lib/snapd/modeenv"
    echo "2. good recovery systems is populated with current systems"
    tests.nested exec "sudo sed -i -e 's/good_recovery_systems=.*/good_recovery_systems=/' /var/lib/snapd/modeenv"

    boot_id="$( nested_get_boot_id )"
    tests.nested exec "sudo reboot" || true
    nested_wait_for_reboot "${boot_id}"
    echo "Check the test will race with snapd updating the modeenv, wait for the modenv to have a good state"
<<<<<<< HEAD
    nested_exec "retry --wait 5 -n 10 sh -c 'MATCH current_kernel_command_lines=.*snapd_recovery_mode=run < /var/lib/snapd/modeenv'"
    nested_exec "cat /var/lib/snapd/modeenv" > modeenv.after-reboot
=======
    nested_retry_until_success 10 5 "grep -E \"current_kernel_command_lines=.*snapd_recovery_mode=run\" < /var/lib/snapd/modeenv"
    tests.nested exec "cat /var/lib/snapd/modeenv" > modeenv.after-reboot
>>>>>>> 788bd0be
    echo "Check the kernel command line is restored"
    cmdline_modeenv_restored="$(grep current_kernel_command_lines= < modeenv.after-reboot  | sed -e 's/current_kernel_command_lines=//' | jq -r '.[0]')"
    test "$cmdline_modeenv_restored" = "$cmdline_modeenv"
    echo "Check the good recovery systems is populated"
    good_recovery_systems_restored="$(grep good_recovery_systems= < modeenv.after-reboot  | sed -e 's/good_recovery_systems=//')"
    test "$good_recovery_systems_restored" = "$good_recovery_systems"<|MERGE_RESOLUTION|>--- conflicted
+++ resolved
@@ -79,13 +79,8 @@
     tests.nested exec "sudo reboot" || true
     nested_wait_for_reboot "${boot_id}"
     echo "Check the test will race with snapd updating the modeenv, wait for the modenv to have a good state"
-<<<<<<< HEAD
     nested_exec "retry --wait 5 -n 10 sh -c 'MATCH current_kernel_command_lines=.*snapd_recovery_mode=run < /var/lib/snapd/modeenv'"
-    nested_exec "cat /var/lib/snapd/modeenv" > modeenv.after-reboot
-=======
-    nested_retry_until_success 10 5 "grep -E \"current_kernel_command_lines=.*snapd_recovery_mode=run\" < /var/lib/snapd/modeenv"
     tests.nested exec "cat /var/lib/snapd/modeenv" > modeenv.after-reboot
->>>>>>> 788bd0be
     echo "Check the kernel command line is restored"
     cmdline_modeenv_restored="$(grep current_kernel_command_lines= < modeenv.after-reboot  | sed -e 's/current_kernel_command_lines=//' | jq -r '.[0]')"
     test "$cmdline_modeenv_restored" = "$cmdline_modeenv"
