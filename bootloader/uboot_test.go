// -*- Mode: Go; indent-tabs-mode: t -*-

/*
 * Copyright (C) 2014-2015 Canonical Ltd
 *
 * This program is free software: you can redistribute it and/or modify
 * it under the terms of the GNU General Public License version 3 as
 * published by the Free Software Foundation.
 *
 * This program is distributed in the hope that it will be useful,
 * but WITHOUT ANY WARRANTY; without even the implied warranty of
 * MERCHANTABILITY or FITNESS FOR A PARTICULAR PURPOSE.  See the
 * GNU General Public License for more details.
 *
 * You should have received a copy of the GNU General Public License
 * along with this program.  If not, see <http://www.gnu.org/licenses/>.
 *
 */

package bootloader_test

import (
	"os"
	"path/filepath"
	"time"

	. "gopkg.in/check.v1"

	"github.com/snapcore/snapd/bootloader"
	"github.com/snapcore/snapd/bootloader/ubootenv"
<<<<<<< HEAD
	"github.com/snapcore/snapd/dirs"
=======
	"github.com/snapcore/snapd/osutil"
	"github.com/snapcore/snapd/snap"
	"github.com/snapcore/snapd/snap/snaptest"
	"github.com/snapcore/snapd/testutil"
>>>>>>> dd87ed8a
)

type ubootTestSuite struct{}

var _ = Suite(&ubootTestSuite{})

func (s *ubootTestSuite) SetUpTest(c *C) {
	dirs.SetRootDir(c.MkDir())
}

func (s *ubootTestSuite) TearDownTest(c *C) {
	dirs.SetRootDir("")
}

func (s *ubootTestSuite) TestNewUbootNoUbootReturnsNil(c *C) {
	u := bootloader.NewUboot()
	c.Assert(u, IsNil)
}

func (s *ubootTestSuite) TestNewUboot(c *C) {
	bootloader.MockUbootFiles(c)
	u := bootloader.NewUboot()
	c.Assert(u, NotNil)
	c.Assert(u.Name(), Equals, "uboot")
}

func (s *ubootTestSuite) TestUbootGetEnvVar(c *C) {
	bootloader.MockUbootFiles(c)
	u := bootloader.NewUboot()
	c.Assert(u, NotNil)
	err := u.SetBootVars(map[string]string{
		"snap_mode": "",
		"snap_core": "4",
	})
	c.Assert(err, IsNil)

	m, err := u.GetBootVars("snap_mode", "snap_core")
	c.Assert(err, IsNil)
	c.Assert(m, DeepEquals, map[string]string{
		"snap_mode": "",
		"snap_core": "4",
	})
}

func (s *ubootTestSuite) TestGetBootloaderWithUboot(c *C) {
	bootloader.MockUbootFiles(c)

	bootloader, err := bootloader.Find()
	c.Assert(err, IsNil)
	c.Assert(bootloader.Name(), Equals, "uboot")
}

func (s *ubootTestSuite) TestUbootSetEnvNoUselessWrites(c *C) {
	bootloader.MockUbootFiles(c)
	u := bootloader.NewUboot()
	c.Assert(u, NotNil)

	envFile := u.ConfigFile()
	env, err := ubootenv.Create(envFile, 4096)
	c.Assert(err, IsNil)
	env.Set("snap_ab", "b")
	env.Set("snap_mode", "")
	err = env.Save()
	c.Assert(err, IsNil)

	st, err := os.Stat(envFile)
	c.Assert(err, IsNil)
	time.Sleep(100 * time.Millisecond)

	// note that we set to the same var as above
	err = u.SetBootVars(map[string]string{"snap_ab": "b"})
	c.Assert(err, IsNil)

	env, err = ubootenv.Open(envFile)
	c.Assert(err, IsNil)
	c.Assert(env.String(), Equals, "snap_ab=b\n")

	st2, err := os.Stat(envFile)
	c.Assert(err, IsNil)
	c.Assert(st.ModTime(), Equals, st2.ModTime())
}

func (s *ubootTestSuite) TestUbootSetBootVarFwEnv(c *C) {
	bootloader.MockUbootFiles(c)
	u := bootloader.NewUboot()

	err := u.SetBootVars(map[string]string{"key": "value"})
	c.Assert(err, IsNil)

	content, err := u.GetBootVars("key")
	c.Assert(err, IsNil)
	c.Assert(content, DeepEquals, map[string]string{"key": "value"})
}

func (s *ubootTestSuite) TestUbootGetBootVarFwEnv(c *C) {
	bootloader.MockUbootFiles(c)
	u := bootloader.NewUboot()

	err := u.SetBootVars(map[string]string{"key2": "value2"})
	c.Assert(err, IsNil)

	content, err := u.GetBootVars("key2")
	c.Assert(err, IsNil)
	c.Assert(content, DeepEquals, map[string]string{"key2": "value2"})
}

func (s *PartitionTestSuite) TestExtractKernelAssetsAndRemove(c *C) {
	s.makeFakeUbootEnv(c)
	u := newUboot()
	c.Assert(u, NotNil)

	files := [][]string{
		{"kernel.img", "I'm a kernel"},
		{"initrd.img", "...and I'm an initrd"},
		{"dtbs/foo.dtb", "g'day, I'm foo.dtb"},
		{"dtbs/bar.dtb", "hello, I'm bar.dtb"},
		// must be last
		{"meta/kernel.yaml", "version: 4.2"},
	}
	si := &snap.SideInfo{
		RealName: "ubuntu-kernel",
		Revision: snap.R(42),
	}
	fn := snaptest.MakeTestSnapWithFiles(c, packageKernel, files)
	snapf, err := snap.Open(fn)
	c.Assert(err, IsNil)

	info, err := snap.ReadInfoFromSnapFile(snapf, si)
	c.Assert(err, IsNil)

	err = u.ExtractKernelAssets(info, snapf)
	c.Assert(err, IsNil)

	// this is where the kernel/initrd is unpacked
	bootdir := u.Dir()

	kernelAssetsDir := filepath.Join(bootdir, "ubuntu-kernel_42.snap")

	for _, def := range files {
		if def[0] == "meta/kernel.yaml" {
			break
		}

		fullFn := filepath.Join(kernelAssetsDir, def[0])
		c.Check(fullFn, testutil.FileEquals, def[1])
	}

	// remove
	err = u.RemoveKernelAssets(info)
	c.Assert(err, IsNil)

	c.Check(osutil.FileExists(kernelAssetsDir), Equals, false)
}<|MERGE_RESOLUTION|>--- conflicted
+++ resolved
@@ -28,27 +28,17 @@
 
 	"github.com/snapcore/snapd/bootloader"
 	"github.com/snapcore/snapd/bootloader/ubootenv"
-<<<<<<< HEAD
-	"github.com/snapcore/snapd/dirs"
-=======
 	"github.com/snapcore/snapd/osutil"
 	"github.com/snapcore/snapd/snap"
 	"github.com/snapcore/snapd/snap/snaptest"
 	"github.com/snapcore/snapd/testutil"
->>>>>>> dd87ed8a
 )
 
-type ubootTestSuite struct{}
+type ubootTestSuite struct {
+	baseBootenvTestSuite
+}
 
 var _ = Suite(&ubootTestSuite{})
-
-func (s *ubootTestSuite) SetUpTest(c *C) {
-	dirs.SetRootDir(c.MkDir())
-}
-
-func (s *ubootTestSuite) TearDownTest(c *C) {
-	dirs.SetRootDir("")
-}
 
 func (s *ubootTestSuite) TestNewUbootNoUbootReturnsNil(c *C) {
 	u := bootloader.NewUboot()
@@ -142,10 +132,9 @@
 	c.Assert(content, DeepEquals, map[string]string{"key2": "value2"})
 }
 
-func (s *PartitionTestSuite) TestExtractKernelAssetsAndRemove(c *C) {
-	s.makeFakeUbootEnv(c)
-	u := newUboot()
-	c.Assert(u, NotNil)
+func (s *ubootTestSuite) TestExtractKernelAssetsAndRemove(c *C) {
+	bootloader.MockUbootFiles(c)
+	u := bootloader.NewUboot()
 
 	files := [][]string{
 		{"kernel.img", "I'm a kernel"},
