--- conflicted
+++ resolved
@@ -150,15 +150,11 @@
 	minor int
 	// fsLabelToPartUUID is a map of filesystem label -> partition uuid for now
 	// eventually this may be expanded to be more generally useful
-<<<<<<< HEAD
-	partitions map[string]string
+	fsLabelToPartUUID map[string]string
 
 	// whether the disk device has partitions, and thus is of type "disk", or
-	// whether the disk device is
+	// whether the disk device is a volume that is not a physical disk
 	hasPartitions bool
-=======
-	fsLabelToPartUUID map[string]string
->>>>>>> f1c24f4e
 }
 
 // diskFromMountPointImpl returns a Disk for the underlying mount source of the
