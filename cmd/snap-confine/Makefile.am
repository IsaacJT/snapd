--- conflicted
+++ resolved
@@ -67,15 +67,11 @@
 	ns-support.c \
 	ns-support.h \
 	apparmor-support.c \
-<<<<<<< HEAD
 	apparmor-support.h \
 	error.c \
 	error.h \
 	snap-confine-args.c \
 	snap-confine-args.h
-=======
-	apparmor-support.h
->>>>>>> c215c0df
 
 snap_confine_CFLAGS = -Wall -Werror $(AM_CFLAGS)
 snap_confine_LDFLAGS = $(AM_LDFLAGS)
