--- conflicted
+++ resolved
@@ -96,23 +96,17 @@
 }
 
 typedef struct sc_invocation {
+	/* Things declared by the system. */
 	const char *base_snap_name;
 	const char *security_tag;
 	const char *snap_instance;
-<<<<<<< HEAD
-	struct sc_apparmor *apparmor;
+	/* Things derived at runtime. */
 	bool is_normal_mode;
 } sc_invocation;
 
-static void enter_classic_execution_environment(const sc_invocation * inv);
+static void enter_classic_execution_environment(void);
 static void enter_non_classic_execution_environment(sc_invocation * inv,
-=======
-} sc_invocation;
-
-static void enter_classic_execution_environment(void);
-static void enter_non_classic_execution_environment(const sc_invocation * inv,
 						    struct sc_apparmor *aa,
->>>>>>> 72314450
 						    uid_t real_uid,
 						    gid_t real_gid,
 						    gid_t saved_gid);
@@ -210,18 +204,11 @@
 		.snap_instance = snap_instance,
 		.base_snap_name = base_snap_name,
 		.security_tag = security_tag,
-<<<<<<< HEAD
-		.apparmor = &apparmor,
 		/* is_normal_mode is not probed yet */
 	};
 	/* For the ease of introducing inv to the if branch below. */
 	sc_invocation *inv = &invocation;
-=======
-	};
-	/* For the ease of introducing inv to the if branch below. */
-	const sc_invocation *inv = &invocation;
 	struct sc_apparmor *aa = &apparmor;
->>>>>>> 72314450
 
 	// TODO: check for similar situation and linux capabilities.
 	if (geteuid() == 0) {
@@ -301,12 +288,8 @@
 	debug("skipping sandbox setup, classic confinement in use");
 }
 
-<<<<<<< HEAD
 static void enter_non_classic_execution_environment(sc_invocation * inv,
-=======
-static void enter_non_classic_execution_environment(const sc_invocation * inv,
 						    struct sc_apparmor *aa,
->>>>>>> 72314450
 						    uid_t real_uid,
 						    gid_t real_gid,
 						    gid_t saved_gid)
@@ -351,7 +334,7 @@
 	// because once on the inside of the transformed mount namespace we can no
 	// longer tell.
 	inv->is_normal_mode = sc_should_use_normal_mode(sc_classify_distro(),
-			inv->base_snap_name);
+							inv->base_snap_name);
 
 	/* Stale mount namespace discarded or no mount namespace to
 	   join. We need to construct a new mount namespace ourselves.
@@ -360,7 +343,8 @@
 	int retval = sc_join_preserved_ns(group, aa,
 					  inv->base_snap_name,
 					  inv->snap_instance,
-					  snap_discard_ns_fd, inv->is_normal_mode);
+					  snap_discard_ns_fd,
+					  inv->is_normal_mode);
 	if (retval == ESRCH) {
 		/* Create and populate the mount namespace. This performs all
 		   of the bootstrapping mounts, pivots into the new root filesystem and
