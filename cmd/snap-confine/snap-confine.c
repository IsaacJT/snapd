--- conflicted
+++ resolved
@@ -96,16 +96,6 @@
 	}
 }
 
-<<<<<<< HEAD
-typedef struct sc_invocation {
-	/* Things declared by the system. */
-	const char *base_snap_name;
-	const char *security_tag;
-	const char *snap_instance;
-	/* Things derived at runtime. */
-	bool is_normal_mode;
-} sc_invocation;
-
 /**
  * sc_preservation_context remembers clobbered state to restore.
  *
@@ -142,8 +132,6 @@
 	debug("umask restored to %#4o", ctx->orig_umask);
 }
 
-=======
->>>>>>> 911ba5ee
 static void enter_classic_execution_environment(void);
 static void enter_non_classic_execution_environment(sc_invocation * inv,
 						    struct sc_apparmor *aa,
@@ -291,13 +279,9 @@
 	for (int i = 1; i < argc; ++i) {
 		debug(" argv[%i] = %s", i, argv[i]);
 	}
-<<<<<<< HEAD
 	// Restore properties stored in the preservation context.
 	sc_restore_preservation_context(&prsv_ctx);
-	execv(executable, (char *const *)&argv[0]);
-=======
 	execv(invocation.executable, (char *const *)&argv[0]);
->>>>>>> 911ba5ee
 	perror("execv failed");
 	return 1;
 }
