--- conflicted
+++ resolved
@@ -61,13 +61,8 @@
         die("cannot run with NULL executable");
     }
 
-<<<<<<< HEAD
-    /* Instance name length + 1 overflow + 1 NULL */
-    char snap_name[SNAP_INSTANCE_LEN + 1 + 1] = {0};
-=======
     /* Instance name length + NULL termination */
     char snap_name[SNAP_NAME_LEN + 1] = {0};
->>>>>>> 58ffab3e
     sc_snap_drop_instance_key(snap_instance, snap_name, sizeof snap_name);
 
     /* Invocation helps to pass relevant data to various parts of snap-confine. */
