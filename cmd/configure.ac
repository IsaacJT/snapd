AC_PREREQ([2.69])
AC_INIT([snap-confine], m4_esyscmd_s([cat VERSION]), [snapcraft@lists.ubuntu.com])
AC_CONFIG_SRCDIR([snap-confine/snap-confine.c])
AC_CONFIG_HEADERS([config.h])
AC_USE_SYSTEM_EXTENSIONS
AM_INIT_AUTOMAKE([foreign subdir-objects])
AM_MAINTAINER_MODE([enable])

# Checks for programs.
AC_PROG_CC_C99
AC_PROG_CPP
AC_PROG_INSTALL
AC_PROG_MAKE_SET
AC_PROG_RANLIB

AC_LANG([C])
# Checks for libraries.

# check for large file support
AC_SYS_LARGEFILE

# Checks for header files.
AC_CHECK_HEADERS([fcntl.h limits.h stdlib.h string.h sys/mount.h unistd.h])
AC_CHECK_HEADERS([sys/quota.h], [], [AC_MSG_ERROR(sys/quota.h unavailable)])
AC_CHECK_HEADERS([xfs/xqm.h], [], [AC_MSG_ERROR(xfs/xqm.h unavailable)],
[[#define _GNU_SOURCE
#define _FILE_OFFSET_BITS 64
#include <xfs/xqm.h>
]])

# Checks for typedefs, structures, and compiler characteristics.
AC_CHECK_HEADER_STDBOOL
AC_TYPE_UID_T
AC_TYPE_MODE_T
AC_TYPE_PID_T
AC_TYPE_SIZE_T

# Checks for library functions.
AC_FUNC_CHOWN
AC_FUNC_ERROR_AT_LINE
AC_FUNC_FORK
AC_FUNC_STRNLEN
AC_CHECK_FUNCS([mkdir regcomp setenv strdup strerror secure_getenv])

AC_ARG_WITH([unit-tests],
    AC_HELP_STRING([--without-unit-tests], [do not build unit test programs]),
    [case "${withval}" in
        yes) with_unit_tests=yes ;;
        no)  with_unit_tests=no ;;
        *)   AC_MSG_ERROR([bad value ${withval} for --without-unit-tests])
    esac], [with_unit_tests=yes])
AM_CONDITIONAL([WITH_UNIT_TESTS], [test "x$with_unit_tests" = "xyes"])

# Allow to build without apparmor support by calling:
# ./configure --disable-apparmor
# This makes it possible to run snaps in devmode on almost any host,
# regardless of the kernel version.
AC_ARG_ENABLE([apparmor],
    AS_HELP_STRING([--disable-apparmor], [Disable apparmor support]),
    [case "${enableval}" in
        yes) enable_apparmor=yes ;;
        no)  enable_apparmor=no ;;
        *) AC_MSG_ERROR([bad value ${enableval} for --disable-apparmor])
    esac], [enable_apparmor=yes])
AM_CONDITIONAL([APPARMOR], [test "x$enable_apparmor" = "xyes"])

<<<<<<< HEAD
# Allow to build without seccomp support by calling:
# ./configure --disable-seccomp
# This is separate because seccomp support is generally very good and it
# provides useful confinement for unsafe system calls.
AC_ARG_ENABLE([seccomp],
    AS_HELP_STRING([--disable-seccomp], [Disable seccomp support]),
    [case "${enableval}" in
        yes) enable_seccomp=yes ;;
        no)  enable_seccomp=no ;;
        *) AC_MSG_ERROR([bad value ${enableval} for --disable-seccomp])
    esac], [enable_seccomp=yes])
AM_CONDITIONAL([SECCOMP], [test "x$enable_seccomp" = "xyes"])

# Allow to build with SELinux support by calling:
# ./configure --enable-selinux
AC_ARG_ENABLE([selinux],
    AS_HELP_STRING([--enable-selinux], [Enable SELinux support]),
    [case "${enableval}" in
        yes) enable_selinux=yes ;;
        no)  enable_selinux=no ;;
        *) AC_MSG_ERROR([bad value ${enableval} for --enable-selinux])
    esac], [enable_selinux=no])
AM_CONDITIONAL([SELINUX], [test "x$enable_selinux" = "xyes"])

=======
>>>>>>> c5fcaddc
# Enable older tests only when confinement is enabled and we're building for PC
# The tests are of smaller value as we port more and more tests to spread.
AM_CONDITIONAL([CONFINEMENT_TESTS], [test "x$enable_apparmor" = "xyes" && ((test "x$host_cpu" = "xx86_64" && test "x$build_cpu" = "xx86_64") || (test "x$host_cpu" = "xi686" && test "x$build_cpu" = "xi686"))])

# Check for glib that we use for unit testing
AS_IF([test "x$with_unit_tests" = "xyes"], [
    PKG_CHECK_MODULES([GLIB], [glib-2.0])
])

# Check if apparmor userspace library is available.
AS_IF([test "x$enable_apparmor" = "xyes"], [
    PKG_CHECK_MODULES([APPARMOR], [libapparmor], [
      AC_DEFINE([HAVE_APPARMOR], [1], [Build with apparmor support])])
], [
    AC_MSG_WARN([
    XXXXXXXXXXXXXXXXXXXXXXXXXXXXXXXXXXXXXXXXXXXXXXXXXXXXXXX
    X                                                     X
    X Apparmor is disabled, all snaps will run in devmode X
    X                                                     X
    XXXXXXXXXXXXXXXXXXXXXXXXXXXXXXXXXXXXXXXXXXXXXXXXXXXXXXX])
])

# Check if SELinux userspace library is available.
AS_IF([test "x$enable_selinux" = "xyes"], [
PKG_CHECK_MODULES([SELINUX], [libselinux], [
AC_DEFINE([HAVE_SELINUX], [1], [Build with SELinux support])])
])

# Check if udev and libudev are available.
# Those are now used unconditionally even if apparmor is disabled.
PKG_CHECK_MODULES([LIBUDEV], [libudev])
PKG_CHECK_MODULES([UDEV], [udev])

# Check if libcap is available.
# PKG_CHECK_MODULES([LIBCAP], [libcap])

# Enable special support for hosts with proprietary nvidia drivers on Ubuntu.
AC_ARG_ENABLE([nvidia-multiarch],
    AS_HELP_STRING([--enable-nvidia-multiarch], [Support for proprietary nvidia drivers (Ubuntu/Debian)]),
    [case "${enableval}" in
        yes) enable_nvidia_multiarch=yes ;;
        no)  enable_nvidia_multiarch=no ;;
        *) AC_MSG_ERROR([bad value ${enableval} for --enable-nvidia-multiarch])
    esac], [enable_nvidia_multiarch=no])
AM_CONDITIONAL([NVIDIA_MULTIARCH], [test "x$enable_nvidia_multiarch" = "xyes"])

AS_IF([test "x$enable_nvidia_multiarch" = "xyes"], [
    AC_DEFINE([NVIDIA_MULTIARCH], [1],
        [Support for proprietary nvidia drivers (Ubuntu/Debian)])])

# Enable special support for hosts with proprietary nvidia drivers on Arch.
AC_ARG_ENABLE([nvidia-biarch],
    AS_HELP_STRING([--enable-nvidia-biarch], [Support for proprietary nvidia drivers (bi-arch distributions)]),
    [case "${enableval}" in
        yes) enable_nvidia_biarch=yes ;;
        no)  enable_nvidia_biarch=no ;;
        *) AC_MSG_ERROR([bad value ${enableval} for --enable-nvidia-biarch])
    esac], [enable_nvidia_biarch=no])
AM_CONDITIONAL([NVIDIA_BIARCH], [test "x$enable_nvidia_biarch" = "xyes"])

AS_IF([test "x$enable_nvidia_biarch" = "xyes"], [
    AC_DEFINE([NVIDIA_BIARCH], [1],
        [Support for proprietary nvidia drivers (bi-arch distributions)])])

AC_ARG_ENABLE([merged-usr],
    AS_HELP_STRING([--enable-merged-usr], [Enable support for merged /usr directory]),
    [case "${enableval}" in
        yes) enable_merged_usr=yes ;;
        no)  enable_merged_usr=no ;;
        *) AC_MSG_ERROR([bad value ${enableval} for --enable-merged-usr])
    esac], [enable_merged_usr=no])
AM_CONDITIONAL([MERGED_USR], [test "x$enable_merged_usr" = "xyes"])

AS_IF([test "x$enable_merged_usr" = "xyes"], [
    AC_DEFINE([MERGED_USR], [1],
        [Support for merged /usr directory])])

SNAP_MOUNT_DIR="/snap"
AC_ARG_WITH([snap-mount-dir],
    AS_HELP_STRING([--with-snap-mount-dir=DIR], [Use an alternate snap mount directory]),
    [SNAP_MOUNT_DIR="$withval"])
AC_SUBST(SNAP_MOUNT_DIR)
AC_DEFINE_UNQUOTED([SNAP_MOUNT_DIR], "${SNAP_MOUNT_DIR}", [Location of the snap mount points])

AC_ARG_ENABLE([caps-over-setuid],
    AS_HELP_STRING([--enable-caps-over-setuid], [Use capabilities rather than setuid bit]),
    [case "${enableval}" in
        yes) enable_caps_over_setuid=yes ;;
        no)  enable_caps_over_setuid=no ;;
        *) AC_MSG_ERROR([bad value ${enableval} for --enable-caps-over-setuid])
    esac], [enable_caps_over_setuid=no])
AM_CONDITIONAL([CAPS_OVER_SETUID], [test "x$enable_caps_over_setuid" = "xyes"])

AS_IF([test "x$enable_caps_over_setuid" = "xyes"], [
    AC_DEFINE([CAPS_OVER_SETUID], [1],
        [Use capabilities rather than setuid bit])])

AC_PATH_PROGS([HAVE_RST2MAN],[rst2man rst2man.py])
AS_IF([test "x$HAVE_RST2MAN" = "x"], [AC_MSG_WARN(["cannot find the rst2man tool, install python-docutils or similar"])])
AM_CONDITIONAL([HAVE_RST2MAN], [test "x${HAVE_RST2MAN}" != "x"])

AC_PATH_PROG([HAVE_VALGRIND],[valgrind])
AM_CONDITIONAL([HAVE_VALGRIND], [test "x${HAVE_VALGRIND}" != "x"])
AS_IF([test "x$HAVE_VALGRIND" = "x"], [AC_MSG_WARN(["cannot find the valgrind tool, will not run unit tests through valgrind"])])

# Allow linking selected libraries statically for reexec.
AC_ARG_ENABLE([static-libcap],
    AS_HELP_STRING([--enable-static-libcap], [Link libcap statically]),
    [case "${enableval}" in
        yes) enable_static_libcap=yes ;;
        no)  enable_static_libcap=no ;;
        *) AC_MSG_ERROR([bad value ${enableval} for --enable-static-libcap])
    esac], [enable_static_libcap=no])
AM_CONDITIONAL([STATIC_LIBCAP], [test "x$enable_static_libcap" = "xyes"])

AC_ARG_ENABLE([static-libapparmor],
    AS_HELP_STRING([--enable-static-libapparmor], [Link libapparmor statically]),
    [case "${enableval}" in
        yes) enable_static_libapparmor=yes ;;
        no)  enable_static_libapparmor=no ;;
        *) AC_MSG_ERROR([bad value ${enableval} for --enable-static-libapparmor])
    esac], [enable_static_libapparmor=no])
AM_CONDITIONAL([STATIC_LIBAPPARMOR], [test "x$enable_static_libapparmor" = "xyes"])

<<<<<<< HEAD
AC_ARG_ENABLE([static-libseccomp],
    AS_HELP_STRING([--enable-static-libseccomp], [Link libseccomp statically]),
    [case "${enableval}" in
        yes) enable_static_libseccomp=yes ;;
        no)  enable_static_libseccomp=no ;;
        *) AC_MSG_ERROR([bad value ${enableval} for --enable-static-libseccomp])
    esac], [enable_static_libseccomp=no])
AM_CONDITIONAL([STATIC_LIBSECCOMP], [test "x$enable_static_libseccomp" = "xyes"])

AC_ARG_ENABLE([static-libselinux],
AS_HELP_STRING([--enable-static-libselinux], [Link libselinux statically]),
[case "${enableval}" in
yes) enable_static_libselinux=yes ;;
no)  enable_static_libselinux=no ;;
*) AC_MSG_ERROR([bad value ${enableval} for --enable-static-libselinux])
esac], [enable_static_libselinux=no])
AM_CONDITIONAL([STATIC_LIBSELINUX], [test "x$enable_static_libselinux" = "xyes"])

=======
>>>>>>> c5fcaddc
LIB32_DIR="${prefix}/lib32"
AC_ARG_WITH([32bit-libdir],
    AS_HELP_STRING([--with-32bit-libdir=DIR], [Use an alternate lib32 directory]),
    [LIB32_DIR="$withval"])
AC_SUBST(LIB32_DIR)
AC_DEFINE_UNQUOTED([LIB32_DIR], "${LIB32_DIR}", [Location of the lib32 directory])

AC_ARG_WITH([host-arch-triplet],
    AS_HELP_STRING([--with-host-arch-triplet=triplet], [Arch triplet for host libraries]),
    [HOST_ARCH_TRIPLET="$withval"])
AC_SUBST(HOST_ARCH_TRIPLET)
AC_DEFINE_UNQUOTED([HOST_ARCH_TRIPLET], "${HOST_ARCH_TRIPLET}", [Arch triplet for host libraries])

AC_ARG_WITH([host-arch-32bit-triplet],
    AS_HELP_STRING([--with-host-arch-32bit-triplet=triplet], [Arch triplet for 32bit libraries]),
    [HOST_ARCH32_TRIPLET="$withval"])
AC_SUBST(HOST_ARCH32_TRIPLET)
AC_DEFINE_UNQUOTED([HOST_ARCH32_TRIPLET], "${HOST_ARCH32_TRIPLET}", [Arch triplet for 32bit libraries])

SYSTEMD_SYSTEM_GENERATOR_DIR="$($PKG_CONFIG --variable=systemdsystemgeneratordir systemd)"
AS_IF([test "x$SYSTEMD_SYSTEM_GENERATOR_DIR" = "x"], [SYSTEMD_SYSTEM_GENERATOR_DIR=/lib/systemd/system-generators])
AC_SUBST(SYSTEMD_SYSTEM_GENERATOR_DIR)

# FIXME: get this via something like pkgconf once it is defined there
SYSTEMD_SYSTEM_ENV_GENERATOR_DIR="${prefix}/lib/systemd/system-environment-generators"
AC_SUBST(SYSTEMD_SYSTEM_ENV_GENERATOR_DIR)

AC_CONFIG_FILES([Makefile])
AC_OUTPUT<|MERGE_RESOLUTION|>--- conflicted
+++ resolved
@@ -64,20 +64,6 @@
     esac], [enable_apparmor=yes])
 AM_CONDITIONAL([APPARMOR], [test "x$enable_apparmor" = "xyes"])
 
-<<<<<<< HEAD
-# Allow to build without seccomp support by calling:
-# ./configure --disable-seccomp
-# This is separate because seccomp support is generally very good and it
-# provides useful confinement for unsafe system calls.
-AC_ARG_ENABLE([seccomp],
-    AS_HELP_STRING([--disable-seccomp], [Disable seccomp support]),
-    [case "${enableval}" in
-        yes) enable_seccomp=yes ;;
-        no)  enable_seccomp=no ;;
-        *) AC_MSG_ERROR([bad value ${enableval} for --disable-seccomp])
-    esac], [enable_seccomp=yes])
-AM_CONDITIONAL([SECCOMP], [test "x$enable_seccomp" = "xyes"])
-
 # Allow to build with SELinux support by calling:
 # ./configure --enable-selinux
 AC_ARG_ENABLE([selinux],
@@ -89,8 +75,6 @@
     esac], [enable_selinux=no])
 AM_CONDITIONAL([SELINUX], [test "x$enable_selinux" = "xyes"])
 
-=======
->>>>>>> c5fcaddc
 # Enable older tests only when confinement is enabled and we're building for PC
 # The tests are of smaller value as we port more and more tests to spread.
 AM_CONDITIONAL([CONFINEMENT_TESTS], [test "x$enable_apparmor" = "xyes" && ((test "x$host_cpu" = "xx86_64" && test "x$build_cpu" = "xx86_64") || (test "x$host_cpu" = "xi686" && test "x$build_cpu" = "xi686"))])
@@ -215,16 +199,6 @@
     esac], [enable_static_libapparmor=no])
 AM_CONDITIONAL([STATIC_LIBAPPARMOR], [test "x$enable_static_libapparmor" = "xyes"])
 
-<<<<<<< HEAD
-AC_ARG_ENABLE([static-libseccomp],
-    AS_HELP_STRING([--enable-static-libseccomp], [Link libseccomp statically]),
-    [case "${enableval}" in
-        yes) enable_static_libseccomp=yes ;;
-        no)  enable_static_libseccomp=no ;;
-        *) AC_MSG_ERROR([bad value ${enableval} for --enable-static-libseccomp])
-    esac], [enable_static_libseccomp=no])
-AM_CONDITIONAL([STATIC_LIBSECCOMP], [test "x$enable_static_libseccomp" = "xyes"])
-
 AC_ARG_ENABLE([static-libselinux],
 AS_HELP_STRING([--enable-static-libselinux], [Link libselinux statically]),
 [case "${enableval}" in
@@ -234,8 +208,6 @@
 esac], [enable_static_libselinux=no])
 AM_CONDITIONAL([STATIC_LIBSELINUX], [test "x$enable_static_libselinux" = "xyes"])
 
-=======
->>>>>>> c5fcaddc
 LIB32_DIR="${prefix}/lib32"
 AC_ARG_WITH([32bit-libdir],
     AS_HELP_STRING([--with-32bit-libdir=DIR], [Use an alternate lib32 directory]),
