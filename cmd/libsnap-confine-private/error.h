/*
 * Copyright (C) 2016 Canonical Ltd
 *
 * This program is free software: you can redistribute it and/or modify
 * it under the terms of the GNU General Public License version 3 as
 * published by the Free Software Foundation.
 *
 * This program is distributed in the hope that it will be useful,
 * but WITHOUT ANY WARRANTY; without even the implied warranty of
 * MERCHANTABILITY or FITNESS FOR A PARTICULAR PURPOSE.  See the
 * GNU General Public License for more details.
 *
 * You should have received a copy of the GNU General Public License
 * along with this program.  If not, see <http://www.gnu.org/licenses/>.
 *
 */

#ifndef SNAP_CONFINE_ERROR_H
#define SNAP_CONFINE_ERROR_H

#include <stdbool.h>

#define SC_GCC_VERSION (__GNUC__ * 10000 + __GNUC_MINOR__ * 100 + __GNUC_PATCHLEVEL__)

/**
 * The attribute returns_nonnull is only supported by GCC versions >= 4.9.0.
 * Enable building of snap-confine on platforms that are stuck with older
 * GCC versions.
 **/
#if SC_GCC_VERSION >= 40900
#define SC_APPEND_RETURNS_NONNULL , returns_nonnull
#else
#define SC_APPEND_RETURNS_NONNULL
#endif

/**
 * This module defines APIs for simple error management.
 *
 * Errors are allocated objects that can be returned and passed around from
 * functions.  Errors carry a formatted message and optionally a scoped error
 * code. The code is coped with a string "domain" that simply acts as a
 * namespace for various interacting modules.
 **/

/**
 * Error structure.
 **/
typedef struct sc_error {
	// Error domain defines a scope for particular error codes.
	const char *domain;
	// Code differentiates particular errors for the programmer.
	// The code may be zero if the particular meaning is not relevant.
	int code;
	// Message carries a formatted description of the problem.
	char *msg;
} sc_error;

/**
 * Error domain for errors related to system errno.
 **/
#define SC_ERRNO_DOMAIN "errno"

/**
 * Error domain for errors in the libsnap-confine-private library.
 **/
<<<<<<< HEAD
#define SC_LIBSNAP_ERROR "libsnap-confine-private"
=======
#define SC_LIBSNAP_DOMAIN "libsnap-confine-private"
>>>>>>> e0234de8

/** sc_libsnap_error represents distinct error codes used by libsnap-confine-private library. */
typedef enum sc_libsnap_error {
	/** SC_UNSPECIFIED_ERROR indicates an error not worthy of a distinct code. */
	SC_UNSPECIFIED_ERROR = 0,
	/** SC_API_MISUSE indicates that public API was called incorrectly. */
	SC_API_MISUSE,
	/** SC_BUG indicates that private API was called incorrectly. */
	SC_BUG,
} sc_libsnap_error;

/**
 * Initialize a new error object.
 *
 * The domain is a cookie-like string that allows the caller to distinguish
 * between "namespaces" of error codes. It should be a static string that is
 * provided by the caller. Both the domain and the error code can be retrieved
 * later.
 *
 * This function calls die() in case of memory allocation failure.
 **/
__attribute__((warn_unused_result,
	       format(printf, 3, 4) SC_APPEND_RETURNS_NONNULL))
sc_error *sc_error_init(const char *domain, int code, const char *msgfmt, ...);

/**
 * Initialize an unspecified error with formatted message.
 *
 * This is just syntactic sugar for sc_error_init(SC_LIBSNAP_ERROR,
 * SC_UNSPECIFIED_ERROR, msgfmt, ...) which is repeated often.
 **/
__attribute__((warn_unused_result,
	       format(printf, 1, 2) SC_APPEND_RETURNS_NONNULL))
sc_error *sc_error_init_simple(const char *msgfmt, ...);

/**
 * Initialize an API misuse error with formatted message.
 *
 * This is just syntactic sugar for sc_error_init(SC_LIBSNAP_DOMAIN,
 * SC_API_MISUSE, msgfmt, ...) which is repeated often.
 **/
__attribute__((warn_unused_result,
	       format(printf, 1, 2) SC_APPEND_RETURNS_NONNULL))
sc_error *sc_error_init_api_misuse(const char *msgfmt, ...);

/**
 * Initialize an errno-based error.
 *
 * The error carries a copy of errno and a custom error message as designed by
 * the caller. See sc_error_init() for a more complete description.
 *
 * This function calls die() in case of memory allocation failure.
 **/
__attribute__((warn_unused_result,
	       format(printf, 2, 3) SC_APPEND_RETURNS_NONNULL))
sc_error *sc_error_init_from_errno(int errno_copy, const char *msgfmt, ...);

/**
 * Get the error domain out of an error object.
 *
 * The error domain acts as a namespace for error codes.
 * No change of ownership takes place.
 **/
__attribute__((warn_unused_result SC_APPEND_RETURNS_NONNULL))
const char *sc_error_domain(sc_error * err);

/**
 * Get the error code out of an error object.
 *
 * The error code is scoped by the error domain.
 *
 * An error code of zero is special-cased to indicate that no particular error
 * code is reserved for this error and it's not something that the programmer
 * can rely on programmatically. This can be used to return an error message
 * without having to allocate a distinct code for each one.
 **/
__attribute__((warn_unused_result))
int sc_error_code(sc_error * err);

/**
 * Get the error message out of an error object.
 *
 * The error message is bound to the life-cycle of the error object.
 * No change of ownership takes place.
 **/
__attribute__((warn_unused_result SC_APPEND_RETURNS_NONNULL))
const char *sc_error_msg(sc_error * err);

/**
 * Free an error object.
 *
 * The error object can be NULL.
 **/
void sc_error_free(sc_error * error);

/**
 * Cleanup an error with sc_error_free()
 *
 * This function is designed to be used with
 * __attribute__((cleanup(sc_cleanup_error))).
 **/
__attribute__((nonnull))
void sc_cleanup_error(sc_error ** ptr);

/**
 *
 * Die if there's an error.
 *
 * This function is a correct way to die() if the passed error is not NULL.
 *
 * The error message is derived from the data in the error, using the special
 * errno domain to provide additional information if that is available.
 **/
void sc_die_on_error(sc_error * error);

/**
 * Forward an error to the caller.
 *
 * This tries to forward an error to the caller. If this is impossible because
 * the caller did not provide a location for the error to be stored then the
 * sc_die_on_error() is called as a safety measure.
 *
 * Change of ownership takes place and the error is now stored in the recipient.
 *
 * The return value -1 if error is non-NULL and 0 otherwise. The return value
 * makes it convenient to `return sc_error_forward(err_out, err);` as the last
 * line of a function.
 **/
// NOTE: There's no nonnull(1) attribute as the recipient *can* be NULL. With
// the attribute in place GCC optimizes some things out and tests fail.
int sc_error_forward(sc_error ** recipient, sc_error * error);

/**
 * Check if a given error matches the specified domain and code.
 *
 * It is okay to match a NULL error, the function simply returns false in that
 * case. The domain cannot be NULL though.
 **/
__attribute__((warn_unused_result))
bool sc_error_match(sc_error * error, const char *domain, int code);

#endif<|MERGE_RESOLUTION|>--- conflicted
+++ resolved
@@ -63,11 +63,7 @@
 /**
  * Error domain for errors in the libsnap-confine-private library.
  **/
-<<<<<<< HEAD
-#define SC_LIBSNAP_ERROR "libsnap-confine-private"
-=======
 #define SC_LIBSNAP_DOMAIN "libsnap-confine-private"
->>>>>>> e0234de8
 
 /** sc_libsnap_error represents distinct error codes used by libsnap-confine-private library. */
 typedef enum sc_libsnap_error {
