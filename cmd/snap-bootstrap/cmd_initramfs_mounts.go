// -*- Mode: Go; indent-tabs-mode: t -*-

/*
 * Copyright (C) 2019-2020 Canonical Ltd
 *
 * This program is free software: you can redistribute it and/or modify
 * it under the terms of the GNU General Public License version 3 as
 * published by the Free Software Foundation.
 *
 * This program is distributed in the hope that it will be useful,
 * but WITHOUT ANY WARRANTY; without even the implied warranty of
 * MERCHANTABILITY or FITNESS FOR A PARTICULAR PURPOSE.  See the
 * GNU General Public License for more details.
 *
 * You should have received a copy of the GNU General Public License
 * along with this program.  If not, see <http://www.gnu.org/licenses/>.
 *
 */

package main

import (
	"fmt"
	"io"
	"io/ioutil"
	"os"
	"path/filepath"
	"strings"
	"syscall"

	"github.com/jessevdk/go-flags"

	"github.com/snapcore/snapd/boot"
	"github.com/snapcore/snapd/bootloader"
	"github.com/snapcore/snapd/dirs"
	"github.com/snapcore/snapd/logger"
	"github.com/snapcore/snapd/osutil"
	"github.com/snapcore/snapd/overlord/state"
	"github.com/snapcore/snapd/secboot"
	"github.com/snapcore/snapd/snap"
	"github.com/snapcore/snapd/sysconfig"
)

func init() {
	const (
		short = "Generate initramfs mount tuples"
		long  = "Generate mount tuples for the initramfs until nothing more can be done"
	)

	addCommandBuilder(func(parser *flags.Parser) {
		if _, err := parser.AddCommand("initramfs-mounts", short, long, &cmdInitramfsMounts{}); err != nil {
			panic(err)
		}
	})

	snap.SanitizePlugsSlots = func(*snap.Info) {}
}

type cmdInitramfsMounts struct{}

func (c *cmdInitramfsMounts) Execute(args []string) error {
	return generateInitramfsMounts()
}

// XXX: move all var () to the top, it's very spread out right now
var (
	// Stdout - can be overridden in tests
	stdout io.Writer = os.Stdout
)

// generateMountsMode* is called multiple times from initramfs until it
// no longer generates more mount points and just returns an empty output.
func generateMountsModeInstall(mst *initramfsMountsState, recoverySystem string) error {
	allMounted, err := generateMountsCommonInstallRecover(mst, recoverySystem)
	if err != nil {
		return err
	}
	if !allMounted {
		return nil
	}

	// n+1: final step: write $(tmpfs-data)/var/lib/snapd/modeenv - this
	//      is the tmpfs we just created above
	modeEnv := &boot.Modeenv{
		Mode:           "install",
		RecoverySystem: recoverySystem,
	}
	if err := modeEnv.WriteTo(boot.InitramfsWritableDir); err != nil {
		return err
	}
	// and disable cloud-init in install mode
	if err := sysconfig.DisableCloudInit(boot.InitramfsWritableDir); err != nil {
		return err
	}

	// n+3: done, no output, no error indicates to initramfs we are done
	//      with mounting stuff
	return nil
}

// copyUbuntuDataAuth copies the authenication files like
//  - extrausers passwd,shadow etc
//  - sshd host configuration
//  - user .ssh dir
// to the target directory. This is used to copy the authentication
// data from a real uc20 ubuntu-data partition into a ephemeral one.
func copyUbuntuDataAuth(src, dst string) error {
	for _, globEx := range []string{
		"system-data/var/lib/extrausers/*",
		"system-data/etc/ssh/*",
		"user-data/*/.ssh/*",
		// this ensures we also get non-ssh enabled accounts copied
		"user-data/*/.profile",
		// so that users have proper perms, i.e. console-conf added users are
		// sudoers
		"system-data/etc/sudoers.d/*",
	} {
		matches, err := filepath.Glob(filepath.Join(src, globEx))
		if err != nil {
			return err
		}
		for _, p := range matches {
			comps := strings.Split(strings.TrimPrefix(p, src), "/")
			for i := range comps {
				part := filepath.Join(comps[0 : i+1]...)
				fi, err := os.Stat(filepath.Join(src, part))
				if err != nil {
					return err
				}
				if fi.IsDir() {
					if err := os.Mkdir(filepath.Join(dst, part), fi.Mode()); err != nil && !os.IsExist(err) {
						return err
					}
					st, ok := fi.Sys().(*syscall.Stat_t)
					if !ok {
						return fmt.Errorf("cannot get stat data: %v", err)
					}
					if err := os.Chown(filepath.Join(dst, part), int(st.Uid), int(st.Gid)); err != nil {
						return err
					}
				} else {
					if err := osutil.CopyFile(p, filepath.Join(dst, part), osutil.CopyFlagPreserveAll); err != nil {
						return err
					}
				}
			}
		}
	}

	// ensure the user state is transferred as well
	srcState := filepath.Join(src, "system-data/var/lib/snapd/state.json")
	dstState := filepath.Join(dst, "system-data/var/lib/snapd/state.json")
	err := state.CopyState(srcState, dstState, []string{"auth.users"})
	if err != nil && err != state.ErrNoState {
		return fmt.Errorf("cannot copy user state: %v", err)
	}

	return nil
}

func generateMountsModeRecover(mst *initramfsMountsState, recoverySystem string) error {
	allMounted, err := generateMountsCommonInstallRecover(mst, recoverySystem)
	if err != nil {
		return err
	}
	if !allMounted {
		return nil
	}

	// n+1: mount ubuntu-data for recovery
	isRecoverDataMounted, err := mst.IsMounted(boot.InitramfsHostUbuntuDataDir)
	if err != nil {
		return err
	}
	if !isRecoverDataMounted {
		const lockKeysForLast = true
		device, err := secbootUnlockVolumeIfEncrypted("ubuntu-data", lockKeysForLast)
		if err != nil {
			return err
		}

		fmt.Fprintf(stdout, "%s %s\n", device, boot.InitramfsHostUbuntuDataDir)
		return nil
	}

	// now copy the auth data from the real ubuntu-data dir to the ephemeral
	// ubuntu-data dir
	if err := copyUbuntuDataAuth(boot.InitramfsHostUbuntuDataDir, boot.InitramfsDataDir); err != nil {
		return err
	}

	// n+2: final step: write $(tmpfs-data)/var/lib/snapd/modeenv - this
	//      is the tmpfs we just created above
	modeEnv := &boot.Modeenv{
		Mode:           "recover",
		RecoverySystem: recoverySystem,
	}
	if err := modeEnv.WriteTo(boot.InitramfsWritableDir); err != nil {
		return err
	}
	// and disable cloud-init in recover mode
	if err := sysconfig.DisableCloudInit(boot.InitramfsWritableDir); err != nil {
		return err
	}

	// n+3: done, no output, no error indicates to initramfs we are done
	//      with mounting stuff
	return nil
}

var (
<<<<<<< HEAD
	secbootMeasureEpoch        = secboot.MeasureEpoch
	secbootMeasureModel        = secboot.MeasureModel
	secbootMeasureWhenPossible = secboot.MeasureWhenPossible
	secbootUnlockIfEncrypted   = secboot.UnlockIfEncrypted
=======
	secbootMeasureSnapSystemEpochWhenPossible = secboot.MeasureSnapSystemEpochWhenPossible
	secbootMeasureSnapModelWhenPossible       = secboot.MeasureSnapModelWhenPossible
	secbootUnlockVolumeIfEncrypted            = secboot.UnlockVolumeIfEncrypted
>>>>>>> 48a0eea3
)

func generateMountsCommonInstallRecover(mst *initramfsMountsState, recoverySystem string) (allMounted bool, err error) {
	// 1. always ensure seed partition is mounted
	isMounted, err := mst.IsMounted(boot.InitramfsUbuntuSeedDir)
	if err != nil {
		return false, err
	}
	if !isMounted {
		fmt.Fprintf(stdout, "/dev/disk/by-label/ubuntu-seed %s\n", boot.InitramfsUbuntuSeedDir)
		return false, nil
	}

	// 1a. measure model
	err = stampedAction(fmt.Sprintf("%s-model-measured", recoverySystem), func() error {
<<<<<<< HEAD
		return secbootMeasureWhenPossible(func(h *secboot.SecbootHandle) error {
			model, err := mst.Model()
			if err != nil {
				return err
			}
			return secbootMeasureModel(h, model)
		})
=======
		return secbootMeasureSnapModelWhenPossible(mst.Model)
>>>>>>> 48a0eea3
	})
	if err != nil {
		return false, err
	}

	// 2. (auto) select recovery system for now
	isBaseMounted, err := mst.IsMounted(filepath.Join(boot.InitramfsRunMntDir, "base"))
	if err != nil {
		return false, err
	}
	isKernelMounted, err := mst.IsMounted(filepath.Join(boot.InitramfsRunMntDir, "kernel"))
	if err != nil {
		return false, err
	}
	isSnapdMounted, err := mst.IsMounted(filepath.Join(boot.InitramfsRunMntDir, "snapd"))
	if err != nil {
		return false, err
	}
	if !isBaseMounted || !isKernelMounted || !isSnapdMounted {
		// load the recovery system and generate mounts for kernel/base
		// and snapd
		var whichTypes []snap.Type
		if !isBaseMounted {
			whichTypes = append(whichTypes, snap.TypeBase)
		}
		if !isKernelMounted {
			whichTypes = append(whichTypes, snap.TypeKernel)
		}
		if !isSnapdMounted {
			whichTypes = append(whichTypes, snap.TypeSnapd)
		}
		essSnaps, err := mst.RecoverySystemEssentialSnaps("", whichTypes)
		if err != nil {
			return false, fmt.Errorf("cannot load metadata and verify essential bootstrap snaps %v: %v", whichTypes, err)
		}

		// TODO:UC20: do we need more cross checks here?
		for _, essentialSnap := range essSnaps {
			switch essentialSnap.EssentialType {
			case snap.TypeBase:
				fmt.Fprintf(stdout, "%s %s\n", essentialSnap.Path, filepath.Join(boot.InitramfsRunMntDir, "base"))
			case snap.TypeKernel:
				// TODO:UC20: we need to cross-check the kernel path with snapd_recovery_kernel used by grub
				fmt.Fprintf(stdout, "%s %s\n", essentialSnap.Path, filepath.Join(boot.InitramfsRunMntDir, "kernel"))
			case snap.TypeSnapd:
				fmt.Fprintf(stdout, "%s %s\n", essentialSnap.Path, filepath.Join(boot.InitramfsRunMntDir, "snapd"))
			}
		}
	}

	// 3. mount "ubuntu-data" on a tmpfs
	isMounted, err = mst.IsMounted(boot.InitramfsDataDir)
	if err != nil {
		return false, err
	}
	if !isMounted {
		fmt.Fprintf(stdout, "--type=tmpfs tmpfs %s\n", boot.InitramfsDataDir)
		return false, nil
	}

	return true, nil
}

func generateMountsModeRun(mst *initramfsMountsState) error {
	// 1.1 always ensure basic partitions are mounted
	for _, d := range []string{boot.InitramfsUbuntuBootDir, boot.InitramfsUbuntuSeedDir} {
		isMounted, err := mst.IsMounted(d)
		if err != nil {
			return err
		}
		if !isMounted {
			// we need ubuntu-seed to be mounted before we can continue to
			// check ubuntu-data, so return if we need something mounted
			fmt.Fprintf(stdout, "/dev/disk/by-label/%s %s\n", filepath.Base(d), d)
			return nil
		}
	}

	// 1.1a measure model
	err := stampedAction("run-model-measured", func() error {
<<<<<<< HEAD
		return secbootMeasureWhenPossible(func(h *secboot.SecbootHandle) error {
			model, err := mst.UnverifiedBootModel()
			if err != nil {
				return err
			}
			return secbootMeasureModel(h, model)
		})
=======
		return secbootMeasureSnapModelWhenPossible(mst.UnverifiedBootModel)
>>>>>>> 48a0eea3
	})
	if err != nil {
		return err
	}
	// TODO:UC20: cross check the model we read from ubuntu-boot/model with
	// one recorded in ubuntu-data modeenv during install

	// 1.2 mount Data, and exit, as it needs to be mounted for us to do step 2
	isDataMounted, err := mst.IsMounted(boot.InitramfsDataDir)
	if err != nil {
		return err
	}
	if !isDataMounted {
		const lockKeysForLast = true
<<<<<<< HEAD
		device, err := secbootUnlockIfEncrypted("ubuntu-data", lockKeysForLast)
=======
		device, err := secbootUnlockVolumeIfEncrypted("ubuntu-data", lockKeysForLast)
>>>>>>> 48a0eea3
		if err != nil {
			return err
		}

		fmt.Fprintf(stdout, "%s %s\n", device, boot.InitramfsDataDir)
		return nil
	}

	// 2.1 read modeenv
	modeEnv, err := boot.ReadModeenv(boot.InitramfsWritableDir)
	if err != nil {
		return err
	}

	// 2.2.1 check if base is mounted
	isBaseMounted, err := mst.IsMounted(filepath.Join(boot.InitramfsRunMntDir, "base"))
	if err != nil {
		return err
	}
	if !isBaseMounted {
		// 2.2.2 use modeenv base_status and try_base to see  if we are trying
		// an update to the base snap
		base := modeEnv.Base
		if base == "" {
			// we have no fallback base!
			return fmt.Errorf("modeenv corrupt: missing base setting")
		}
		if modeEnv.BaseStatus == boot.TryStatus {
			// then we are trying a base snap update and there should be a
			// try_base set in the modeenv too
			if modeEnv.TryBase != "" {
				// check that the TryBase exists in ubuntu-data
				tryBaseSnapPath := filepath.Join(dirs.SnapBlobDirUnder(boot.InitramfsWritableDir), modeEnv.TryBase)
				if osutil.FileExists(tryBaseSnapPath) {
					// set the TryBase and have the initramfs mount this base
					// snap
					modeEnv.BaseStatus = boot.TryingStatus
					base = modeEnv.TryBase
				} else {
					logger.Noticef("try-base snap %q does not exist", modeEnv.TryBase)
				}
			} else {
				logger.Noticef("try-base snap is empty, but \"base_status\" is \"trying\"")
			}
			// TODO:UC20: log a message if try_base is unset here?
		} else if modeEnv.BaseStatus == boot.TryingStatus {
			// snapd failed to start with the base snap update, so we need to
			// fallback to the old base snap and clear base_status
			modeEnv.BaseStatus = boot.DefaultStatus
		} else if modeEnv.BaseStatus != boot.DefaultStatus {
			logger.Noticef("\"base_status\" has an invalid setting: %q", modeEnv.BaseStatus)
		}

		baseSnapPath := filepath.Join(dirs.SnapBlobDirUnder(boot.InitramfsWritableDir), base)
		fmt.Fprintf(stdout, "%s %s\n", baseSnapPath, filepath.Join(boot.InitramfsRunMntDir, "base"))
	}

	// 2.3.1 check if the kernel is mounted
	isKernelMounted, err := mst.IsMounted(filepath.Join(boot.InitramfsRunMntDir, "kernel"))
	if err != nil {
		return err
	}
	if !isKernelMounted {
		// make a map to easily check if a kernel snap is valid or not
		validKernels := make(map[string]bool, len(modeEnv.CurrentKernels))
		for _, validKernel := range modeEnv.CurrentKernels {
			validKernels[validKernel] = true
		}

		// find ubuntu-boot bootloader to get the kernel_status and kernel.efi
		// status so we can determine the right kernel snap to have mounted

		// TODO:UC20: should all this logic move to boot package? feels awfully
		// similar to the logic in revisions() for bootState20

		// At this point the run mode bootloader is under the native
		// layout, no /boot mount.
		opts := &bootloader.Options{NoSlashBoot: true}
		bl, err := bootloader.Find(boot.InitramfsUbuntuBootDir, opts)
		if err != nil {
			return fmt.Errorf("internal error: cannot find run system bootloader: %v", err)
		}

		var kern, tryKern snap.PlaceInfo
		var kernStatus string

		ebl, ok := bl.(bootloader.ExtractedRunKernelImageBootloader)
		if ok {
			// use ebl methods
			kern, err = ebl.Kernel()
			if err != nil {
				return fmt.Errorf("no fallback kernel snap: %v", err)
			}

			tryKern, err = ebl.TryKernel()
			if err != nil && err != bootloader.ErrNoTryKernelRef {
				return err
			}

			m, err := ebl.GetBootVars("kernel_status")
			if err != nil {
				return fmt.Errorf("cannot get kernel_status from bootloader %s", ebl.Name())
			}

			kernStatus = m["kernel_status"]
		} else {
			// use the bootenv
			m, err := bl.GetBootVars("snap_kernel", "snap_try_kernel", "kernel_status")
			if err != nil {
				return err
			}
			kern, err = snap.ParsePlaceInfoFromSnapFileName(m["snap_kernel"])
			if err != nil {
				return fmt.Errorf("no fallback kernel snap: %v", err)
			}

			// only try to parse snap_try_kernel if it is set
			if m["snap_try_kernel"] != "" {
				tryKern, err = snap.ParsePlaceInfoFromSnapFileName(m["snap_try_kernel"])
				if err != nil {
					logger.Noticef("try-kernel setting is invalid: %v", err)
				}
			}

			kernStatus = m["kernel_status"]
		}

		kernelFile := kern.Filename()
		if !validKernels[kernelFile] {
			// we don't trust the fallback kernel!
			return fmt.Errorf("fallback kernel snap %q is not trusted in the modeenv", kernelFile)
		}

		if kernStatus == boot.TryingStatus {
			// check for the try kernel
			if tryKern != nil {
				tryKernelFile := tryKern.Filename()
				if validKernels[tryKernelFile] {
					kernelFile = tryKernelFile
				} else {
					logger.Noticef("try-kernel %q is not trusted in the modeenv", tryKernelFile)
				}
			} else {
				logger.Noticef("missing try-kernel, even though \"kernel_status\" is \"trying\"")
			}

			// TODO:UC20: actually we really shouldn't be falling back here at
			//            all - if the kernel we booted isn't mountable in the
			//            initramfs, we should trigger a reboot so that we boot
			//            the fallback kernel and then mount that one
		}

		kernelPath := filepath.Join(dirs.SnapBlobDirUnder(boot.InitramfsWritableDir), kernelFile)
		fmt.Fprintf(stdout, "%s %s\n", kernelPath, filepath.Join(boot.InitramfsRunMntDir, "kernel"))
	}

	// 3.1 Maybe mount the snapd snap on first boot of run-mode
	// TODO:UC20: Make RecoverySystem empty after successful first boot
	// somewhere in devicestate
	if modeEnv.RecoverySystem != "" {
		isSnapdMounted, err := mst.IsMounted(filepath.Join(boot.InitramfsRunMntDir, "snapd"))
		if err != nil {
			return err
		}

		if !isSnapdMounted {
			// load the recovery system and generate mount for snapd
			essSnaps, err := mst.RecoverySystemEssentialSnaps(modeEnv.RecoverySystem, []snap.Type{snap.TypeSnapd})
			if err != nil {
				return fmt.Errorf("cannot load metadata and verify snapd snap: %v", err)
			}
			fmt.Fprintf(stdout, "%s %s\n", essSnaps[0].Path, filepath.Join(boot.InitramfsRunMntDir, "snapd"))
		}
	}

	// 4.1 Write the modeenv out again
	return modeEnv.Write()
}

func stampedAction(stamp string, action func() error) error {
	stampFile := filepath.Join(dirs.SnapBootstrapRunDir, stamp)
	if osutil.FileExists(stampFile) {
		return nil
	}
	if err := os.MkdirAll(filepath.Dir(stampFile), 0755); err != nil {
		return err
	}
	if err := action(); err != nil {
		return err
	}
	return ioutil.WriteFile(stampFile, nil, 0644)
}

func generateInitramfsMounts() error {
	// Ensure there is a very early initial measurement
	err := stampedAction("secboot-epoch-measured", func() error {
<<<<<<< HEAD
		return secbootMeasureWhenPossible(secbootMeasureEpoch)
=======
		return secbootMeasureSnapSystemEpochWhenPossible()
>>>>>>> 48a0eea3
	})
	if err != nil {
		return err
	}

	mode, recoverySystem, err := boot.ModeAndRecoverySystemFromKernelCommandLine()
	if err != nil {
		return err
	}

	mst := newInitramfsMountsState(mode, recoverySystem)

	switch mode {
	case "recover":
		// XXX: don't pass both args
		return generateMountsModeRecover(mst, recoverySystem)
	case "install":
		// XXX: don't pass both args
		return generateMountsModeInstall(mst, recoverySystem)
	case "run":
		return generateMountsModeRun(mst)
	}
	// this should never be reached
	return fmt.Errorf("internal error: mode in generateInitramfsMounts not handled")
}<|MERGE_RESOLUTION|>--- conflicted
+++ resolved
@@ -209,16 +209,9 @@
 }
 
 var (
-<<<<<<< HEAD
-	secbootMeasureEpoch        = secboot.MeasureEpoch
-	secbootMeasureModel        = secboot.MeasureModel
-	secbootMeasureWhenPossible = secboot.MeasureWhenPossible
-	secbootUnlockIfEncrypted   = secboot.UnlockIfEncrypted
-=======
 	secbootMeasureSnapSystemEpochWhenPossible = secboot.MeasureSnapSystemEpochWhenPossible
 	secbootMeasureSnapModelWhenPossible       = secboot.MeasureSnapModelWhenPossible
 	secbootUnlockVolumeIfEncrypted            = secboot.UnlockVolumeIfEncrypted
->>>>>>> 48a0eea3
 )
 
 func generateMountsCommonInstallRecover(mst *initramfsMountsState, recoverySystem string) (allMounted bool, err error) {
@@ -234,17 +227,7 @@
 
 	// 1a. measure model
 	err = stampedAction(fmt.Sprintf("%s-model-measured", recoverySystem), func() error {
-<<<<<<< HEAD
-		return secbootMeasureWhenPossible(func(h *secboot.SecbootHandle) error {
-			model, err := mst.Model()
-			if err != nil {
-				return err
-			}
-			return secbootMeasureModel(h, model)
-		})
-=======
 		return secbootMeasureSnapModelWhenPossible(mst.Model)
->>>>>>> 48a0eea3
 	})
 	if err != nil {
 		return false, err
@@ -325,17 +308,7 @@
 
 	// 1.1a measure model
 	err := stampedAction("run-model-measured", func() error {
-<<<<<<< HEAD
-		return secbootMeasureWhenPossible(func(h *secboot.SecbootHandle) error {
-			model, err := mst.UnverifiedBootModel()
-			if err != nil {
-				return err
-			}
-			return secbootMeasureModel(h, model)
-		})
-=======
 		return secbootMeasureSnapModelWhenPossible(mst.UnverifiedBootModel)
->>>>>>> 48a0eea3
 	})
 	if err != nil {
 		return err
@@ -350,11 +323,7 @@
 	}
 	if !isDataMounted {
 		const lockKeysForLast = true
-<<<<<<< HEAD
-		device, err := secbootUnlockIfEncrypted("ubuntu-data", lockKeysForLast)
-=======
 		device, err := secbootUnlockVolumeIfEncrypted("ubuntu-data", lockKeysForLast)
->>>>>>> 48a0eea3
 		if err != nil {
 			return err
 		}
@@ -551,11 +520,7 @@
 func generateInitramfsMounts() error {
 	// Ensure there is a very early initial measurement
 	err := stampedAction("secboot-epoch-measured", func() error {
-<<<<<<< HEAD
-		return secbootMeasureWhenPossible(secbootMeasureEpoch)
-=======
 		return secbootMeasureSnapSystemEpochWhenPossible()
->>>>>>> 48a0eea3
 	})
 	if err != nil {
 		return err
