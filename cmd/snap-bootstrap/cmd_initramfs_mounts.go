// -*- Mode: Go; indent-tabs-mode: t -*-

/*
 * Copyright (C) 2019-2020 Canonical Ltd
 *
 * This program is free software: you can redistribute it and/or modify
 * it under the terms of the GNU General Public License version 3 as
 * published by the Free Software Foundation.
 *
 * This program is distributed in the hope that it will be useful,
 * but WITHOUT ANY WARRANTY; without even the implied warranty of
 * MERCHANTABILITY or FITNESS FOR A PARTICULAR PURPOSE.  See the
 * GNU General Public License for more details.
 *
 * You should have received a copy of the GNU General Public License
 * along with this program.  If not, see <http://www.gnu.org/licenses/>.
 *
 */

package main

import (
	"fmt"
	"io/ioutil"
	"os"
	"path/filepath"
	"strings"
	"syscall"

	"github.com/jessevdk/go-flags"

	"github.com/snapcore/snapd/asserts"
	"github.com/snapcore/snapd/boot"
	"github.com/snapcore/snapd/dirs"
	"github.com/snapcore/snapd/osutil"
	"github.com/snapcore/snapd/osutil/disks"
	"github.com/snapcore/snapd/overlord/state"
	"github.com/snapcore/snapd/secboot"
	"github.com/snapcore/snapd/snap"
	"github.com/snapcore/snapd/snap/squashfs"
	"github.com/snapcore/snapd/sysconfig"

	// to set sysconfig.ApplyFilesystemOnlyDefaultsImpl
	_ "github.com/snapcore/snapd/overlord/configstate/configcore"
)

func init() {
	const (
		short = "Generate mounts for the initramfs"
		long  = "Generate and perform all mounts for the initramfs before transitioning to userspace"
	)

	addCommandBuilder(func(parser *flags.Parser) {
		if _, err := parser.AddCommand("initramfs-mounts", short, long, &cmdInitramfsMounts{}); err != nil {
			panic(err)
		}
	})

	snap.SanitizePlugsSlots = func(*snap.Info) {}
}

type cmdInitramfsMounts struct{}

func (c *cmdInitramfsMounts) Execute(args []string) error {
	return generateInitramfsMounts()
}

var (
	osutilIsMounted = osutil.IsMounted

	snapTypeToMountDir = map[snap.Type]string{
		snap.TypeBase:   "base",
		snap.TypeKernel: "kernel",
		snap.TypeSnapd:  "snapd",
	}

	secbootMeasureSnapSystemEpochWhenPossible    func() error
	secbootMeasureSnapModelWhenPossible          func(findModel func() (*asserts.Model, error)) error
	secbootUnlockVolumeUsingSealedKeyIfEncrypted func(disk disks.Disk, name string, encryptionKeyFile string, opts *secboot.UnlockVolumeUsingSealedKeyOptions) (string, bool, error)
	secbootUnlockEncryptedVolumeUsingKey         func(disk disks.Disk, name string, key []byte) (string, error)

	bootFindPartitionUUIDForBootedKernelDisk = boot.FindPartitionUUIDForBootedKernelDisk
)

func stampedAction(stamp string, action func() error) error {
	stampFile := filepath.Join(dirs.SnapBootstrapRunDir, stamp)
	if osutil.FileExists(stampFile) {
		return nil
	}
	if err := os.MkdirAll(filepath.Dir(stampFile), 0755); err != nil {
		return err
	}
	if err := action(); err != nil {
		return err
	}
	return ioutil.WriteFile(stampFile, nil, 0644)
}

func generateInitramfsMounts() error {
	// Ensure there is a very early initial measurement
	err := stampedAction("secboot-epoch-measured", func() error {
		return secbootMeasureSnapSystemEpochWhenPossible()
	})
	if err != nil {
		return err
	}

	mode, recoverySystem, err := boot.ModeAndRecoverySystemFromKernelCommandLine()
	if err != nil {
		return err
	}

	mst := &initramfsMountsState{
		mode:           mode,
		recoverySystem: recoverySystem,
	}

	switch mode {
	case "recover":
		return generateMountsModeRecover(mst)
	case "install":
		return generateMountsModeInstall(mst)
	case "run":
		return generateMountsModeRun(mst)
	}
	// this should never be reached
	return fmt.Errorf("internal error: mode in generateInitramfsMounts not handled")
}

// generateMountsMode* is called multiple times from initramfs until it
// no longer generates more mount points and just returns an empty output.
func generateMountsModeInstall(mst *initramfsMountsState) error {
	// steps 1 and 2 are shared with recover mode
	if err := generateMountsCommonInstallRecover(mst); err != nil {
		return err
	}

	// 3. final step: write modeenv to tmpfs data dir and disable cloud-init in
	//   install mode
	modeEnv := &boot.Modeenv{
		Mode:           "install",
		RecoverySystem: mst.recoverySystem,
	}
	if err := modeEnv.WriteTo(boot.InitramfsWritableDir); err != nil {
		return err
	}

	// done, no output, no error indicates to initramfs we are done with
	// mounting stuff
	return nil
}

// copyNetworkConfig copies the network configuration to the target
// directory. This is used to copy the network configuration
// data from a real uc20 ubuntu-data partition into a ephemeral one.
func copyNetworkConfig(src, dst string) error {
	for _, globEx := range []string{
		// for network configuration setup by console-conf, etc.
		// TODO:UC20: we want some way to "try" or "verify" the network
		//            configuration or to only use known-to-be-good network
		//            configuration i.e. from ubuntu-save before installing it
		//            onto recover mode, because the network configuration could
		//            have been what was broken so we don't want to break
		//            network configuration for recover mode as well, but for
		//            now this is fine
		"system-data/etc/netplan/*",
		// etc/machine-id is part of what systemd-networkd uses to generate a
		// DHCP clientid (the other part being the interface name), so to have
		// the same IP addresses across run mode and recover mode, we need to
		// also copy the machine-id across
		"system-data/etc/machine-id",
	} {
		if err := copyFromGlobHelper(src, dst, globEx); err != nil {
			return err
		}
	}
	return nil
}

// copyUbuntuDataMisc copies miscellaneous other files from the run mode system
// to the recover system such as:
//  - timesync clock to keep the same time setting in recover as in run mode
func copyUbuntuDataMisc(src, dst string) error {
	for _, globEx := range []string{
		// systemd's timesync clock file so that the time in recover mode moves
		// forward to what it was in run mode
		// NOTE: we don't sync back the time movement from recover mode to run
		// mode currently, unclear how/when we could do this, but recover mode
		// isn't meant to be long lasting and as such it's probably not a big
		// problem to "lose" the time spent in recover mode
		"system-data/var/lib/systemd/timesync/clock",
	} {
		if err := copyFromGlobHelper(src, dst, globEx); err != nil {
			return err
		}
	}

	return nil
}

// copyUbuntuDataAuth copies the authentication files like
//  - extrausers passwd,shadow etc
//  - sshd host configuration
//  - user .ssh dir
// to the target directory. This is used to copy the authentication
// data from a real uc20 ubuntu-data partition into a ephemeral one.
func copyUbuntuDataAuth(src, dst string) error {
	for _, globEx := range []string{
		"system-data/var/lib/extrausers/*",
		"system-data/etc/ssh/*",
		"user-data/*/.ssh/*",
		// this ensures we get proper authentication to snapd from "snap"
		// commands in recover mode
		"user-data/*/.snap/auth.json",
		// this ensures we also get non-ssh enabled accounts copied
		"user-data/*/.profile",
		// so that users have proper perms, i.e. console-conf added users are
		// sudoers
		"system-data/etc/sudoers.d/*",
	} {
		if err := copyFromGlobHelper(src, dst, globEx); err != nil {
			return err
		}
	}

	// ensure the user state is transferred as well
	srcState := filepath.Join(src, "system-data/var/lib/snapd/state.json")
	dstState := filepath.Join(dst, "system-data/var/lib/snapd/state.json")
	err := state.CopyState(srcState, dstState, []string{"auth.users", "auth.macaroon-key", "auth.last-id"})
	if err != nil && err != state.ErrNoState {
		return fmt.Errorf("cannot copy user state: %v", err)
	}

	return nil
}

func copyFromGlobHelper(src, dst, globEx string) error {
	matches, err := filepath.Glob(filepath.Join(src, globEx))
	if err != nil {
		return err
	}
	for _, p := range matches {
		comps := strings.Split(strings.TrimPrefix(p, src), "/")
		for i := range comps {
			part := filepath.Join(comps[0 : i+1]...)
			fi, err := os.Stat(filepath.Join(src, part))
			if err != nil {
				return err
			}
			if fi.IsDir() {
				if err := os.Mkdir(filepath.Join(dst, part), fi.Mode()); err != nil && !os.IsExist(err) {
					return err
				}
				st, ok := fi.Sys().(*syscall.Stat_t)
				if !ok {
					return fmt.Errorf("cannot get stat data: %v", err)
				}
				if err := os.Chown(filepath.Join(dst, part), int(st.Uid), int(st.Gid)); err != nil {
					return err
				}
			} else {
				if err := osutil.CopyFile(p, filepath.Join(dst, part), osutil.CopyFlagPreserveAll); err != nil {
					return err
				}
			}
		}
	}

	return nil
}

func generateMountsModeRecover(mst *initramfsMountsState) error {
	// steps 1 and 2 are shared with install mode
	if err := generateMountsCommonInstallRecover(mst); err != nil {
		return err
	}

	// get the disk that we mounted the ubuntu-seed partition from as a
	// reference point for future mounts
	disk, err := disks.DiskFromMountPoint(boot.InitramfsUbuntuSeedDir, nil)
	if err != nil {
		return err
	}

	// 2.X mount ubuntu-boot for access to the run mode key to unseal
	//     ubuntu-data
	// use the disk we mounted ubuntu-seed from as a reference to find
	// ubuntu-seed and mount it
	// TODO: w/ degraded mode we need to be robust against not being able to
	// find/mount ubuntu-boot and fallback to using keys from ubuntu-seed in
	// that case
	partUUID, err := disk.FindMatchingPartitionUUID("ubuntu-boot")
	if err != nil {
		return err
	}

	// should we fsck ubuntu-boot? probably yes because on some platforms
	// (u-boot for example) ubuntu-boot is vfat and it could have been unmounted
	// dirtily, and we need to fsck it to ensure it is mounted safely before
	// reading keys from it
	fsckSystemdOpts := &systemdMountOptions{
		NeedsFsck: true,
	}
	if err := doSystemdMount(fmt.Sprintf("/dev/disk/by-partuuid/%s", partUUID), boot.InitramfsUbuntuBootDir, fsckSystemdOpts); err != nil {
		return err
	}

	// 2.X+1, verify ubuntu-boot comes from same disk as ubuntu-seed
	matches, err := disk.MountPointIsFromDisk(boot.InitramfsUbuntuBootDir, nil)
	if err != nil {
		return err
	}
	if !matches {
		return fmt.Errorf("cannot validate boot: ubuntu-boot mountpoint is expected to be from disk %s but is not", disk.Dev())
	}

	// 3. mount ubuntu-data for recovery using run mode key
<<<<<<< HEAD
	const lockKeysOnFinish = true
	runModeKey := filepath.Join(boot.InitramfsBootEncryptionKeyDir, "ubuntu-data.sealed-key")
	device, isDecryptDev, err := secbootUnlockVolumeUsingSealedKeyIfEncrypted(disk, "ubuntu-data", runModeKey, lockKeysOnFinish)
=======
	runModeKey := filepath.Join(boot.InitramfsEncryptionKeyDir, "ubuntu-data.sealed-key")
	opts := &secboot.UnlockVolumeUsingSealedKeyOptions{
		LockKeysOnFinish: true,
		AllowRecoveryKey: true,
	}
	device, isDecryptDev, err := secbootUnlockVolumeUsingSealedKeyIfEncrypted(disk, "ubuntu-data", runModeKey, opts)
>>>>>>> 67d853d1
	if err != nil {
		return err
	}

	// don't do fsck on the data partition, it could be corrupted
	if err := doSystemdMount(device, boot.InitramfsHostUbuntuDataDir, nil); err != nil {
		return err
	}

	// 3.1. mount ubuntu-save (if present)
	haveSave, err := maybeMountSave(disk, boot.InitramfsHostWritableDir, isDecryptDev, nil)
	if err != nil {
		return err
	}

	// 3.2 verify that the host ubuntu-data comes from where we expect it to
	// right device
	diskOpts := &disks.Options{}
	if isDecryptDev {
		// then we need to specify that the data mountpoint is expected to be a
		// decrypted device, applies to both ubuntu-data and ubuntu-save
		diskOpts.IsDecryptedDevice = true
	}

	matches, err = disk.MountPointIsFromDisk(boot.InitramfsHostUbuntuDataDir, diskOpts)
	if err != nil {
		return err
	}
	if !matches {
		return fmt.Errorf("cannot validate boot: ubuntu-data mountpoint is expected to be from disk %s but is not", disk.Dev())
	}
	if haveSave {
		// 3.2a we have ubuntu-save, verify it as well
		matches, err = disk.MountPointIsFromDisk(boot.InitramfsUbuntuSaveDir, diskOpts)
		if err != nil {
			return err
		}
		if !matches {
			return fmt.Errorf("cannot validate boot: ubuntu-save mountpoint is expected to be from disk %s but is not", disk.Dev())
		}
	}

	// 4. final step: copy the auth data and network config from
	//    the real ubuntu-data dir to the ephemeral ubuntu-data
	//    dir, write the modeenv to the tmpfs data, and disable
	//    cloud-init in recover mode
	if err := copyUbuntuDataAuth(boot.InitramfsHostUbuntuDataDir, boot.InitramfsDataDir); err != nil {
		return err
	}
	if err := copyNetworkConfig(boot.InitramfsHostUbuntuDataDir, boot.InitramfsDataDir); err != nil {
		return err
	}
	if err := copyUbuntuDataMisc(boot.InitramfsHostUbuntuDataDir, boot.InitramfsDataDir); err != nil {
		return err
	}

	modeEnv := &boot.Modeenv{
		Mode:           "recover",
		RecoverySystem: mst.recoverySystem,
	}
	if err := modeEnv.WriteTo(boot.InitramfsWritableDir); err != nil {
		return err
	}

	// finally we need to modify the bootenv to mark the system as successful,
	// this ensures that when you reboot from recover mode without doing
	// anything else, you are auto-transitioned back to run mode
	// TODO:UC20: as discussed unclear we need to pass the recovery system here
	if err := boot.EnsureNextBootToRunMode(mst.recoverySystem); err != nil {
		return err
	}

	// done, no output, no error indicates to initramfs we are done with
	// mounting stuff
	return nil
}

// mountPartitionMatchingKernelDisk will select the partition to mount at dir,
// using the boot package function FindPartitionUUIDForBootedKernelDisk to
// determine what partition the booted kernel came from. If which disk the
// kernel came from cannot be determined, then it will fallback to mounting via
// the specified disk label.
func mountPartitionMatchingKernelDisk(dir, fallbacklabel string) error {
	partuuid, err := bootFindPartitionUUIDForBootedKernelDisk()
	// TODO: the by-partuuid is only available on gpt disks, on mbr we need
	//       to use by-uuid or by-id
	partSrc := filepath.Join("/dev/disk/by-partuuid", partuuid)
	if err != nil {
		// no luck, try mounting by label instead
		partSrc = filepath.Join("/dev/disk/by-label", fallbacklabel)
	}

	opts := &systemdMountOptions{
		// always fsck the partition when we are mounting it, as this is the
		// first partition we will be mounting, we can't know if anything is
		// corrupted yet
		NeedsFsck: true,
	}
	return doSystemdMount(partSrc, dir, opts)
}

func generateMountsCommonInstallRecover(mst *initramfsMountsState) error {
	// 1. always ensure seed partition is mounted first before the others,
	//      since the seed partition is needed to mount the snap files there
	if err := mountPartitionMatchingKernelDisk(boot.InitramfsUbuntuSeedDir, "ubuntu-seed"); err != nil {
		return err
	}

	// load model and verified essential snaps metadata
	typs := []snap.Type{snap.TypeBase, snap.TypeKernel, snap.TypeSnapd, snap.TypeGadget}
	model, essSnaps, err := mst.ReadEssential("", typs)
	if err != nil {
		return fmt.Errorf("cannot load metadata and verify essential bootstrap snaps %v: %v", typs, err)
	}

	// 2.1. measure model
	err = stampedAction(fmt.Sprintf("%s-model-measured", mst.recoverySystem), func() error {
		return secbootMeasureSnapModelWhenPossible(func() (*asserts.Model, error) {
			return model, nil
		})
	})
	if err != nil {
		return err
	}

	// 2.2. (auto) select recovery system and mount seed snaps
	// TODO:UC20: do we need more cross checks here?
	for _, essentialSnap := range essSnaps {
		if essentialSnap.EssentialType == snap.TypeGadget {
			// don't need to mount the gadget anywhere, but we use the snap
			// later hence it is loaded
			continue
		}
		dir := snapTypeToMountDir[essentialSnap.EssentialType]
		// TODO:UC20: we need to cross-check the kernel path with snapd_recovery_kernel used by grub
		if err := doSystemdMount(essentialSnap.Path, filepath.Join(boot.InitramfsRunMntDir, dir), nil); err != nil {
			return err
		}
	}

	// TODO:UC20: after we have the kernel and base snaps mounted, we should do
	//            the bind mounts from the kernel modules on top of the base
	//            mount and delete the corresponding systemd units from the
	//            initramfs layout

	// TODO:UC20: after the kernel and base snaps are mounted, we should setup
	//            writable here as well to take over from "the-modeenv" script
	//            in the initrd too

	// TODO:UC20: after the kernel and base snaps are mounted and writable is
	//            mounted, we should also implement writable-paths here too as
	//            writing it in Go instead of shellscript is desirable

	// 2.3. mount "ubuntu-data" on a tmpfs
	mntOpts := &systemdMountOptions{
		Tmpfs: true,
	}
	err = doSystemdMount("tmpfs", boot.InitramfsDataDir, mntOpts)
	if err != nil {
		return err
	}

	// finally get the gadget snap from the essential snaps and use it to
	// configure the ephemeral system
	// should only be one seed snap
	gadgetPath := ""
	for _, essentialSnap := range essSnaps {
		if essentialSnap.EssentialType == snap.TypeGadget {
			gadgetPath = essentialSnap.Path
		}
	}
	gadgetSnap := squashfs.New(gadgetPath)

	// we need to configure the ephemeral system with defaults and such using
	// from the seed gadget
	configOpts := &sysconfig.Options{
		// never allow cloud-init to run inside the ephemeral system, in the
		// install case we don't want it to ever run, and in the recover case
		// cloud-init will already have run in run mode, so things like network
		// config and users should already be setup and we will copy those
		// further down in the setup for recover mode
		AllowCloudInit: false,
		TargetRootDir:  boot.InitramfsWritableDir,
		GadgetSnap:     gadgetSnap,
	}
	return sysconfig.ConfigureTargetSystem(configOpts)
}

func maybeMountSave(disk disks.Disk, rootdir string, encrypted bool, mountOpts *systemdMountOptions) (haveSave bool, err error) {
	var saveDevice string
	if encrypted {
		saveKey := filepath.Join(dirs.SnapFDEDirUnder(rootdir), "ubuntu-save.key")
		// if ubuntu-save exists and is encrypted, the key has been created during install
		if !osutil.FileExists(saveKey) {
			// ubuntu-data is encrypted, but we appear to be missing
			// a key to open ubuntu-save
			return false, fmt.Errorf("cannot find ubuntu-save encryption key at %v", saveKey)
		}
		// we have save.key, volume exists and is encrypted
		key, err := ioutil.ReadFile(saveKey)
		if err != nil {
			return true, err
		}
		saveDevice, err = secbootUnlockEncryptedVolumeUsingKey(disk, "ubuntu-save", key)
		if err != nil {
			return true, fmt.Errorf("cannot unlock ubuntu-save volume: %v", err)
		}
	} else {
		partUUID, err := disk.FindMatchingPartitionUUID("ubuntu-save")
		if err != nil {
			if _, ok := err.(disks.FilesystemLabelNotFoundError); ok {
				// this is ok, ubuntu-save may not exist for
				// non-encrypted device
				return false, nil
			}
			return false, err
		}
		saveDevice = filepath.Join("/dev/disk/by-partuuid", partUUID)
	}
	if err := doSystemdMount(saveDevice, boot.InitramfsUbuntuSaveDir, mountOpts); err != nil {
		return true, err
	}
	return true, nil
}

func generateMountsModeRun(mst *initramfsMountsState) error {
	// 1. mount ubuntu-boot
	if err := mountPartitionMatchingKernelDisk(boot.InitramfsUbuntuBootDir, "ubuntu-boot"); err != nil {
		return err
	}

	// get the disk that we mounted the ubuntu-boot partition from as a
	// reference point for future mounts
	disk, err := disks.DiskFromMountPoint(boot.InitramfsUbuntuBootDir, nil)
	if err != nil {
		return err
	}

	// 2. mount ubuntu-seed
	// use the disk we mounted ubuntu-boot from as a reference to find
	// ubuntu-seed and mount it
	partUUID, err := disk.FindMatchingPartitionUUID("ubuntu-seed")
	if err != nil {
		return err
	}

	// fsck is safe to run on ubuntu-seed as per the manpage, it should not
	// meaningfully contribute to corruption if we fsck it every time we boot,
	// and it is important to fsck it because it is vfat and mounted writable
	// TODO:UC20: mount it as read-only here and remount as writable when we
	//            need it to be writable for i.e. transitioning to recover mode
	fsckSystemdOpts := &systemdMountOptions{
		NeedsFsck: true,
	}
	if err := doSystemdMount(fmt.Sprintf("/dev/disk/by-partuuid/%s", partUUID), boot.InitramfsUbuntuSeedDir, fsckSystemdOpts); err != nil {
		return err
	}

	// 3.1. measure model
	err = stampedAction("run-model-measured", func() error {
		return secbootMeasureSnapModelWhenPossible(mst.UnverifiedBootModel)
	})
	if err != nil {
		return err
	}
	// TODO:UC20: cross check the model we read from ubuntu-boot/model with
	// one recorded in ubuntu-data modeenv during install

	// 3.2. mount Data
<<<<<<< HEAD
	const lockKeysOnFinish = true
	runModeKey := filepath.Join(boot.InitramfsBootEncryptionKeyDir, "ubuntu-data.sealed-key")
	device, isDecryptDev, err := secbootUnlockVolumeUsingSealedKeyIfEncrypted(disk, "ubuntu-data", runModeKey, lockKeysOnFinish)
=======
	runModeKey := filepath.Join(boot.InitramfsEncryptionKeyDir, "ubuntu-data.sealed-key")
	opts := &secboot.UnlockVolumeUsingSealedKeyOptions{
		LockKeysOnFinish: true,
		AllowRecoveryKey: true,
	}
	device, isDecryptDev, err := secbootUnlockVolumeUsingSealedKeyIfEncrypted(disk, "ubuntu-data", runModeKey, opts)
>>>>>>> 67d853d1
	if err != nil {
		return err
	}

	// TODO: do we actually need fsck if we are mounting a mapper device?
	// probably not?
	if err := doSystemdMount(device, boot.InitramfsDataDir, fsckSystemdOpts); err != nil {
		return err
	}

	// 3.3. mount ubuntu-save (if present)
	haveSave, err := maybeMountSave(disk, boot.InitramfsWritableDir, isDecryptDev, fsckSystemdOpts)
	if err != nil {
		return err
	}

	// 4.1 verify that ubuntu-data comes from where we expect it to
	diskOpts := &disks.Options{}
	if isDecryptDev {
		// then we need to specify that the data mountpoint is expected to be a
		// decrypted device, applies to both ubuntu-data and ubuntu-save
		diskOpts.IsDecryptedDevice = true
	}

	matches, err := disk.MountPointIsFromDisk(boot.InitramfsDataDir, diskOpts)
	if err != nil {
		return err
	}
	if !matches {
		// failed to verify that ubuntu-data mountpoint comes from the same disk
		// as ubuntu-boot
		return fmt.Errorf("cannot validate boot: ubuntu-data mountpoint is expected to be from disk %s but is not", disk.Dev())
	}
	if haveSave {
		// 4.1a we have ubuntu-save, verify it as well
		matches, err = disk.MountPointIsFromDisk(boot.InitramfsUbuntuSaveDir, diskOpts)
		if err != nil {
			return err
		}
		if !matches {
			return fmt.Errorf("cannot validate boot: ubuntu-save mountpoint is expected to be from disk %s but is not", disk.Dev())
		}
	}

	// 4.2. read modeenv
	modeEnv, err := boot.ReadModeenv(boot.InitramfsWritableDir)
	if err != nil {
		return err
	}

	typs := []snap.Type{snap.TypeBase, snap.TypeKernel}

	// 4.2 choose base and kernel snaps (this includes updating modeenv if
	//     needed to try the base snap)
	mounts, err := boot.InitramfsRunModeSelectSnapsToMount(typs, modeEnv)
	if err != nil {
		return err
	}

	// TODO:UC20: with grade > dangerous, verify the kernel snap hash against
	//            what we booted using the tpm log, this may need to be passed
	//            to the function above to make decisions there, or perhaps this
	//            code actually belongs in the bootloader implementation itself

	// 4.3 mount base and kernel snaps
	// make sure this is a deterministic order
	for _, typ := range []snap.Type{snap.TypeBase, snap.TypeKernel} {
		if sn, ok := mounts[typ]; ok {
			dir := snapTypeToMountDir[typ]
			snapPath := filepath.Join(dirs.SnapBlobDirUnder(boot.InitramfsWritableDir), sn.Filename())
			if err := doSystemdMount(snapPath, filepath.Join(boot.InitramfsRunMntDir, dir), nil); err != nil {
				return err
			}
		}
	}

	// 4.4 mount snapd snap only on first boot
	if modeEnv.RecoverySystem != "" {
		// load the recovery system and generate mount for snapd
		_, essSnaps, err := mst.ReadEssential(modeEnv.RecoverySystem, []snap.Type{snap.TypeSnapd})
		if err != nil {
			return fmt.Errorf("cannot load metadata and verify snapd snap: %v", err)
		}

		return doSystemdMount(essSnaps[0].Path, filepath.Join(boot.InitramfsRunMntDir, "snapd"), nil)
	}

	return nil
}<|MERGE_RESOLUTION|>--- conflicted
+++ resolved
@@ -315,18 +315,12 @@
 	}
 
 	// 3. mount ubuntu-data for recovery using run mode key
-<<<<<<< HEAD
-	const lockKeysOnFinish = true
 	runModeKey := filepath.Join(boot.InitramfsBootEncryptionKeyDir, "ubuntu-data.sealed-key")
-	device, isDecryptDev, err := secbootUnlockVolumeUsingSealedKeyIfEncrypted(disk, "ubuntu-data", runModeKey, lockKeysOnFinish)
-=======
-	runModeKey := filepath.Join(boot.InitramfsEncryptionKeyDir, "ubuntu-data.sealed-key")
 	opts := &secboot.UnlockVolumeUsingSealedKeyOptions{
 		LockKeysOnFinish: true,
 		AllowRecoveryKey: true,
 	}
 	device, isDecryptDev, err := secbootUnlockVolumeUsingSealedKeyIfEncrypted(disk, "ubuntu-data", runModeKey, opts)
->>>>>>> 67d853d1
 	if err != nil {
 		return err
 	}
@@ -596,18 +590,12 @@
 	// one recorded in ubuntu-data modeenv during install
 
 	// 3.2. mount Data
-<<<<<<< HEAD
-	const lockKeysOnFinish = true
 	runModeKey := filepath.Join(boot.InitramfsBootEncryptionKeyDir, "ubuntu-data.sealed-key")
-	device, isDecryptDev, err := secbootUnlockVolumeUsingSealedKeyIfEncrypted(disk, "ubuntu-data", runModeKey, lockKeysOnFinish)
-=======
-	runModeKey := filepath.Join(boot.InitramfsEncryptionKeyDir, "ubuntu-data.sealed-key")
 	opts := &secboot.UnlockVolumeUsingSealedKeyOptions{
 		LockKeysOnFinish: true,
 		AllowRecoveryKey: true,
 	}
 	device, isDecryptDev, err := secbootUnlockVolumeUsingSealedKeyIfEncrypted(disk, "ubuntu-data", runModeKey, opts)
->>>>>>> 67d853d1
 	if err != nil {
 		return err
 	}
