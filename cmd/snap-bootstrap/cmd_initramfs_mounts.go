--- conflicted
+++ resolved
@@ -174,11 +174,7 @@
 	}
 	if !isRecoverDataMounted {
 		const lockKeysForLast = true
-<<<<<<< HEAD
-		device, err := unlockIfEncrypted("ubuntu-data", lockKeysForLast)
-=======
 		device, err := secbootUnlockVolumeIfEncrypted("ubuntu-data", lockKeysForLast)
->>>>>>> b7ae7bbb
 		if err != nil {
 			return err
 		}
@@ -282,13 +278,8 @@
 		}
 	}
 
-<<<<<<< HEAD
-	// 3. the ephemeral data partition
-	isMounted, err = osutilIsMounted(boot.InitramfsDataDir)
-=======
 	// 3. mount "ubuntu-data" on a tmpfs
 	isMounted, err = mst.IsMounted(boot.InitramfsDataDir)
->>>>>>> b7ae7bbb
 	if err != nil {
 		return false, err
 	}
@@ -326,11 +317,7 @@
 	// one recorded in ubuntu-data modeenv during install
 
 	// 1.2 mount Data, and exit, as it needs to be mounted for us to do step 2
-<<<<<<< HEAD
-	isDataMounted, err := osutilIsMounted(boot.InitramfsDataDir)
-=======
 	isDataMounted, err := mst.IsMounted(boot.InitramfsDataDir)
->>>>>>> b7ae7bbb
 	if err != nil {
 		return err
 	}
@@ -558,145 +545,4 @@
 	}
 	// this should never be reached
 	return fmt.Errorf("internal error: mode in generateInitramfsMounts not handled")
-<<<<<<< HEAD
-}
-
-var (
-	secbootLockAccessToSealedKeys = secboot.LockAccessToSealedKeys
-)
-
-func isDeviceEncrypted(name string) (ok bool, encdev string) {
-	encdev = filepath.Join(devDiskByLabelDir, name+"-enc")
-	if osutil.FileExists(encdev) {
-		return true, encdev
-	}
-	return false, ""
-}
-
-// TODO:UC20: move this somewhere appropriate
-var readKernelUUID = func() string {
-	b, err := ioutil.ReadFile("/proc/sys/kernel/random/uuid")
-	if err != nil {
-		panic("can't read kernel uuid")
-	}
-	return strings.TrimSpace(string(b))
-}
-
-// unlockIfEncrypted verifies whether an encrypted volume with the specified
-// name exists and unlocks it. With lockKeysOnFinish set, access to the sealed
-// keys will be locked when this function completes. The path to the unencrypted
-// device node is returned.
-func unlockIfEncrypted(name string, lockKeysOnFinish bool) (string, error) {
-	// TODO:UC20: use secureConnectToTPM if we decide there's benefit in doing that or we
-	//            have a hard requirement for a valid EK cert chain for every boot (ie, panic
-	//            if there isn't one). But we can't do that as long as we need to download
-	//            intermediate certs from the manufacturer.
-	tpm, tpmErr := insecureConnectToTPM()
-	if tpmErr != nil {
-		logger.Noticef("cannot open TPM connection: %v", tpmErr)
-	} else {
-		defer tpm.Close()
-	}
-
-	var lockErr error
-	var mapperName string
-	err := func() error {
-		defer func() {
-			// TODO:UC20: we might want some better error handling here - eg, if tpmErr is a
-			//            *os.PathError returned from go-tpm2 then this is an indicator that there
-			//            is no TPM device. But other errors probably shouldn't be ignored.
-			if lockKeysOnFinish && tpmErr == nil {
-				// Lock access to the sealed keys. This should be called whenever there
-				// is a TPM device detected, regardless of whether secure boot is enabled
-				// or there is an encrypted volume to unlock. Note that snap-bootstrap can
-				// be called several times during initialization, and if there are multiple
-				// volumes to unlock we should lock access to the sealed keys only after
-				// the last encrypted volume is unlocked, in which case lockKeysOnFinish
-				// should be set to true.
-				lockErr = secbootLockAccessToSealedKeys(tpm)
-			}
-		}()
-
-		ok, encdev := isDeviceEncrypted(name)
-		if !ok {
-			return nil
-		}
-
-		if tpmErr != nil {
-			return fmt.Errorf("cannot unlock encrypted device %q: %v", name, tpmErr)
-		}
-		// TODO:UC20: snap-bootstrap should validate that <name>-enc is what
-		//            we expect (and not e.g. an external disk), and also that
-		//            <name> is from <name>-enc and not an unencrypted partition
-		//            with the same name (LP #1863886)
-		sealedKeyPath := filepath.Join(boot.InitramfsEncryptionKeyDir, name+".sealed-key")
-		mapperName = name + "-" + readKernelUUID()
-		return unlockEncryptedPartition(tpm, mapperName, encdev, sealedKeyPath, "", lockKeysOnFinish)
-	}()
-	if err != nil {
-		return "", err
-	}
-	if lockErr != nil {
-		return "", fmt.Errorf("cannot lock access to sealed keys: %v", lockErr)
-	}
-
-	// return the encrypted device if the device we are maybe unlocked is an
-	// encrypted device
-	if mapperName != "" {
-		return filepath.Join("/dev/mapper", mapperName), nil
-	}
-
-	// otherwise use the device from /dev/disk/by-label
-	// TODO:UC20: we want to always determine the ubuntu-data partition by
-	//            referencing the ubuntu-boot or ubuntu-seed partitions and not
-	//            by using labels
-	return filepath.Join(devDiskByLabelDir, name), nil
-}
-
-var (
-	secbootConnectToDefaultTPM            = secboot.ConnectToDefaultTPM
-	secbootSecureConnectToDefaultTPM      = secboot.SecureConnectToDefaultTPM
-	secbootActivateVolumeWithTPMSealedKey = secboot.ActivateVolumeWithTPMSealedKey
-	secbootMeasureSnapModelToTPM          = secboot.MeasureSnapModelToTPM
-	secbootMeasureSnapSystemEpochToTPM    = secboot.MeasureSnapSystemEpochToTPM
-)
-
-// TODO:UC20 move the connect methods somehow to our secboot
-
-func secureConnectToTPM(ekcfile string) (*secboot.TPMConnection, error) {
-	ekCertReader, err := os.Open(ekcfile)
-	if err != nil {
-		return nil, fmt.Errorf("cannot open endorsement key certificate file: %v", err)
-	}
-	defer ekCertReader.Close()
-
-	return secbootSecureConnectToDefaultTPM(ekCertReader, nil)
-}
-
-func insecureConnectToTPM() (*secboot.TPMConnection, error) {
-	return secbootConnectToDefaultTPM()
-}
-
-// unlockEncryptedPartition unseals the keyfile and opens an encrypted device.
-func unlockEncryptedPartition(tpm *secboot.TPMConnection, name, device, keyfile, pinfile string, lock bool) error {
-	options := secboot.ActivateWithTPMSealedKeyOptions{
-		PINTries:            1,
-		RecoveryKeyTries:    3,
-		LockSealedKeyAccess: lock,
-	}
-
-	activated, err := secbootActivateVolumeWithTPMSealedKey(tpm, name, device, keyfile, nil, &options)
-	if !activated {
-		// ActivateVolumeWithTPMSealedKey should always return an error if activated == false
-		return fmt.Errorf("cannot activate encrypted device %q: %v", device, err)
-	}
-	if err != nil {
-		logger.Noticef("successfully activated encrypted device %q using a fallback activation method", device)
-	} else {
-		logger.Noticef("successfully activated encrypted device %q with TPM", device)
-	}
-
-	return nil
-=======
->>>>>>> b7ae7bbb
 }