--- conflicted
+++ resolved
@@ -119,26 +119,6 @@
 	return info, nil
 }
 
-<<<<<<< HEAD
-// returns the environment that is important for the later stages of execution
-// (like SNAP_REVISION that snap-exec requires to work)
-func snapExecEnv(info *snap.Info) []string {
-	var home string
-
-	usr, err := user.Current()
-	if err == nil {
-		home = usr.HomeDir
-	}
-
-	env := snapenv.Basic(info)
-	if home != "" {
-		env = append(env, snapenv.User(info, home)...)
-	}
-	return env
-}
-
-=======
->>>>>>> 6aec2da3
 func createUserDataDirs(info *snap.Info) error {
 	usr, err := userCurrent()
 	if err != nil {
