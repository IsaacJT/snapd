--- conflicted
+++ resolved
@@ -25,11 +25,8 @@
 	"github.com/jessevdk/go-flags"
 
 	"github.com/snapcore/snapd/boot"
-<<<<<<< HEAD
 	"github.com/snapcore/snapd/i18n"
-=======
 	"github.com/snapcore/snapd/release"
->>>>>>> e0c81111
 )
 
 type cmdBootvars struct {
@@ -43,18 +40,10 @@
 		"(internal) obtain the snapd boot variables",
 		func() flags.Commander {
 			return &cmdBootvars{}
-<<<<<<< HEAD
 		}, map[string]string{
 			"uc20": i18n.G("Whether to use uc20 boot vars or not"),
 			"dir":  i18n.G("What directory to look for boot variables in"),
 		}, nil)
-	cmd.hidden = true
-}
-
-func (x *cmdBootvars) Execute(args []string) error {
-	return boot.DumpBootVars(Stdout, x.Dir, x.UC20)
-=======
-		}, nil, nil)
 	if release.OnClassic {
 		cmd.hidden = true
 	}
@@ -64,6 +53,5 @@
 	if release.OnClassic {
 		return errors.New(`the "boot-vars" command is not available on classic systems`)
 	}
-	return boot.DumpBootVars(Stdout)
->>>>>>> e0c81111
+	return boot.DumpBootVars(Stdout, x.Dir, x.UC20)
 }