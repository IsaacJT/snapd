// -*- Mode: Go; indent-tabs-mode: t -*-

/*
 * Copyright (C) 2014-2015 Canonical Ltd
 *
 * This program is free software: you can redistribute it and/or modify
 * it under the terms of the GNU General Public License version 3 as
 * published by the Free Software Foundation.
 *
 * This program is distributed in the hope that it will be useful,
 * but WITHOUT ANY WARRANTY; without even the implied warranty of
 * MERCHANTABILITY or FITNESS FOR A PARTICULAR PURPOSE.  See the
 * GNU General Public License for more details.
 *
 * You should have received a copy of the GNU General Public License
 * along with this program.  If not, see <http://www.gnu.org/licenses/>.
 *
 */

// Package partition manipulate snappy disk partitions
package partition

import (
	"errors"
	"fmt"
	"io/ioutil"
	"os"
	"os/signal"
	"path/filepath"
	"regexp"
	"sort"
	"strings"
	"syscall"

	"gopkg.in/yaml.v2"

	"launchpad.net/snappy/logger"
)

var signalHandlerRegistered = false

// Name of writable user data partition label as created by
// ubuntu-device-flash(1).
const writablePartitionLabel = "writable"

// Name of primary root filesystem partition label as created by
// ubuntu-device-flash(1).
const rootfsAlabel = "system-a"

// Name of primary root filesystem partition label as created by
// ubuntu-device-flash(1). Note that this partition will
// only be present if this is an A/B upgrade system.
const rootfsBlabel = "system-b"

// name of boot partition label as created by ubuntu-device-flash(1).
const bootPartitionLabel = "system-boot"

// its useful to override this in tests
const realDefaultCacheDir = "/writable/cache"

// FIXME: Should query system-image-cli (see bug LP:#1380574).
var defaultCacheDir = realDefaultCacheDir

// Directory to mount writable root filesystem below the cache
// diretory.
const mountTarget = "system"

// File creation mode used when any directories are created
const dirMode = 0750

var (
	// ErrBootloader is returned if the bootloader can not be determined
	ErrBootloader = errors.New("Unable to determine bootloader")

	// ErrPartitionDetection is returned if the partition type can not
	// be detected
	ErrPartitionDetection = errors.New("Failed to detect system type")

	// ErrNoDualPartition is returned if you try to use a dual
	// partition feature on a single partition
	ErrNoDualPartition = errors.New("No dual partition")

	// ErrNoHardwareYaml is returned when no hardware yaml is found in
	// the update, this means that there is nothing to process with regards
	// to device parts.
	ErrNoHardwareYaml = errors.New("no hardware.yaml")
)

// Declarative specification of the type of system which specifies such
// details as:
//
// - the location of initrd+kernel within the system-image archive.
// - the location of hardware-specific .dtb files within the
//   system-image archive.
// - the type of bootloader that should be used for this system.
// - expected system partition layout (single or dual rootfs's).
const hardwareSpecFile = "hardware.yaml"

// Directory that _may_ get automatically created on unpack that
// contains updated hardware-specific boot assets (such as initrd, kernel)
const assetsDir = "assets"

// Directory that _may_ get automatically created on unpack that
// contains updated hardware-specific assets that require flashing
// to the disk (such as uBoot, MLO)
const flashAssetsDir = "flashtool-assets"

// MountOption represents how the partition should be mounted, currently
// RO (read-only) and RW (read-write) are supported
type MountOption int

const (
	// RO mounts the partition read-only
	RO MountOption = iota
	// RW mounts the partition read-only
	RW
)

// Interface provides the interface to interact with a partition
type Interface interface {
	ToggleNextBoot() error

	MarkBootSuccessful() error
	// FIXME: could we make SyncBootloaderFiles part of ToogleBootloader
	//        to expose even less implementation details?
	SyncBootloaderFiles() error
	IsNextBootOther() bool

	// run the function f with the otherRoot mounted
	RunWithOther(rw MountOption, f func(otherRoot string) (err error)) (err error)

	// Returns the full path to the (mounted and writable)
	// bootloader-specific boot directory.
	BootloaderDir() string
}

// mountEntry represents a mount this package has created.
type mountEntry struct {
	source string
	target string

	options string

	// true if target refers to a bind mount. We could derive this
	// from options, but this field saves the effort.
	bindMount bool
}

// mountEntryArray represents an array of mountEntry objects.
type mountEntryArray []mountEntry

// current mounts that this package has created.
var mounts mountEntryArray

// Partition is the type to interact with the partition
type Partition struct {
	// all partitions
	partitions []blockDevice

	// just root partitions
	roots []string

	hardwareSpecFile string
}

type blockDevice struct {
	// label for partition
	name string

	// full path to device on which partition exists
	// (for example "/dev/sda3")
	device string

	// full path to disk device (for example "/dev/sda")
	parentName string

	// mountpoint (or nil if not mounted)
	mountpoint string
}

// Representation of HARDWARE_SPEC_FILE
type hardwareSpecType struct {
	Kernel          string         `yaml:"kernel"`
	Initrd          string         `yaml:"initrd"`
	DtbDir          string         `yaml:"dtbs"`
	PartitionLayout string         `yaml:"partition-layout"`
	Bootloader      bootloaderName `yaml:"bootloader"`
}

// Len is part of the sort interface, required to allow sort to work
// with an array of Mount objects.
func (mounts mountEntryArray) Len() int {
	return len(mounts)
}

// Less is part of the sort interface, required to allow sort to work
// with an array of Mount objects.
func (mounts mountEntryArray) Less(i, j int) bool {
	return mounts[i].target < mounts[j].target
}

// Swap is part of the sort interface, required to allow sort to work
// with an array of Mount objects.
func (mounts mountEntryArray) Swap(i, j int) {
	mounts[i], mounts[j] = mounts[j], mounts[i]
}

// removeMountByTarget removes the Mount specified by the target from
// the global mounts array.
func removeMountByTarget(mnts mountEntryArray, target string) (results mountEntryArray) {

	for _, m := range mnts {
		if m.target != target {
			results = append(results, m)
		}
	}

	return results
}

func init() {
	if !signalHandlerRegistered {
		setupSignalHandler()
		signalHandlerRegistered = true
	}
}

// undoMounts unmounts all mounts this package has mounted optionally
// only unmounting bind mounts and leaving all remaining mounts.
func undoMounts(bindMountsOnly bool) error {

	mountsCopy := make(mountEntryArray, len(mounts), cap(mounts))
	copy(mountsCopy, mounts)

	// reverse sort to ensure unmounts are handled in the correct
	// order.
	sort.Sort(sort.Reverse(mountsCopy))

	// Iterate backwards since we want a reverse-sorted list of
	// mounts to ensure we can unmount in order.
	for _, mount := range mountsCopy {
		if bindMountsOnly && !mount.bindMount {
			continue
		}

		if err := unmountAndRemoveFromGlobalMountList(mount.target); err != nil {
			return err
		}
	}

	return nil
}

func signalHandler(sig os.Signal) {
	err := undoMounts(false)
	if err != nil {
		logger.Noticef("Failed to unmount: %v", err)
	}
}

func setupSignalHandler() {
	ch := make(chan os.Signal, 1)

	// add the signals we care about
	signal.Notify(ch, os.Interrupt)
	signal.Notify(ch, syscall.SIGTERM)

	go func() {
		// block waiting for a signal
		sig := <-ch

		// handle it
		signalHandler(sig)
		os.Exit(1)
	}()
}

// Returns a list of root filesystem partition labels
func rootPartitionLabels() []string {
	return []string{rootfsAlabel, rootfsBlabel}
}

// Returns a list of all recognised partition labels
func allPartitionLabels() []string {
	var labels []string

	labels = rootPartitionLabels()
	labels = append(labels, bootPartitionLabel)
	labels = append(labels, writablePartitionLabel)

	return labels
}

func mount(source, target, options string) (err error) {
	var args []string

	args = append(args, "/bin/mount")
	if options != "" {
		args = append(args, fmt.Sprintf("-o%s", options))
	}

	args = append(args, source)
	args = append(args, target)

	return runCommand(args...)
}

// Mount the given directory and add it to the global mounts slice
func mountAndAddToGlobalMountList(m mountEntry) (err error) {

	err = mount(m.source, m.target, m.options)
	if err == nil {
		mounts = append(mounts, m)
	}

	return err
}

// Unmount the given directory and remove it from the global "mounts" slice
func unmountAndRemoveFromGlobalMountList(target string) (err error) {
	err = runCommand("/bin/umount", target)
	if err != nil {
		return err

	}

	results := removeMountByTarget(mounts, target)

	// Update global
	mounts = results

	return nil
}

// Run fsck(8) on specified device.
func fsck(device string) (err error) {
	return runCommand(
		"/sbin/fsck",
		"-M", // Paranoia - don't fsck if already mounted
		"-av", device)
}

// Returns the position of the string in the given slice or -1 if its not found
func stringInSlice(slice []string, value string) int {
	for i, s := range slice {
		if s == value {
			return i
		}
	}

	return -1
}

var runLsblk = func() (out []string, err error) {
	output, err := runCommandWithStdout(
		"/bin/lsblk",
		"--ascii",
		"--output=NAME,LABEL,PKNAME,MOUNTPOINT",
		"--pairs")
	if err != nil {
		return out, err
	}

	return strings.Split(output, "\n"), nil
}

// Determine details of the recognised disk partitions
// available on the system via lsblk
func loadPartitionDetails() (partitions []blockDevice, err error) {
	recognised := allPartitionLabels()

	lines, err := runLsblk()
	if err != nil {
		return partitions, err
	}
	pattern := regexp.MustCompile(`(?:[^\s"]|"(?:[^"])*")+`)

	for _, line := range lines {
		fields := make(map[string]string)

		// split the line into 'NAME="quoted value"' fields
		matches := pattern.FindAllString(line, -1)

		for _, match := range matches {
			tmp := strings.Split(match, "=")
			name := tmp[0]

			// remove quotes
			value := strings.Trim(tmp[1], `"`)

			// store
			fields[name] = value
		}

		// Look for expected partition labels
		name, ok := fields["LABEL"]
		if !ok {
			continue
		}

		if name == "" || name == "\"\"" {
			continue
		}

		pos := stringInSlice(recognised, name)
		if pos < 0 {
			// ignore unrecognised partitions
			continue
		}

		// reconstruct full path to disk partition device
		device := fmt.Sprintf("/dev/%s", fields["NAME"])

		// FIXME: we should have a way to mock the "/dev" dir
		//        or we skip this test lsblk never returns non-existing
		//        devices
		/*
			if err := FileExists(device); err != nil {
				continue
			}
		*/
		// reconstruct full path to entire disk device
		disk := fmt.Sprintf("/dev/%s", fields["PKNAME"])

		// FIXME: we should have a way to mock the "/dev" dir
		//        or we skip this test lsblk never returns non-existing
		//        files
		/*
			if err := FileExists(disk); err != nil {
				continue
			}
		*/
		bd := blockDevice{
			name:       fields["LABEL"],
			device:     device,
			mountpoint: fields["MOUNTPOINT"],
			parentName: disk,
		}

		partitions = append(partitions, bd)
	}

	return partitions, nil
}

var makeDirectory = func(path string, mode os.FileMode) error {
	return os.MkdirAll(path, mode)
}

func (p *Partition) makeMountPoint() (err error) {
	return makeDirectory(p.MountTarget(), dirMode)
}

// New creates a new partition type
func New() *Partition {
	p := new(Partition)

	p.getPartitionDetails()
	p.hardwareSpecFile = filepath.Join(p.cacheDir(), hardwareSpecFile)

	return p
}

// RunWithOther mount the other rootfs partition, execute the
// specified function and unmount "other" before returning. If "other"
// is mounted read-write, /proc, /sys and /dev will also be
// bind-mounted at the time the specified function is called.
func (p *Partition) RunWithOther(option MountOption, f func(otherRoot string) (err error)) (err error) {
	dual := p.dualRootPartitions()

	if !dual {
		return ErrNoDualPartition
	}

	if option == RW {
		if err := p.remountOther(RW); err != nil {
			return err
		}

		defer func() {
			// we can't reuse err here as this will override
			// the error value we got from calling "f()"
			derr := p.remountOther(RO)
			if derr != nil && err == nil {
				err = derr
			}
		}()

		if err := p.bindmountRequiredFilesystems(); err != nil {
			return err
		}

		defer func() {
			// we can't reuse err here as this will override
			// the error value we got from calling "f()"
			derr := p.unmountRequiredFilesystems()
			if derr != nil && err == nil {
				err = derr
			}
		}()
	}

	err = f(p.MountTarget())
	return err
}

// SyncBootloaderFiles syncs the bootloader files
// FIXME: can we unexport this?
func (p *Partition) SyncBootloaderFiles() (err error) {
	bootloader, err := bootloader(p)
	if err != nil {
		return err
	}
	return bootloader.SyncBootFiles()
}

// ToggleNextBoot toggles the roofs that should be used on the next boot
func (p *Partition) ToggleNextBoot() (err error) {
	if p.dualRootPartitions() {
		return p.toggleBootloaderRootfs()
	}
	return err
}

// MarkBootSuccessful marks the boot as successful
func (p *Partition) MarkBootSuccessful() (err error) {
	bootloader, err := bootloader(p)
	if err != nil {
		return err
	}

	return bootloader.MarkCurrentBootSuccessful()
}

// IsNextBootOther return true if the next boot will use the other rootfs
// partition.
func (p *Partition) IsNextBootOther() bool {
	bootloader, err := bootloader(p)
	if err != nil {
		return false
	}
	return isNextBootOther(bootloader)
}

// Returns the full path to the cache directory, which is used as a
// scratch pad, for downloading new images to and bind mounting the
// rootfs.
func (p *Partition) cacheDir() string {
	return defaultCacheDir
}

func (p *Partition) hardwareSpec() (hardwareSpecType, error) {
	h := hardwareSpecType{}

	data, err := ioutil.ReadFile(p.hardwareSpecFile)
	// if hardware.yaml does not exist it just means that there was no
	// device part in the update.
	if os.IsNotExist(err) {
		return h, ErrNoHardwareYaml
	} else if err != nil {
		return h, err
	}

	if err := yaml.Unmarshal([]byte(data), &h); err != nil {
		return h, err
	}

	return h, nil
}

// Return full path to the main assets directory
func (p *Partition) assetsDir() string {
	return filepath.Join(p.cacheDir(), assetsDir)
}

// Return the full path to the hardware-specific flash assets directory.
func (p *Partition) flashAssetsDir() string {
	return filepath.Join(p.cacheDir(), flashAssetsDir)
}

// MountTarget gets the full path to the mount target directory
func (p *Partition) MountTarget() string {
	return filepath.Join(p.cacheDir(), mountTarget)
}

func (p *Partition) getPartitionDetails() (err error) {
	p.partitions, err = loadPartitionDetails()
	if err != nil {
		return err
	}

	if !p.dualRootPartitions() && !p.singleRootPartition() {
		return ErrPartitionDetection
	}

	if p.dualRootPartitions() {
		// XXX: this will soon be handled automatically at boot by
		// initramfs-tools-ubuntu-core.
		return p.ensureOtherMountedRO()
	}

	return err
}

// Return array of blockDevices representing available root partitions
func (p *Partition) rootPartitions() (roots []blockDevice) {
	for _, part := range p.partitions {
		pos := stringInSlice(rootPartitionLabels(), part.name)
		if pos >= 0 {
			roots = append(roots, part)
		}
	}

	return roots
}

// Return true if system has dual root partitions configured in the
// expected manner for a snappy system.
func (p *Partition) dualRootPartitions() bool {
	return len(p.rootPartitions()) == 2
}

// Return true if system has a single root partition configured in the
// expected manner for a snappy system.
func (p *Partition) singleRootPartition() bool {
	return len(p.rootPartitions()) == 1
}

// Return pointer to blockDevice representing writable partition
func (p *Partition) writablePartition() (result *blockDevice) {
	for _, part := range p.partitions {
		if part.name == writablePartitionLabel {
			return &part
		}
	}

	return nil
}

// Return pointer to blockDevice representing boot partition (if any)
func (p *Partition) bootPartition() (result *blockDevice) {
	for _, part := range p.partitions {
		if part.name == bootPartitionLabel {
			return &part
		}
	}

	return nil
}

// Return pointer to blockDevice representing currently mounted root
// filesystem
func (p *Partition) rootPartition() (result *blockDevice) {
	for _, part := range p.rootPartitions() {
		if part.mountpoint == "/" {
			return &part
		}
	}

	return nil
}

// Return pointer to blockDevice representing the "other" root
// filesystem (which is not currently mounted)
func (p *Partition) otherRootPartition() (result *blockDevice) {
	for _, part := range p.rootPartitions() {
		if part.mountpoint != "/" {
			return &part
		}
	}

	return nil
}

// Mount the "other" root filesystem
func (p *Partition) mountOtherRootfs(readOnly bool) (err error) {
	var other *blockDevice

	p.makeMountPoint()

	other = p.otherRootPartition()

	m := mountEntry{source: other.device, target: p.MountTarget()}

	if readOnly {
		m.options = "ro"
		err = mountAndAddToGlobalMountList(m)
	} else {
		err = fsck(m.source)
		if err != nil {
			return err
		}
		err = mountAndAddToGlobalMountList(m)
	}

	return err
}

// Create a read-only bindmount of the currently-mounted rootfs at the
// specified mountpoint location (which must already exist).
func (p *Partition) bindmountThisRootfsRO(target string) (err error) {
	return mountAndAddToGlobalMountList(mountEntry{source: "/",
		target:    target,
		options:   "bind,ro",
		bindMount: true})
}

// Ensure the other partition is mounted read-only.
func (p *Partition) ensureOtherMountedRO() (err error) {
	mountpoint := p.MountTarget()

	if err = runCommand("/bin/mountpoint", mountpoint); err == nil {
		// already mounted
		return err
	}

	return p.mountOtherRootfs(true)
}

// Remount the already-mounted other partition. Whether the mount
// should become writable is specified by the writable argument.
//
// XXX: Note that in the case where writable=true, this isn't a simple
// toggle - if the partition is already mounted read-only, it needs to
// be unmounted, fsck(8)'d, then (re-)mounted read-write.
func (p *Partition) remountOther(option MountOption) (err error) {
	other := p.otherRootPartition()

	if option == RW {
		// r/o -> r/w: initially r/o, so no need to fsck before
		// switching to r/w.
		err = p.unmountOtherRootfs()
		if err != nil {
			return err
		}

		err = fsck(other.device)
		if err != nil {
			return err
		}

		return mountAndAddToGlobalMountList(mountEntry{
			source: other.device,
			target: p.MountTarget()})
	}
	// r/w -> r/o: no fsck required.
	return mount(other.device, p.MountTarget(), "remount,ro")
}

func (p *Partition) unmountOtherRootfs() (err error) {
	return unmountAndRemoveFromGlobalMountList(p.MountTarget())
}

// The bootloader requires a few filesystems to be mounted when
// run from within a chroot.
func (p *Partition) bindmountRequiredFilesystems() (err error) {

	// we always requires these
	requiredChrootMounts := []string{"/dev", "/proc", "/sys"}

	// if there is a boot partition we also bind-mount it
	boot := p.bootPartition()
	if boot != nil && boot.mountpoint != "" {
		requiredChrootMounts = append(requiredChrootMounts, boot.mountpoint)
	}

<<<<<<< HEAD
=======
	// add additional bootloader mounts, this is required for grub
	bootloader, err := bootloader(p)
	if err == nil && bootloader != nil {
		for _, mount := range bootloader.AdditionalBindMounts() {
			requiredChrootMounts = append(requiredChrootMounts, mount)
		}
	}

>>>>>>> 7cee3d30
	for _, fs := range requiredChrootMounts {
		target := filepath.Join(p.MountTarget(), fs)

		err := mountAndAddToGlobalMountList(mountEntry{source: fs,
			target:    target,
			options:   "bind",
			bindMount: true})
		if err != nil {
			return err
		}
	}

	// Grub also requires access to both rootfs's when run from
	// within a chroot (to allow it to create menu entries for
	// both), so bindmount the real rootfs.
	targetInChroot := filepath.Join(p.MountTarget(), p.MountTarget())

	// FIXME: we should really remove this after the unmount

	if err = makeDirectory(targetInChroot, dirMode); err != nil {
		return err
	}

	return p.bindmountThisRootfsRO(targetInChroot)
}

// Undo the effects of BindmountRequiredFilesystems()
func (p *Partition) unmountRequiredFilesystems() (err error) {
	if err = undoMounts(true); err != nil {
		return err
	}

	return nil
}

func (p *Partition) toggleBootloaderRootfs() (err error) {

	if !p.dualRootPartitions() {
		return errors.New("System is not dual root")
	}

	bootloader, err := bootloader(p)
	if err != nil {
		return err
	}

	// ensure we have updated kernels etc
	if err := bootloader.HandleAssets(); err != nil {
		return err
	}

<<<<<<< HEAD
	return bootloader.ToggleRootFS()
=======
	return bootloader.HandleAssets()
}

// BootloaderDir returns the full path to the (mounted and writable)
// bootloader-specific boot directory.
func (p *Partition) BootloaderDir() string {
	bootloader, err := bootloader(p)
	if err != nil {
		return ""
	}

	return bootloader.BootDir()
>>>>>>> 7cee3d30
}<|MERGE_RESOLUTION|>--- conflicted
+++ resolved
@@ -764,17 +764,6 @@
 		requiredChrootMounts = append(requiredChrootMounts, boot.mountpoint)
 	}
 
-<<<<<<< HEAD
-=======
-	// add additional bootloader mounts, this is required for grub
-	bootloader, err := bootloader(p)
-	if err == nil && bootloader != nil {
-		for _, mount := range bootloader.AdditionalBindMounts() {
-			requiredChrootMounts = append(requiredChrootMounts, mount)
-		}
-	}
-
->>>>>>> 7cee3d30
 	for _, fs := range requiredChrootMounts {
 		target := filepath.Join(p.MountTarget(), fs)
 
@@ -826,10 +815,7 @@
 		return err
 	}
 
-<<<<<<< HEAD
 	return bootloader.ToggleRootFS()
-=======
-	return bootloader.HandleAssets()
 }
 
 // BootloaderDir returns the full path to the (mounted and writable)
@@ -841,5 +827,4 @@
 	}
 
 	return bootloader.BootDir()
->>>>>>> 7cee3d30
 }