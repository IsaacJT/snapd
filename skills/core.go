// -*- Mode: Go; indent-tabs-mode: t -*-

/*
 * Copyright (C) 2016 Canonical Ltd
 *
 * This program is free software: you can redistribute it and/or modify
 * it under the terms of the GNU General Public License version 3 as
 * published by the Free Software Foundation.
 *
 * This program is distributed in the hope that it will be useful,
 * but WITHOUT ANY WARRANTY; without even the implied warranty of
 * MERCHANTABILITY or FITNESS FOR A PARTICULAR PURPOSE.  See the
 * GNU General Public License for more details.
 *
 * You should have received a copy of the GNU General Public License
 * along with this program.  If not, see <http://www.gnu.org/licenses/>.
 *
 */

package skills

import (
	"errors"
	"fmt"
	"regexp"
)

// Skill represents a capacity offered by a snap.
type Skill struct {
	Name  string
	Snap  string
	Type  string
	Attrs map[string]interface{}
	Apps  []string
}

// Slot represents the potential of a given snap to use a skill.
type Slot struct {
	Name  string
	Snap  string
	Type  string
	Attrs map[string]interface{}
	Apps  []string
}

<<<<<<< HEAD
// SecuritySystem is a name of a security system.
type SecuritySystem string

=======
>>>>>>> 9fae71b3
// Type describes a group of interchangeable capabilities with common features.
// Types are managed centrally and act as a contract between system builders,
// application developers and end users.
type Type interface {
	// Unique and public name of this type.
	Name() string
<<<<<<< HEAD
	// Sanitize checks if a skill is correct, altering if necessary.
	Sanitize(skill *Skill) error
=======

	// Sanitize checks if a skill is correct, altering if necessary.
	Sanitize(skill *Skill) error

>>>>>>> 9fae71b3
	// SecuritySnippet returns the configuration snippet that should be used by
	// the given security system to enable this skill to be consumed.
	// An empty snippet is returned when the skill doesn't require anything
	// from the security system to work, in addition to the default configuration.
	// ErrUnknownSecurity is returned when the skill cannot deal with the
	// requested security system.
	SecuritySnippet(skill *Skill, securitySystem SecuritySystem) ([]byte, error)
}

<<<<<<< HEAD
=======
// SecuritySystem is a name of a security system.
type SecuritySystem string

>>>>>>> 9fae71b3
const (
	// SecurityApparmor identifies the apparmor security system.
	SecurityApparmor SecuritySystem = "apparmor"
	// SecuritySeccomp identifies the seccomp security system.
	SecuritySeccomp SecuritySystem = "seccomp"
	// SecurityDBus identifies the DBus security system.
	SecurityDBus SecuritySystem = "dbus"
)

var (
<<<<<<< HEAD
	// ErrUnknownSecurity is reported when an unknown security system is encountered.
=======
	// ErrUnknownSecurity is reported when a skill type is unable to deal with a given security system.
>>>>>>> 9fae71b3
	ErrUnknownSecurity = errors.New("unknown security system")
)

// Regular expression describing correct identifiers.
var validName = regexp.MustCompile("^[a-z](:?[a-z0-9-]*[a-z0-9])?$")

// ValidateName checks if a string can be used as a skill or slot name.
func ValidateName(name string) error {
	valid := validName.MatchString(name)
	if !valid {
		return fmt.Errorf("%q is not a valid skill or slot name", name)
	}
	return nil
}<|MERGE_RESOLUTION|>--- conflicted
+++ resolved
@@ -43,27 +43,16 @@
 	Apps  []string
 }
 
-<<<<<<< HEAD
-// SecuritySystem is a name of a security system.
-type SecuritySystem string
-
-=======
->>>>>>> 9fae71b3
 // Type describes a group of interchangeable capabilities with common features.
 // Types are managed centrally and act as a contract between system builders,
 // application developers and end users.
 type Type interface {
 	// Unique and public name of this type.
 	Name() string
-<<<<<<< HEAD
-	// Sanitize checks if a skill is correct, altering if necessary.
-	Sanitize(skill *Skill) error
-=======
 
 	// Sanitize checks if a skill is correct, altering if necessary.
 	Sanitize(skill *Skill) error
 
->>>>>>> 9fae71b3
 	// SecuritySnippet returns the configuration snippet that should be used by
 	// the given security system to enable this skill to be consumed.
 	// An empty snippet is returned when the skill doesn't require anything
@@ -73,12 +62,9 @@
 	SecuritySnippet(skill *Skill, securitySystem SecuritySystem) ([]byte, error)
 }
 
-<<<<<<< HEAD
-=======
 // SecuritySystem is a name of a security system.
 type SecuritySystem string
 
->>>>>>> 9fae71b3
 const (
 	// SecurityApparmor identifies the apparmor security system.
 	SecurityApparmor SecuritySystem = "apparmor"
@@ -89,11 +75,7 @@
 )
 
 var (
-<<<<<<< HEAD
-	// ErrUnknownSecurity is reported when an unknown security system is encountered.
-=======
 	// ErrUnknownSecurity is reported when a skill type is unable to deal with a given security system.
->>>>>>> 9fae71b3
 	ErrUnknownSecurity = errors.New("unknown security system")
 )
 
