--- conflicted
+++ resolved
@@ -272,20 +272,12 @@
 	// Ensure that such skill exists
 	skill := r.skills[skillSnapName][skillName]
 	if skill == nil {
-<<<<<<< HEAD
-		return fmt.Errorf("cannot grant skill, skill %q:%q does not exist", skillSnapName, skillName)
-=======
 		return fmt.Errorf("cannot grant skill %q from snap %q, no such skill", skillName, skillSnapName)
->>>>>>> 68fc14a1
 	}
 	// Ensure that such slot exists
 	slot := r.slots[slotSnapName][slotName]
 	if slot == nil {
-<<<<<<< HEAD
-		return fmt.Errorf("cannot grant skill, slot %q:%q does not exist", slotSnapName, slotName)
-=======
 		return fmt.Errorf("cannot grant skill to slot %q from snap %q, no such slot", slotName, slotSnapName)
->>>>>>> 68fc14a1
 	}
 	// Ensure that skill and slot are compatible
 	if slot.Type != skill.Type {
@@ -317,20 +309,12 @@
 	// Ensure that such skill exists
 	skill := r.skills[skillSnapName][skillName]
 	if skill == nil {
-<<<<<<< HEAD
-		return fmt.Errorf("cannot revoke skill, skill %q:%q does not exist", skillSnapName, skillName)
-=======
 		return fmt.Errorf("cannot revoke skill %q from snap %q, no such skill", skillName, skillSnapName)
->>>>>>> 68fc14a1
 	}
 	// Ensure that such slot exists
 	slot := r.slots[slotSnapName][slotName]
 	if slot == nil {
-<<<<<<< HEAD
-		return fmt.Errorf("cannot revoke skill, slot %q:%q does not exist", slotSnapName, slotName)
-=======
 		return fmt.Errorf("cannot revoke skill from slot %q from snap %q, no such slot", slotName, slotSnapName)
->>>>>>> 68fc14a1
 	}
 	// Ensure that slot and skill are connected
 	if !r.skillUsedBySlot[slot][skill] {
