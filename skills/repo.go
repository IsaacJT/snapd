// -*- Mode: Go; indent-tabs-mode: t -*-

/*
 * Copyright (C) 2016 Canonical Ltd
 *
 * This program is free software: you can redistribute it and/or modify
 * it under the terms of the GNU General Public License version 3 as
 * published by the Free Software Foundation.
 *
 * This program is distributed in the hope that it will be useful,
 * but WITHOUT ANY WARRANTY; without even the implied warranty of
 * MERCHANTABILITY or FITNESS FOR A PARTICULAR PURPOSE.  See the
 * GNU General Public License for more details.
 *
 * You should have received a copy of the GNU General Public License
 * along with this program.  If not, see <http://www.gnu.org/licenses/>.
 *
 */

package skills

import (
	"fmt"
	"sort"
	"sync"

	"github.com/ubuntu-core/snappy/snap"
)

// Repository stores all known snappy skills and slots and types.
type Repository struct {
	// Protects the internals from concurrent access.
	m     sync.Mutex
	types map[string]Type
	// Indexed by [snapName][skillName]
	skills          map[string]map[string]*Skill
	slots           map[string]map[string]*Slot
	skillUsedBySlot map[*Slot]map[*Skill]bool
	slotsUsingSkill map[*Skill]map[*Slot]bool
}

<<<<<<< HEAD
var (
	// ErrTypeNotFound is reported when skill type cannot found.
	ErrTypeNotFound = errors.New("skill type not found")
	// ErrDuplicateType is reported when type with duplicate name is being added to a repository.
	ErrDuplicateType = errors.New("duplicate type name")
	// ErrTypeMismatch is reported when skill and slot types are different.
	ErrTypeMismatch = errors.New("skill type doesn't match slot type")
	// ErrSkillNotFound is reported when skill cannot be looked up.
	ErrSkillNotFound = errors.New("skill not found")
	// ErrDuplicateSkill is reported when skill with duplicate name is being added to a repository.
	ErrDuplicateSkill = errors.New("duplicate skill name")
	// ErrSkillBusy is reported when operation cannot be performed while a skill is used.
	ErrSkillBusy = errors.New("skill is used")
	// ErrSlotNotFound is reported when slot cannot be found.
	ErrSlotNotFound = errors.New("slot not found")
	// ErrDuplicateSlot is reported when slot with duplicate name is being added to a repository.
	ErrDuplicateSlot = errors.New("duplicate slot name")
	// ErrSlotBusy is reported when operation cannot be performed when a slot is occupied.
	ErrSlotBusy = errors.New("slot is occupied")
	// ErrSkillNotGranted is reported when a skill is being revoked but it was not granted.
	ErrSkillNotGranted = errors.New("skill not granted")
	// ErrSkillAlreadyGranted is reported when a skill is being granted to the same slot again.
	ErrSkillAlreadyGranted = errors.New("skill already granted")
)

=======
>>>>>>> 462bd31a
// NewRepository creates an empty skill repository.
func NewRepository() *Repository {
	return &Repository{
		types:           make(map[string]Type),
		skills:          make(map[string]map[string]*Skill),
		slots:           make(map[string]map[string]*Slot),
		skillUsedBySlot: make(map[*Slot]map[*Skill]bool),
		slotsUsingSkill: make(map[*Skill]map[*Slot]bool),
	}
}

// Type returns a type with a given name.
func (r *Repository) Type(typeName string) Type {
	r.m.Lock()
	defer r.m.Unlock()

	return r.types[typeName]
}

// AddType adds the provided skill type to the repository.
func (r *Repository) AddType(t Type) error {
	r.m.Lock()
	defer r.m.Unlock()

	typeName := t.Name()
	if err := ValidateName(typeName); err != nil {
		return err
	}
	if _, ok := r.types[typeName]; ok {
		return fmt.Errorf("cannot add skill type: %q, type name is in use", typeName)
	}
	r.types[typeName] = t
	return nil
}

// AllSkills returns all skills of the given type.
// If skillType is the empty string, all skills are returned.
func (r *Repository) AllSkills(skillType string) []*Skill {
	r.m.Lock()
	defer r.m.Unlock()

	var result []*Skill
	for _, skillsForSnap := range r.skills {
		for _, skill := range skillsForSnap {
			if skillType == "" || skill.Type == skillType {
				result = append(result, skill)
			}
		}
	}
	sort.Sort(bySkillSnapAndName(result))
	return result
}

// Skills returns the skills offered by the named snap.
func (r *Repository) Skills(snapName string) []*Skill {
	r.m.Lock()
	defer r.m.Unlock()

	var result []*Skill
	for _, skill := range r.skills[snapName] {
		result = append(result, skill)
	}
	sort.Sort(bySkillSnapAndName(result))
	return result
}

// Skill returns the specified skill from the named snap.
func (r *Repository) Skill(snapName, skillName string) *Skill {
	r.m.Lock()
	defer r.m.Unlock()

	return r.skills[snapName][skillName]
}

// AddSkill adds a skill to the repository.
// Skill names must be valid snap names, as defined by ValidateName.
// Skill name must be unique within a particular snap.
<<<<<<< HEAD
func (r *Repository) AddSkill(snapName, skillName, typeName, label string, attrs map[string]interface{}, apps []string) error {
=======
func (r *Repository) AddSkill(skill *Skill) error {
>>>>>>> 462bd31a
	r.m.Lock()
	defer r.m.Unlock()

	// Reject snaps with invalid names
	if err := snap.ValidateName(skill.Snap); err != nil {
		return err
	}
	// Reject skill with invalid names
	if err := ValidateName(skill.Name); err != nil {
		return err
	}
	t := r.types[skill.Type]
	if t == nil {
<<<<<<< HEAD
		return ErrTypeNotFound
	}
	skill := &Skill{
		Name:  skillName,
		Snap:  snapName,
		Type:  typeName,
		Attrs: attrs,
		Label: label,
		Apps:  apps,
=======
		return fmt.Errorf("cannot add skill, skill type %q is not known", skill.Type)
>>>>>>> 462bd31a
	}
	// Reject skill that don't pass type-specific sanitization
	if err := t.SanitizeSkill(skill); err != nil {
		return err
	}
	if _, ok := r.skills[skill.Snap][skill.Name]; ok {
		return fmt.Errorf("cannot add skill, skill name %q is in use", skill.Name)
	}
	if r.skills[skill.Snap] == nil {
		r.skills[skill.Snap] = make(map[string]*Skill)
	}
	r.skills[skill.Snap][skill.Name] = skill
	return nil
}

// RemoveSkill removes the named skill provided by a given snap.
// The removed skill must exist and must not be used anywhere.
func (r *Repository) RemoveSkill(snapName, skillName string) error {
	r.m.Lock()
	defer r.m.Unlock()

	// Ensure that such skill exists
	skill := r.skills[snapName][skillName]
	if skill == nil {
		return fmt.Errorf("cannot remove skill, skill %q:%q does not exist", snapName, skillName)
	}
	// Ensure that the skill is not used by any slot
	if len(r.slotsUsingSkill[skill]) > 0 {
		return fmt.Errorf("cannot remove skill, skill %q:%q is used by at least one slot", snapName, skillName)
	}
	delete(r.skills[snapName], skillName)
	return nil
}

// AllSlots returns all skill slots of the given type.
// If skillType is the empty string, all skill slots are returned.
func (r *Repository) AllSlots(skillType string) []*Slot {
	r.m.Lock()
	defer r.m.Unlock()

	var result []*Slot
	for _, slotsForSnap := range r.slots {
		for _, slot := range slotsForSnap {
			if skillType == "" || slot.Type == skillType {
				result = append(result, slot)
			}
		}
	}
	sort.Sort(bySlotSnapAndName(result))
	return result
}

// Slots returns the skill slots offered by the named snap.
func (r *Repository) Slots(snapName string) []*Slot {
	r.m.Lock()
	defer r.m.Unlock()

	var result []*Slot
	for _, slot := range r.slots[snapName] {
		result = append(result, slot)
	}
	sort.Sort(bySlotSnapAndName(result))
	return result
}

// Slot returns the specified skill slot from the named snap.
func (r *Repository) Slot(snapName, slotName string) *Slot {
	r.m.Lock()
	defer r.m.Unlock()

	return r.slots[snapName][slotName]
}

// AddSlot adds a new slot to the repository.
// Adding a slot with invalid name returns an error.
// Adding a slot that has the same name and snap name as another slot returns an error.
func (r *Repository) AddSlot(slot *Slot) error {
	r.m.Lock()
	defer r.m.Unlock()

	// Reject skill with invalid names
	if err := ValidateName(slot.Name); err != nil {
		return err
	}
	// TODO: ensure the snap is correct
	// TODO: ensure that apps are correct
<<<<<<< HEAD
	t := r.unlockedType(typeName)
	if t == nil {
		return ErrTypeNotFound
	}
	// Reject slot that don't pass type-specific sanitization
	slot := &Slot{
		Name:  slotName,
		Snap:  snapName,
		Type:  typeName,
		Attrs: attrs,
		Apps:  apps,
		Label: label,
	}
	if err := t.SanitizeSlot(slot); err != nil {
		return err
	}
	if i, found := r.unlockedSlotIndex(snapName, slotName); !found {
		// Insert the slot at the right index
		r.slots = append(r.slots[:i], append([]*Slot{slot}, r.slots[i:]...)...)
		return nil
=======
	t := r.types[slot.Type]
	if t == nil {
		return fmt.Errorf("cannot add slot, skill type %q is not known", slot.Type)
	}
	if _, ok := r.slots[slot.Snap][slot.Name]; ok {
		return fmt.Errorf("cannot add slot, slot name %q is in use", slot.Name)
>>>>>>> 462bd31a
	}
	if r.slots[slot.Snap] == nil {
		r.slots[slot.Snap] = make(map[string]*Slot)
	}
	r.slots[slot.Snap][slot.Name] = slot
	return nil
}

// RemoveSlot removes a named slot from the given snap.
// Removing a slot that doesn't exist returns an error.
// Removing a slot that uses a skill returns an error.
func (r *Repository) RemoveSlot(snapName, slotName string) error {
	r.m.Lock()
	defer r.m.Unlock()

	// Ensure that such slot exists
	slot := r.slots[snapName][slotName]
	if slot == nil {
		return fmt.Errorf("cannot remove slot, slot %q:%q does not exist", snapName, slotName)
	}
	// Ensure that the slot is not using any skills
	if len(r.skillUsedBySlot[slot]) > 0 {
		return fmt.Errorf("cannot remove slot, slot %q:%q uses at least one skill", snapName, slotName)
	}
	delete(r.slots[snapName], slotName)
	return nil
}

// Grant grants the named skill to the named slot of the given snap.
// The skill and the slot must have the same type.
func (r *Repository) Grant(skillSnapName, skillName, slotSnapName, slotName string) error {
	r.m.Lock()
	defer r.m.Unlock()

	// Ensure that such skill exists
	skill := r.skills[skillSnapName][skillName]
	if skill == nil {
		return fmt.Errorf("cannot grant skill, no such skill %q:%q", skillSnapName, skillName)
	}
	// Ensure that such slot exists
	slot := r.slots[slotSnapName][slotName]
	if slot == nil {
		return fmt.Errorf("cannot grant skill, no such slot %q:%q", slotSnapName, slotName)
	}
	// Ensure that skill and slot are compatible
	if slot.Type != skill.Type {
		return fmt.Errorf("cannot grant skill, skill type %q doesn't match slot type %q", skill.Type, slot.Type)
	}
	// Ensure that slot and skill are not connected yet
	if r.skillUsedBySlot[slot][skill] {
		return fmt.Errorf("cannot grant skill, skill %q:%q is already used by slot %q:%q",
			skill.Snap, skill.Name, slot.Snap, slot.Name)
	}
	// Grant the skill
	if r.skillUsedBySlot[slot] == nil {
		r.skillUsedBySlot[slot] = make(map[*Skill]bool)
	}
	if r.slotsUsingSkill[skill] == nil {
		r.slotsUsingSkill[skill] = make(map[*Slot]bool)
	}
	r.skillUsedBySlot[slot][skill] = true
	r.slotsUsingSkill[skill][slot] = true
	return nil
}

// Revoke revokes the named skill from the slot of the given snap.
func (r *Repository) Revoke(skillSnapName, skillName, slotSnapName, slotName string) error {
	r.m.Lock()
	defer r.m.Unlock()

	// Ensure that such skill exists
	skill := r.skills[skillSnapName][skillName]
	if skill == nil {
		return fmt.Errorf("cannot revoke skill, no such skill %q:%q", skillSnapName, skillName)
	}
	// Ensure that such slot exists
	slot := r.slots[slotSnapName][slotName]
	if slot == nil {
		return fmt.Errorf("cannot revoke skill, no such slot %q:%q", slotSnapName, slotName)
	}
	// Ensure that slot and skill are connected
	if !r.skillUsedBySlot[slot][skill] {
		return fmt.Errorf("cannot revoke skill, skill %q:%q is not used by slot %q:%q",
			skill.Snap, skill.Name, slot.Snap, slot.Name)
	}
	delete(r.skillUsedBySlot[slot], skill)
	delete(r.slotsUsingSkill[skill], slot)
	return nil
}

// GrantedTo returns all the skills granted to a given snap.
func (r *Repository) GrantedTo(snapName string) map[*Slot][]*Skill {
	r.m.Lock()
	defer r.m.Unlock()

	result := make(map[*Slot][]*Skill)
	for _, slot := range r.slots[snapName] {
		for skill := range r.skillUsedBySlot[slot] {
			result[slot] = append(result[slot], skill)
		}
		sort.Sort(bySkillSnapAndName(result[slot]))
	}
	return result
}

// GrantedBy returns all of the skills granted by a given snap.
func (r *Repository) GrantedBy(snapName string) map[*Skill][]*Slot {
	r.m.Lock()
	defer r.m.Unlock()

	result := make(map[*Skill][]*Slot)
	for _, skill := range r.skills[snapName] {
		for slot := range r.slotsUsingSkill[skill] {
			result[skill] = append(result[skill], slot)
		}
		sort.Sort(bySlotSnapAndName(result[skill]))
	}
	return result
}

<<<<<<< HEAD
// UsersOf returns all of the slots using a given skill.
func (r *Repository) UsersOf(snapName, skillName string) []*Slot {
	r.m.Lock()
	defer r.m.Unlock()

	var result []*Slot
	for slot, skills := range r.grants {
		for _, skill := range skills {
			if skill.Snap == snapName && skill.Name == skillName {
				result = append(result, slot)
			}
		}
	}
	return result
}

// Private unlocked APIs

func (r *Repository) unlockedType(typeName string) Type {
	if i, found := r.unlockedTypeIndex(typeName); found {
		return r.types[i]
	}
	return nil
}

func (r *Repository) unlockedTypeIndex(typeName string) (int, bool) {
	// Assumption: r.types is sorted
	i := sort.Search(len(r.types), func(i int) bool { return r.types[i].Name() >= typeName })
	if i < len(r.types) && r.types[i].Name() == typeName {
		return i, true
	}
	return i, false
}

func (r *Repository) unlockedSkill(snapName, skillName string) *Skill {
	if i, found := r.unlockedSkillIndex(snapName, skillName); found {
		return r.skills[i]
	}
	return nil
}
=======
// Support for sort.Interface
>>>>>>> 462bd31a

type bySkillSnapAndName []*Skill

func (c bySkillSnapAndName) Len() int      { return len(c) }
func (c bySkillSnapAndName) Swap(i, j int) { c[i], c[j] = c[j], c[i] }
func (c bySkillSnapAndName) Less(i, j int) bool {
	if c[i].Snap != c[j].Snap {
		return c[i].Snap < c[j].Snap
	}
	return c[i].Name < c[j].Name
}

type bySlotSnapAndName []*Slot

func (c bySlotSnapAndName) Len() int      { return len(c) }
func (c bySlotSnapAndName) Swap(i, j int) { c[i], c[j] = c[j], c[i] }
func (c bySlotSnapAndName) Less(i, j int) bool {
	if c[i].Snap != c[j].Snap {
		return c[i].Snap < c[j].Snap
	}
<<<<<<< HEAD
	return i, false
}

// LoadBuiltInTypes loads built-in skill types to a repository.
func LoadBuiltInTypes(repo *Repository) error {
	return nil
=======
	return c[i].Name < c[j].Name
>>>>>>> 462bd31a
}<|MERGE_RESOLUTION|>--- conflicted
+++ resolved
@@ -39,34 +39,6 @@
 	slotsUsingSkill map[*Skill]map[*Slot]bool
 }
 
-<<<<<<< HEAD
-var (
-	// ErrTypeNotFound is reported when skill type cannot found.
-	ErrTypeNotFound = errors.New("skill type not found")
-	// ErrDuplicateType is reported when type with duplicate name is being added to a repository.
-	ErrDuplicateType = errors.New("duplicate type name")
-	// ErrTypeMismatch is reported when skill and slot types are different.
-	ErrTypeMismatch = errors.New("skill type doesn't match slot type")
-	// ErrSkillNotFound is reported when skill cannot be looked up.
-	ErrSkillNotFound = errors.New("skill not found")
-	// ErrDuplicateSkill is reported when skill with duplicate name is being added to a repository.
-	ErrDuplicateSkill = errors.New("duplicate skill name")
-	// ErrSkillBusy is reported when operation cannot be performed while a skill is used.
-	ErrSkillBusy = errors.New("skill is used")
-	// ErrSlotNotFound is reported when slot cannot be found.
-	ErrSlotNotFound = errors.New("slot not found")
-	// ErrDuplicateSlot is reported when slot with duplicate name is being added to a repository.
-	ErrDuplicateSlot = errors.New("duplicate slot name")
-	// ErrSlotBusy is reported when operation cannot be performed when a slot is occupied.
-	ErrSlotBusy = errors.New("slot is occupied")
-	// ErrSkillNotGranted is reported when a skill is being revoked but it was not granted.
-	ErrSkillNotGranted = errors.New("skill not granted")
-	// ErrSkillAlreadyGranted is reported when a skill is being granted to the same slot again.
-	ErrSkillAlreadyGranted = errors.New("skill already granted")
-)
-
-=======
->>>>>>> 462bd31a
 // NewRepository creates an empty skill repository.
 func NewRepository() *Repository {
 	return &Repository{
@@ -144,11 +116,7 @@
 // AddSkill adds a skill to the repository.
 // Skill names must be valid snap names, as defined by ValidateName.
 // Skill name must be unique within a particular snap.
-<<<<<<< HEAD
-func (r *Repository) AddSkill(snapName, skillName, typeName, label string, attrs map[string]interface{}, apps []string) error {
-=======
 func (r *Repository) AddSkill(skill *Skill) error {
->>>>>>> 462bd31a
 	r.m.Lock()
 	defer r.m.Unlock()
 
@@ -162,19 +130,7 @@
 	}
 	t := r.types[skill.Type]
 	if t == nil {
-<<<<<<< HEAD
-		return ErrTypeNotFound
-	}
-	skill := &Skill{
-		Name:  skillName,
-		Snap:  snapName,
-		Type:  typeName,
-		Attrs: attrs,
-		Label: label,
-		Apps:  apps,
-=======
 		return fmt.Errorf("cannot add skill, skill type %q is not known", skill.Type)
->>>>>>> 462bd31a
 	}
 	// Reject skill that don't pass type-specific sanitization
 	if err := t.SanitizeSkill(skill); err != nil {
@@ -261,35 +217,15 @@
 	}
 	// TODO: ensure the snap is correct
 	// TODO: ensure that apps are correct
-<<<<<<< HEAD
-	t := r.unlockedType(typeName)
-	if t == nil {
-		return ErrTypeNotFound
-	}
-	// Reject slot that don't pass type-specific sanitization
-	slot := &Slot{
-		Name:  slotName,
-		Snap:  snapName,
-		Type:  typeName,
-		Attrs: attrs,
-		Apps:  apps,
-		Label: label,
-	}
-	if err := t.SanitizeSlot(slot); err != nil {
-		return err
-	}
-	if i, found := r.unlockedSlotIndex(snapName, slotName); !found {
-		// Insert the slot at the right index
-		r.slots = append(r.slots[:i], append([]*Slot{slot}, r.slots[i:]...)...)
-		return nil
-=======
 	t := r.types[slot.Type]
 	if t == nil {
 		return fmt.Errorf("cannot add slot, skill type %q is not known", slot.Type)
 	}
+	if err := t.SanitizeSlot(slot); err != nil {
+		return err
+	}
 	if _, ok := r.slots[slot.Snap][slot.Name]; ok {
 		return fmt.Errorf("cannot add slot, slot name %q is in use", slot.Name)
->>>>>>> 462bd31a
 	}
 	if r.slots[slot.Snap] == nil {
 		r.slots[slot.Snap] = make(map[string]*Slot)
@@ -410,50 +346,24 @@
 	return result
 }
 
-<<<<<<< HEAD
 // UsersOf returns all of the slots using a given skill.
 func (r *Repository) UsersOf(snapName, skillName string) []*Slot {
 	r.m.Lock()
 	defer r.m.Unlock()
 
+	skill := r.skills[snapName][skillName]
+	if skill == nil {
+		return nil
+	}
 	var result []*Slot
-	for slot, skills := range r.grants {
-		for _, skill := range skills {
-			if skill.Snap == snapName && skill.Name == skillName {
-				result = append(result, slot)
-			}
-		}
-	}
-	return result
-}
-
-// Private unlocked APIs
-
-func (r *Repository) unlockedType(typeName string) Type {
-	if i, found := r.unlockedTypeIndex(typeName); found {
-		return r.types[i]
-	}
-	return nil
-}
-
-func (r *Repository) unlockedTypeIndex(typeName string) (int, bool) {
-	// Assumption: r.types is sorted
-	i := sort.Search(len(r.types), func(i int) bool { return r.types[i].Name() >= typeName })
-	if i < len(r.types) && r.types[i].Name() == typeName {
-		return i, true
-	}
-	return i, false
-}
-
-func (r *Repository) unlockedSkill(snapName, skillName string) *Skill {
-	if i, found := r.unlockedSkillIndex(snapName, skillName); found {
-		return r.skills[i]
-	}
-	return nil
-}
-=======
+	for slot := range r.slotsUsingSkill[skill] {
+		result = append(result, slot)
+	}
+	sort.Sort(bySlotSnapAndName(result))
+	return result
+}
+
 // Support for sort.Interface
->>>>>>> 462bd31a
 
 type bySkillSnapAndName []*Skill
 
@@ -474,14 +384,10 @@
 	if c[i].Snap != c[j].Snap {
 		return c[i].Snap < c[j].Snap
 	}
-<<<<<<< HEAD
-	return i, false
+	return c[i].Name < c[j].Name
 }
 
 // LoadBuiltInTypes loads built-in skill types to a repository.
 func LoadBuiltInTypes(repo *Repository) error {
 	return nil
-=======
-	return c[i].Name < c[j].Name
->>>>>>> 462bd31a
 }