--- conflicted
+++ resolved
@@ -166,12 +166,7 @@
 	localUser *auth.UserState
 	device    *auth.DeviceState
 
-<<<<<<< HEAD
-	origDownloadFunc func(context.Context, string, string, string, *auth.UserState, *store.Store, io.ReadWriteSeeker, int64, progress.Meter) error
-=======
-	origDownloadFunc func(context.Context, string, string, string, *auth.UserState, *Store, io.ReadWriteSeeker, int64, progress.Meter, *DownloadOptions) error
->>>>>>> dc9ae288
-	mockXDelta       *testutil.MockCmd
+	mockXDelta *testutil.MockCmd
 
 	restoreLogger func()
 }
@@ -423,12 +418,8 @@
 
 func (s *storeTestSuite) TestDownloadOK(c *C) {
 	expectedContent := []byte("I was downloaded")
-<<<<<<< HEAD
-
-	restore := store.MockDownload(func(ctx context.Context, name, sha3, url string, user *auth.UserState, s *store.Store, w io.ReadWriteSeeker, resume int64, pbar progress.Meter) error {
-=======
-	download = func(ctx context.Context, name, sha3, url string, user *auth.UserState, s *Store, w io.ReadWriteSeeker, resume int64, pbar progress.Meter, dlOpts *DownloadOptions) error {
->>>>>>> dc9ae288
+
+	restore := store.MockDownload(func(ctx context.Context, name, sha3, url string, user *auth.UserState, s *store.Store, w io.ReadWriteSeeker, resume int64, pbar progress.Meter, dlOpts *store.DownloadOptions) error {
 		c.Check(url, Equals, "anon-url")
 		w.Write(expectedContent)
 		return nil
@@ -454,11 +445,7 @@
 	missingContentStr := "was downloaded"
 	expectedContentStr := partialContentStr + missingContentStr
 
-<<<<<<< HEAD
-	restore := store.MockDownload(func(ctx context.Context, name, sha3, url string, user *auth.UserState, s *store.Store, w io.ReadWriteSeeker, resume int64, pbar progress.Meter) error {
-=======
-	download = func(ctx context.Context, name, sha3, url string, user *auth.UserState, s *Store, w io.ReadWriteSeeker, resume int64, pbar progress.Meter, dlOpts *DownloadOptions) error {
->>>>>>> dc9ae288
+	restore := store.MockDownload(func(ctx context.Context, name, sha3, url string, user *auth.UserState, s *store.Store, w io.ReadWriteSeeker, resume int64, pbar progress.Meter, dlOpts *store.DownloadOptions) error {
 		c.Check(resume, Equals, int64(len(partialContentStr)))
 		c.Check(url, Equals, "anon-url")
 		w.Write([]byte(missingContentStr))
@@ -663,11 +650,7 @@
 	partialContentStr := "partial content "
 
 	n := 0
-<<<<<<< HEAD
-	restore := store.MockDownload(func(ctx context.Context, name, sha3, url string, user *auth.UserState, s *store.Store, w io.ReadWriteSeeker, resume int64, pbar progress.Meter) error {
-=======
-	download = func(ctx context.Context, name, sha3, url string, user *auth.UserState, s *Store, w io.ReadWriteSeeker, resume int64, pbar progress.Meter, dlOpts *DownloadOptions) error {
->>>>>>> dc9ae288
+	restore := store.MockDownload(func(ctx context.Context, name, sha3, url string, user *auth.UserState, s *store.Store, w io.ReadWriteSeeker, resume int64, pbar progress.Meter, dlOpts *store.DownloadOptions) error {
 		n++
 		if n == 1 {
 			// force sha3 error on first download
@@ -701,11 +684,7 @@
 	partialContentStr := "partial content "
 
 	n := 0
-<<<<<<< HEAD
-	restore := store.MockDownload(func(ctx context.Context, name, sha3, url string, user *auth.UserState, s *store.Store, w io.ReadWriteSeeker, resume int64, pbar progress.Meter) error {
-=======
-	download = func(ctx context.Context, name, sha3, url string, user *auth.UserState, s *Store, w io.ReadWriteSeeker, resume int64, pbar progress.Meter, dlOpts *DownloadOptions) error {
->>>>>>> dc9ae288
+	restore := store.MockDownload(func(ctx context.Context, name, sha3, url string, user *auth.UserState, s *store.Store, w io.ReadWriteSeeker, resume int64, pbar progress.Meter, dlOpts *store.DownloadOptions) error {
 		n++
 		return store.NewHashError("foo", "1234", "5678")
 	})
@@ -730,11 +709,7 @@
 
 func (s *storeTestSuite) TestAuthenticatedDownloadDoesNotUseAnonURL(c *C) {
 	expectedContent := []byte("I was downloaded")
-<<<<<<< HEAD
-	restore := store.MockDownload(func(ctx context.Context, name, sha3, url string, user *auth.UserState, _ *store.Store, w io.ReadWriteSeeker, resume int64, pbar progress.Meter) error {
-=======
-	download = func(ctx context.Context, name, sha3, url string, user *auth.UserState, _ *Store, w io.ReadWriteSeeker, resume int64, pbar progress.Meter, dlOpts *DownloadOptions) error {
->>>>>>> dc9ae288
+	restore := store.MockDownload(func(ctx context.Context, name, sha3, url string, user *auth.UserState, _ *store.Store, w io.ReadWriteSeeker, resume int64, pbar progress.Meter, dlOpts *store.DownloadOptions) error {
 		// check user is pass and auth url is used
 		c.Check(user, Equals, s.user)
 		c.Check(url, Equals, "AUTH-URL")
@@ -760,11 +735,7 @@
 
 func (s *storeTestSuite) TestAuthenticatedDeviceDoesNotUseAnonURL(c *C) {
 	expectedContent := []byte("I was downloaded")
-<<<<<<< HEAD
-	restore := store.MockDownload(func(ctx context.Context, name, sha3, url string, user *auth.UserState, s *store.Store, w io.ReadWriteSeeker, resume int64, pbar progress.Meter) error {
-=======
-	download = func(ctx context.Context, name, sha3, url string, user *auth.UserState, s *Store, w io.ReadWriteSeeker, resume int64, pbar progress.Meter, dlOpts *DownloadOptions) error {
->>>>>>> dc9ae288
+	restore := store.MockDownload(func(ctx context.Context, name, sha3, url string, user *auth.UserState, s *store.Store, w io.ReadWriteSeeker, resume int64, pbar progress.Meter, dlOpts *store.DownloadOptions) error {
 		// check auth url is used
 		c.Check(url, Equals, "AUTH-URL")
 
@@ -792,11 +763,7 @@
 
 func (s *storeTestSuite) TestLocalUserDownloadUsesAnonURL(c *C) {
 	expectedContentStr := "I was downloaded"
-<<<<<<< HEAD
-	restore := store.MockDownload(func(ctx context.Context, name, sha3, url string, user *auth.UserState, s *store.Store, w io.ReadWriteSeeker, resume int64, pbar progress.Meter) error {
-=======
-	download = func(ctx context.Context, name, sha3, url string, user *auth.UserState, s *Store, w io.ReadWriteSeeker, resume int64, pbar progress.Meter, dlOpts *DownloadOptions) error {
->>>>>>> dc9ae288
+	restore := store.MockDownload(func(ctx context.Context, name, sha3, url string, user *auth.UserState, s *store.Store, w io.ReadWriteSeeker, resume int64, pbar progress.Meter, dlOpts *store.DownloadOptions) error {
 		c.Check(url, Equals, "anon-url")
 
 		w.Write([]byte(expectedContentStr))
@@ -820,11 +787,7 @@
 
 func (s *storeTestSuite) TestDownloadFails(c *C) {
 	var tmpfile *os.File
-<<<<<<< HEAD
-	restore := store.MockDownload(func(ctx context.Context, name, sha3, url string, user *auth.UserState, s *store.Store, w io.ReadWriteSeeker, resume int64, pbar progress.Meter) error {
-=======
-	download = func(ctx context.Context, name, sha3, url string, user *auth.UserState, s *Store, w io.ReadWriteSeeker, resume int64, pbar progress.Meter, dlOpts *DownloadOptions) error {
->>>>>>> dc9ae288
+	restore := store.MockDownload(func(ctx context.Context, name, sha3, url string, user *auth.UserState, s *store.Store, w io.ReadWriteSeeker, resume int64, pbar progress.Meter, dlOpts *store.DownloadOptions) error {
 		tmpfile = w.(*os.File)
 		return fmt.Errorf("uh, it failed")
 	})
@@ -845,11 +808,7 @@
 
 func (s *storeTestSuite) TestDownloadSyncFails(c *C) {
 	var tmpfile *os.File
-<<<<<<< HEAD
-	restore := store.MockDownload(func(ctx context.Context, name, sha3, url string, user *auth.UserState, s *store.Store, w io.ReadWriteSeeker, resume int64, pbar progress.Meter) error {
-=======
-	download = func(ctx context.Context, name, sha3, url string, user *auth.UserState, s *Store, w io.ReadWriteSeeker, resume int64, pbar progress.Meter, dlOpts *DownloadOptions) error {
->>>>>>> dc9ae288
+	restore := store.MockDownload(func(ctx context.Context, name, sha3, url string, user *auth.UserState, s *store.Store, w io.ReadWriteSeeker, resume int64, pbar progress.Meter, dlOpts *store.DownloadOptions) error {
 		tmpfile = w.(*os.File)
 		w.Write([]byte("sync will fail"))
 		err := tmpfile.Close()
@@ -886,11 +845,7 @@
 	var buf SillyBuffer
 	// keep tests happy
 	sha3 := ""
-<<<<<<< HEAD
-	err := store.Download(context.TODO(), "foo", sha3, mockServer.URL, nil, theStore, &buf, 0, nil)
-=======
-	err := download(context.TODO(), "foo", sha3, mockServer.URL, nil, theStore, &buf, 0, nil, nil)
->>>>>>> dc9ae288
+	err := store.Download(context.TODO(), "foo", sha3, mockServer.URL, nil, theStore, &buf, 0, nil, nil)
 	c.Assert(err, IsNil)
 	c.Check(buf.String(), Equals, "response-data")
 	c.Check(n, Equals, 1)
@@ -911,11 +866,7 @@
 	var buf SillyBuffer
 	// keep tests happy
 	sha3 := ""
-<<<<<<< HEAD
-	err := store.Download(context.TODO(), "foo", sha3, mockServer.URL, nil, theStore, &buf, 0, nil)
-=======
-	err := download(context.TODO(), "foo", sha3, mockServer.URL, nil, theStore, &buf, 0, nil, nil)
->>>>>>> dc9ae288
+	err := store.Download(context.TODO(), "foo", sha3, mockServer.URL, nil, theStore, &buf, 0, nil, nil)
 	c.Assert(err, IsNil)
 	c.Check(buf.String(), Equals, "response-data")
 }
@@ -934,11 +885,7 @@
 	var buf SillyBuffer
 	// keep tests happy
 	sha3 := ""
-<<<<<<< HEAD
-	err := store.Download(context.TODO(), "foo", sha3, mockServer.URL, nil, theStore, &buf, 0, nil)
-=======
-	err := download(context.TODO(), "foo", sha3, mockServer.URL, nil, theStore, &buf, 0, nil, nil)
->>>>>>> dc9ae288
+	err := store.Download(context.TODO(), "foo", sha3, mockServer.URL, nil, theStore, &buf, 0, nil, nil)
 	c.Assert(err, IsNil)
 	c.Check(buf.String(), Equals, "response-data")
 }
@@ -957,11 +904,7 @@
 	var buf SillyBuffer
 	// keep tests happy
 	sha3 := ""
-<<<<<<< HEAD
-	err := store.Download(context.TODO(), "foo", sha3, mockServer.URL, nil, theStore, &buf, 0, nil)
-=======
-	err := download(context.TODO(), "foo", sha3, mockServer.URL, nil, theStore, &buf, 0, nil, nil)
->>>>>>> dc9ae288
+	err := store.Download(context.TODO(), "foo", sha3, mockServer.URL, nil, theStore, &buf, 0, nil, nil)
 	c.Assert(err, IsNil)
 	c.Check(buf.String(), Equals, "response-data")
 }
@@ -989,11 +932,7 @@
 	go func() {
 		sha3 := ""
 		var buf SillyBuffer
-<<<<<<< HEAD
-		err := store.Download(ctx, "foo", sha3, mockServer.URL, nil, theStore, &buf, 0, nil)
-=======
-		err := download(ctx, "foo", sha3, mockServer.URL, nil, theStore, &buf, 0, nil, nil)
->>>>>>> dc9ae288
+		err := store.Download(ctx, "foo", sha3, mockServer.URL, nil, theStore, &buf, 0, nil, nil)
 		result <- err.Error()
 		close(result)
 	}()
@@ -1008,7 +947,7 @@
 
 func (s *storeTestSuite) TestActualDownloadRateLimited(c *C) {
 	var ratelimitReaderUsed bool
-	restore := MockRatelimitReader(func(r io.Reader, bucket *ratelimit.Bucket) io.Reader {
+	restore := store.MockRatelimitReader(func(r io.Reader, bucket *ratelimit.Bucket) io.Reader {
 		ratelimitReaderUsed = true
 		return r
 	})
@@ -1021,7 +960,7 @@
 	defer ts.Close()
 
 	var buf SillyBuffer
-	err := download(context.TODO(), "example-name", "", ts.URL, nil, s.store, &buf, 0, nil, &DownloadOptions{RateLimit: 1})
+	err := store.Download(context.TODO(), "example-name", "", ts.URL, nil, s.store, &buf, 0, nil, &store.DownloadOptions{RateLimit: 1})
 	c.Assert(err, IsNil)
 	c.Check(buf.String(), Equals, canary)
 	c.Check(ratelimitReaderUsed, Equals, true)
@@ -1046,11 +985,7 @@
 
 	theStore := store.New(&store.Config{}, nil)
 	var buf bytes.Buffer
-<<<<<<< HEAD
-	err := store.Download(context.TODO(), "foo", "sha3", mockServer.URL, nil, theStore, nopeSeeker{&buf}, -1, nil)
-=======
-	err := download(context.TODO(), "foo", "sha3", mockServer.URL, nil, theStore, nopeSeeker{&buf}, -1, nil, nil)
->>>>>>> dc9ae288
+	err := store.Download(context.TODO(), "foo", "sha3", mockServer.URL, nil, theStore, nopeSeeker{&buf}, -1, nil, nil)
 	c.Assert(err, NotNil)
 	c.Check(err.Error(), Equals, "please buy foo before installing it.")
 	c.Check(n, Equals, 1)
@@ -1067,11 +1002,7 @@
 
 	theStore := store.New(&store.Config{}, nil)
 	var buf SillyBuffer
-<<<<<<< HEAD
-	err := store.Download(context.TODO(), "foo", "sha3", mockServer.URL, nil, theStore, &buf, 0, nil)
-=======
-	err := download(context.TODO(), "foo", "sha3", mockServer.URL, nil, theStore, &buf, 0, nil, nil)
->>>>>>> dc9ae288
+	err := store.Download(context.TODO(), "foo", "sha3", mockServer.URL, nil, theStore, &buf, 0, nil, nil)
 	c.Assert(err, NotNil)
 	c.Assert(err, FitsTypeOf, &store.DownloadError{})
 	c.Check(err.(*store.DownloadError).Code, Equals, 404)
@@ -1089,11 +1020,7 @@
 
 	theStore := store.New(&store.Config{}, nil)
 	var buf SillyBuffer
-<<<<<<< HEAD
-	err := store.Download(context.TODO(), "foo", "sha3", mockServer.URL, nil, theStore, &buf, 0, nil)
-=======
-	err := download(context.TODO(), "foo", "sha3", mockServer.URL, nil, theStore, &buf, 0, nil, nil)
->>>>>>> dc9ae288
+	err := store.Download(context.TODO(), "foo", "sha3", mockServer.URL, nil, theStore, &buf, 0, nil, nil)
 	c.Assert(err, NotNil)
 	c.Assert(err, FitsTypeOf, &store.DownloadError{})
 	c.Check(err.(*store.DownloadError).Code, Equals, 500)
@@ -1117,11 +1044,7 @@
 	var buf SillyBuffer
 	// keep tests happy
 	sha3 := ""
-<<<<<<< HEAD
-	err := store.Download(context.TODO(), "foo", sha3, mockServer.URL, nil, theStore, &buf, 0, nil)
-=======
-	err := download(context.TODO(), "foo", sha3, mockServer.URL, nil, theStore, &buf, 0, nil, nil)
->>>>>>> dc9ae288
+	err := store.Download(context.TODO(), "foo", sha3, mockServer.URL, nil, theStore, &buf, 0, nil, nil)
 	c.Assert(err, IsNil)
 	c.Check(buf.String(), Equals, "response-data")
 	c.Check(n, Equals, 2)
@@ -1188,11 +1111,7 @@
 	h := crypto.SHA3_384.New()
 	h.Write([]byte("some data"))
 	sha3 := fmt.Sprintf("%x", h.Sum(nil))
-<<<<<<< HEAD
-	err := store.Download(context.TODO(), "foo", sha3, mockServer.URL, nil, theStore, buf, int64(len("some ")), nil)
-=======
-	err := download(context.TODO(), "foo", sha3, mockServer.URL, nil, theStore, buf, int64(len("some ")), nil, nil)
->>>>>>> dc9ae288
+	err := store.Download(context.TODO(), "foo", sha3, mockServer.URL, nil, theStore, buf, int64(len("some ")), nil, nil)
 	c.Check(err, IsNil)
 	c.Check(buf.String(), Equals, "some data")
 	c.Check(n, Equals, 1)
@@ -1326,11 +1245,7 @@
 	for _, testCase := range deltaTests {
 		testCase.info.Size = int64(len(testCase.expectedContent))
 		downloadIndex := 0
-<<<<<<< HEAD
-		restore := store.MockDownload(func(ctx context.Context, name, sha3, url string, user *auth.UserState, s *store.Store, w io.ReadWriteSeeker, resume int64, pbar progress.Meter) error {
-=======
-		download = func(ctx context.Context, name, sha3, url string, user *auth.UserState, s *Store, w io.ReadWriteSeeker, resume int64, pbar progress.Meter, dlOpts *DownloadOptions) error {
->>>>>>> dc9ae288
+		restore := store.MockDownload(func(ctx context.Context, name, sha3, url string, user *auth.UserState, s *store.Store, w io.ReadWriteSeeker, resume int64, pbar progress.Meter, dlOpts *store.DownloadOptions) error {
 			if testCase.downloads[downloadIndex].error {
 				downloadIndex++
 				return errors.New("Bang")
@@ -1461,13 +1376,8 @@
 	sto := store.New(nil, authContext)
 
 	for _, testCase := range downloadDeltaTests {
-<<<<<<< HEAD
 		sto.SetDeltaFormat(testCase.format)
-		restore := store.MockDownload(func(ctx context.Context, name, sha3, url string, user *auth.UserState, _ *store.Store, w io.ReadWriteSeeker, resume int64, pbar progress.Meter) error {
-=======
-		sto.deltaFormat = testCase.format
-		download = func(ctx context.Context, name, sha3, url string, user *auth.UserState, _ *Store, w io.ReadWriteSeeker, resume int64, pbar progress.Meter, dlOpts *DownloadOptions) error {
->>>>>>> dc9ae288
+		restore := store.MockDownload(func(ctx context.Context, name, sha3, url string, user *auth.UserState, _ *store.Store, w io.ReadWriteSeeker, resume int64, pbar progress.Meter, dlOpts *store.DownloadOptions) error {
 			expectedUser := s.user
 			if testCase.useLocalUser {
 				expectedUser = s.localUser
@@ -4589,11 +4499,7 @@
 	restore := s.store.MockCacher(obs)
 	defer restore()
 
-<<<<<<< HEAD
-	restore = store.MockDownload(func(ctx context.Context, name, sha3, url string, user *auth.UserState, s *store.Store, w io.ReadWriteSeeker, resume int64, pbar progress.Meter) error {
-=======
-	download = func(ctx context.Context, name, sha3, url string, user *auth.UserState, s *Store, w io.ReadWriteSeeker, resume int64, pbar progress.Meter, dlOpts *DownloadOptions) error {
->>>>>>> dc9ae288
+	restore = store.MockDownload(func(ctx context.Context, name, sha3, url string, user *auth.UserState, s *store.Store, w io.ReadWriteSeeker, resume int64, pbar progress.Meter, dlOpts *store.DownloadOptions) error {
 		c.Fatalf("download should not be called when results come from the cache")
 		return nil
 	})
@@ -4616,11 +4522,7 @@
 	defer restore()
 
 	downloadWasCalled := false
-<<<<<<< HEAD
-	restore = store.MockDownload(func(ctx context.Context, name, sha3, url string, user *auth.UserState, s *store.Store, w io.ReadWriteSeeker, resume int64, pbar progress.Meter) error {
-=======
-	download = func(ctx context.Context, name, sha3, url string, user *auth.UserState, s *Store, w io.ReadWriteSeeker, resume int64, pbar progress.Meter, dlOpts *DownloadOptions) error {
->>>>>>> dc9ae288
+	restore = store.MockDownload(func(ctx context.Context, name, sha3, url string, user *auth.UserState, s *store.Store, w io.ReadWriteSeeker, resume int64, pbar progress.Meter, dlOpts *store.DownloadOptions) error {
 		downloadWasCalled = true
 		return nil
 	})
