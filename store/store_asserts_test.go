--- conflicted
+++ resolved
@@ -155,8 +155,6 @@
 	c.Check(a.Type(), Equals, asserts.SnapDeclarationType)
 }
 
-<<<<<<< HEAD
-=======
 func (s *storeAssertsSuite) TestAssertionNotFoundV1(c *C) {
 	mockServer := httptest.NewServer(http.HandlerFunc(func(w http.ResponseWriter, r *http.Request) {
 		c.Check(r.Header.Get("Accept"), Equals, "application/x.ubuntu.assertion")
@@ -186,7 +184,6 @@
 	})
 }
 
->>>>>>> 8ee17dcb
 func (s *storeAssertsSuite) TestAssertionNotFoundV2(c *C) {
 	mockServer := httptest.NewServer(http.HandlerFunc(func(w http.ResponseWriter, r *http.Request) {
 		assertRequest(c, r, "GET", "/v2/assertions/.*")
@@ -426,7 +423,6 @@
 	b := asserts.NewBatch(nil)
 	err = sto.DownloadAssertions(urls, b, nil)
 	c.Assert(err, ErrorMatches, `assertion service error: \"not found.*`)
-<<<<<<< HEAD
 }
 
 var testValidationSetAssertion = `type: validation-set
@@ -553,6 +549,4 @@
 			"name":       "set-bar",
 		},
 	})
-=======
->>>>>>> 8ee17dcb
 }