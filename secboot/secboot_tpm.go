// -*- Mode: Go; indent-tabs-mode: t -*-
// +build !nosecboot

/*
 * Copyright (C) 2020 Canonical Ltd
 *
 * This program is free software: you can redistribute it and/or modify
 * it under the terms of the GNU General Public License version 3 as
 * published by the Free Software Foundation.
 *
 * This program is distributed in the hope that it will be useful,
 * but WITHOUT ANY WARRANTY; without even the implied warranty of
 * MERCHANTABILITY or FITNESS FOR A PARTICULAR PURPOSE.  See the
 * GNU General Public License for more details.
 *
 * You should have received a copy of the GNU General Public License
 * along with this program.  If not, see <http://www.gnu.org/licenses/>.
 *
 */

package secboot

import (
	"crypto/rand"
	"errors"
	"fmt"
	"os"
	"path/filepath"

	"github.com/canonical/go-tpm2"
	sb "github.com/snapcore/secboot"
	"golang.org/x/xerrors"

	"github.com/snapcore/snapd/asserts"
	"github.com/snapcore/snapd/boot"
	"github.com/snapcore/snapd/bootloader/efi"
	// TODO: UC20: move/merge partition with gadget
	"github.com/snapcore/snapd/cmd/snap-bootstrap/partition"
	"github.com/snapcore/snapd/logger"
	"github.com/snapcore/snapd/osutil"
)

<<<<<<< HEAD
const (
	// Handles are in the block reserved for owner objects (0x01800000 - 0x01bfffff)
	pinHandle = 0x01880000
)

=======
>>>>>>> 48a0eea3
var (
	sbConnectToDefaultTPM            = sb.ConnectToDefaultTPM
	sbMeasureSnapSystemEpochToTPM    = sb.MeasureSnapSystemEpochToTPM
	sbMeasureSnapModelToTPM          = sb.MeasureSnapModelToTPM
	sbLockAccessToSealedKeys         = sb.LockAccessToSealedKeys
	sbActivateVolumeWithTPMSealedKey = sb.ActivateVolumeWithTPMSealedKey
<<<<<<< HEAD
	sbAddEFISecureBootPolicyProfile  = sb.AddEFISecureBootPolicyProfile
	sbAddSystemdEFIStubProfile       = sb.AddSystemdEFIStubProfile
	sbAddSnapModelProfile            = sb.AddSnapModelProfile
	sbProvisionTPM                   = sb.ProvisionTPM
	sbSealKeyToTPM                   = sb.SealKeyToTPM
=======
>>>>>>> 48a0eea3
)

func CheckKeySealingSupported() error {
	logger.Noticef("checking if secure boot is enabled...")
	if err := checkSecureBootEnabled(); err != nil {
		logger.Noticef("secure boot not enabled: %v", err)
		return err
	}
	logger.Noticef("secure boot is enabled")

	logger.Noticef("checking if TPM device is available...")
	tconn, err := sbConnectToDefaultTPM()
	if err != nil {
		err = fmt.Errorf("cannot connect to TPM device: %v", err)
		logger.Noticef("%v", err)
		return err
	}
	logger.Noticef("TPM device detected")
	return tconn.Close()
}

func checkSecureBootEnabled() error {
	// 8be4df61-93ca-11d2-aa0d-00e098032b8c is the EFI Global Variable vendor GUID
	b, _, err := efi.ReadVarBytes("SecureBoot-8be4df61-93ca-11d2-aa0d-00e098032b8c")
	if err != nil {
		if err == efi.ErrNoEFISystem {
			return err
		}
		return fmt.Errorf("cannot read secure boot variable: %v", err)
	}
	if len(b) < 1 {
		return errors.New("secure boot variable does not exist")
	}
	if b[0] != 1 {
		return errors.New("secure boot is disabled")
	}

	return nil
}

const tpmPCR = 12

<<<<<<< HEAD
type SecbootHandle struct {
	tpm *sb.TPMConnection
}

// MockSecbootConnect should only be used in tests. TPM should not
// be exposed to external tests.
func MockSecbootConnect() (func(), error) {
	tcti, err := os.Open("/dev/null")
	if err != nil {
		return nil, err
	}
	tpmctx, err := tpm2.NewTPMContext(tcti)
	if err != nil {
		return nil, err
	}
	tpm := &sb.TPMConnection{TPMContext: tpmctx}
	old := sbConnectToDefaultTPM
	sbConnectToDefaultTPM = func() (*sb.TPMConnection, error) {
		return tpm, nil
	}
	restore := func() {
		sbConnectToDefaultTPM = old
	}
	return restore, nil
}

func secureConnectToTPM(ekcfile string) (*SecbootHandle, error) {
=======
func secureConnectToTPM(ekcfile string) (*sb.TPMConnection, error) {
>>>>>>> 48a0eea3
	ekCertReader, err := os.Open(ekcfile)
	if err != nil {
		return nil, fmt.Errorf("cannot open endorsement key certificate file: %v", err)
	}
	defer ekCertReader.Close()

<<<<<<< HEAD
	tpm, err := sb.SecureConnectToDefaultTPM(ekCertReader, nil)
	if err != nil {
		return nil, err
	}
	return &SecbootHandle{tpm: tpm}, nil
}

func insecureConnectToTPM() (*SecbootHandle, error) {
	tpm, err := sbConnectToDefaultTPM()
	if err != nil {
		return nil, err
	}
	return &SecbootHandle{tpm: tpm}, nil
}

func (h *SecbootHandle) disconnect() error {
	return h.tpm.Close()
}

// MeasureEpoch measures the snap system epoch.
func MeasureEpoch(h *SecbootHandle) error {
	if err := sbMeasureSnapSystemEpochToTPM(h.tpm, tpmPCR); err != nil {
		return fmt.Errorf("cannot measure snap system epoch: %v", err)
	}
	return nil
}

// MeasureModel measures the snap model.
func MeasureModel(h *SecbootHandle, model *asserts.Model) error {
	if err := sbMeasureSnapModelToTPM(h.tpm, tpmPCR, model); err != nil {
		return fmt.Errorf("cannot measure snap model: %v", err)
	}
	return nil
}

// MeasureWhenPossible verifies if secure boot measuring is possible and in
// this case the whatHow function is executed. If measuring is not possible
// success is returned.
func MeasureWhenPossible(whatHow func(h *SecbootHandle) error) error {
	// the model is ready, we're good to try measuring it now
	t, err := insecureConnectToTPM()
	if err != nil {
		var perr *os.PathError
		// XXX: xerrors.Is() does not work with PathErrors?
		if xerrors.As(err, &perr) {
			// no TPM
			return nil
		}
		return fmt.Errorf("cannot open TPM connection: %v", err)
	}
	defer t.disconnect()

	return whatHow(t)
}

// UnlockIfEncrypted verifies whether an encrypted volume with the specified
// name exists and unlocks it. With lockKeysOnFinish set, access to the sealed
// keys will be locked when this function completes. The path to the unencrypted
// device node is returned.
func UnlockIfEncrypted(name string, lockKeysOnFinish bool) (string, error) {
=======
	return sb.SecureConnectToDefaultTPM(ekCertReader, nil)
}

func insecureConnectToTPM() (*sb.TPMConnection, error) {
	return sbConnectToDefaultTPM()
}

func measureWhenPossible(whatHow func(tpm *sb.TPMConnection) error) error {
	// the model is ready, we're good to try measuring it now
	tpm, err := insecureConnectToTPM()
	if err != nil {
		var perr *os.PathError
		// XXX: xerrors.Is() does not work with PathErrors?
		if xerrors.As(err, &perr) {
			// no TPM
			return nil
		}
		return fmt.Errorf("cannot open TPM connection: %v", err)
	}
	defer tpm.Close()

	return whatHow(tpm)
}

// MeasureSnapSystemEpochWhenPossible measures the snap system epoch only if the
// TPM device is available. If there's no TPM device success is returned.
func MeasureSnapSystemEpochWhenPossible() error {
	measure := func(tpm *sb.TPMConnection) error {
		return sbMeasureSnapSystemEpochToTPM(tpm, tpmPCR)
	}

	if err := measureWhenPossible(measure); err != nil {
		return fmt.Errorf("cannot measure snap system epoch: %v", err)
	}

	return nil
}

// MeasureSnapModelWhenPossible measures the snap model only if the TPM device is
// available. If there's no TPM device success is returned.
func MeasureSnapModelWhenPossible(findModel func() (*asserts.Model, error)) error {
	measure := func(tpm *sb.TPMConnection) error {
		model, err := findModel()
		if err != nil {
			return err
		}
		return sbMeasureSnapModelToTPM(tpm, tpmPCR, model)
	}

	if err := measureWhenPossible(measure); err != nil {
		return fmt.Errorf("cannot measure snap model: %v", err)
	}

	return nil
}

// UnlockVolumeIfEncrypted verifies whether an encrypted volume with the specified
// name exists and unlocks it. With lockKeysOnFinish set, access to the sealed
// keys will be locked when this function completes. The path to the unencrypted
// device node is returned.
func UnlockVolumeIfEncrypted(name string, lockKeysOnFinish bool) (string, error) {
>>>>>>> 48a0eea3
	device := filepath.Join(devDiskByLabelDir, name)

	// TODO:UC20: use sb.SecureConnectToDefaultTPM() if we decide there's benefit in doing that or
	//            we have a hard requirement for a valid EK cert chain for every boot (ie, panic
	//            if there isn't one). But we can't do that as long as we need to download
	//            intermediate certs from the manufacturer.
	tpm, tpmErr := sbConnectToDefaultTPM()
	if tpmErr != nil {
<<<<<<< HEAD
		// if tpmErr is a *os.PathError returned from go-tpm2 then this is an indicator that
		// there is no TPM device, but other errors shouldn't be ignored.
		var perr *os.PathError
		if !xerrors.As(tpmErr, &perr) {
			return "", fmt.Errorf("cannot unlock encrypted device %q: %v", name, tpmErr)
		}
=======
>>>>>>> 48a0eea3
		logger.Noticef("cannot open TPM connection: %v", tpmErr)
	} else {
		defer tpm.Close()
	}

<<<<<<< HEAD
	tpmDeviceAvailable := tpmErr == nil

	var lockErr error
	err := func() error {
		defer func() {
			if lockKeysOnFinish && tpmDeviceAvailable {
=======
	var lockErr error
	err := func() error {
		defer func() {
			// TODO:UC20: we might want some better error handling here - eg, if tpmErr is a
			//            *os.PathError returned from go-tpm2 then this is an indicator that there
			//            is no TPM device. But other errors probably shouldn't be ignored.
			if lockKeysOnFinish && tpmErr == nil {
>>>>>>> 48a0eea3
				// Lock access to the sealed keys. This should be called whenever there
				// is a TPM device detected, regardless of whether secure boot is enabled
				// or there is an encrypted volume to unlock. Note that snap-bootstrap can
				// be called several times during initialization, and if there are multiple
				// volumes to unlock we should lock access to the sealed keys only after
				// the last encrypted volume is unlocked, in which case lockKeysOnFinish
				// should be set to true.
				lockErr = sbLockAccessToSealedKeys(tpm)
			}
		}()

		ok, encdev := isDeviceEncrypted(name)
		if !ok {
			return nil
		}

<<<<<<< HEAD
		if !tpmDeviceAvailable {
=======
		if tpmErr != nil {
>>>>>>> 48a0eea3
			return fmt.Errorf("cannot unlock encrypted device %q: %v", name, tpmErr)
		}
		// TODO:UC20: snap-bootstrap should validate that <name>-enc is what
		//            we expect (and not e.g. an external disk), and also that
		//            <name> is from <name>-enc and not an unencrypted partition
		//            with the same name (LP #1863886)
		sealedKeyPath := filepath.Join(boot.InitramfsEncryptionKeyDir, name+".sealed-key")
		return unlockEncryptedPartition(tpm, name, encdev, sealedKeyPath, "", lockKeysOnFinish)
	}()
	if err != nil {
		return "", err
	}
	if lockErr != nil {
		return "", fmt.Errorf("cannot lock access to sealed keys: %v", lockErr)
	}

	return device, nil
}

// UnlockEncryptedPartition unseals the keyfile and opens an encrypted device.
func unlockEncryptedPartition(tpm *sb.TPMConnection, name, device, keyfile, pinfile string, lock bool) error {
	options := sb.ActivateWithTPMSealedKeyOptions{
		PINTries:            1,
		RecoveryKeyTries:    3,
		LockSealedKeyAccess: lock,
	}

	// XXX: pinfile is currently not used
	activated, err := sbActivateVolumeWithTPMSealedKey(tpm, name, device, keyfile, nil, &options)
	if !activated {
		// ActivateVolumeWithTPMSealedKey should always return an error if activated == false
		return fmt.Errorf("cannot activate encrypted device %q: %v", device, err)
	}
	if err != nil {
		logger.Noticef("successfully activated encrypted device %q using a fallback activation method", device)
	} else {
		logger.Noticef("successfully activated encrypted device %q with TPM", device)
	}

	return nil
<<<<<<< HEAD
}

func SealKey(key partition.EncryptionKey, params *SealKeyParams) error {
	tpm, err := sbConnectToDefaultTPM()
	if err != nil {
		return fmt.Errorf("cannot connect to TPM: %v", err)
	}

	// Verify if all EFI image files exist
	for _, chain := range params.EFILoadChains {
		if err := checkFilesPresence(chain); err != nil {
			return err
		}
	}

	pcrProfile := sb.NewPCRProtectionProfile()

	// Add EFI secure boot policy profile
	policyParams := sb.EFISecureBootPolicyProfileParams{
		PCRAlgorithm:  tpm2.HashAlgorithmSHA256,
		LoadSequences: make([]*sb.EFIImageLoadEvent, 0, len(params.EFILoadChains)),
		// TODO:UC20: set SignatureDbUpdateKeystore to support key rotation
	}
	for _, chain := range params.EFILoadChains {
		policyParams.LoadSequences = append(policyParams.LoadSequences, buildLoadSequence(chain))
	}
	if err := sbAddEFISecureBootPolicyProfile(pcrProfile, &policyParams); err != nil {
		return fmt.Errorf("cannot add EFI secure boot policy profile: %v", err)
	}

	// Add systemd EFI stub profile
	if len(params.KernelCmdlines) != 0 {
		systemdStubParams := sb.SystemdEFIStubProfileParams{
			PCRAlgorithm:   tpm2.HashAlgorithmSHA256,
			PCRIndex:       tpmPCR,
			KernelCmdlines: params.KernelCmdlines,
		}
		if err := sbAddSystemdEFIStubProfile(pcrProfile, &systemdStubParams); err != nil {
			return fmt.Errorf("cannot add systemd EFI stub profile: %v", err)
		}
	}

	// Add snap model profile
	if len(params.Models) != 0 {
		snapModelParams := sb.SnapModelProfileParams{
			PCRAlgorithm: tpm2.HashAlgorithmSHA256,
			PCRIndex:     tpmPCR,
			Models:       params.Models,
		}
		if err := sbAddSnapModelProfile(pcrProfile, &snapModelParams); err != nil {
			return fmt.Errorf("cannot add snap model profile: %v", err)
		}
	}

	// Provision the TPM as late as possible
	if err := tpmProvision(tpm, params.TPMLockoutAuthFile); err != nil {
		return err
	}
	// Seal key to the TPM
	creationParams := sb.KeyCreationParams{
		PCRProfile: pcrProfile,
		PINHandle:  pinHandle,
	}
	if err := sbSealKeyToTPM(tpm, key[:], params.KeyFile, params.PolicyUpdateDataFile, &creationParams); err != nil {
		return fmt.Errorf("cannot seal data: %v", err)
	}

	return nil

}

func tpmProvision(tpm *sb.TPMConnection, lockoutAuthFile string) error {
	// Create and save the lockout authorization file
	lockoutAuth := make([]byte, 16)
	// crypto rand is protected against short reads
	_, err := rand.Read(lockoutAuth)
	if err != nil {
		return fmt.Errorf("cannot create lockout authorization: %v", err)
	}
	if err := osutil.AtomicWriteFile(lockoutAuthFile, lockoutAuth, 0600, 0); err != nil {
		return fmt.Errorf("cannot write the lockout authorization file: %v", err)
	}

	// TODO:UC20: ideally we should ask the firmware to clear the TPM and then reboot
	//            if the device has previously been provisioned, see
	//            https://godoc.org/github.com/snapcore/secboot#RequestTPMClearUsingPPI
	if err := sbProvisionTPM(tpm, sb.ProvisionModeFull, lockoutAuth); err != nil {
		return fmt.Errorf("cannot provision TPM: %v", err)
	}
	return nil
}

func buildLoadSequence(filePaths []string) *sb.EFIImageLoadEvent {
	// The idea of EFIImageLoadEvent is to build a set of load paths for the current
	// device configuration. So you could have something like this:
	//
	// shim -> recovery grub -> recovery kernel 1
	//                      |-> recovery kernel 2
	//                      |-> recovery kernel ...
	//                      |-> normal grub -> run kernel good
	//                                     |-> run kernel try
	//
	// Or it could look like this, which is the same thing:
	//
	// shim -> recovery grub -> recovery kernel 1
	// shim -> recovery grub -> recovery kernel 2
	// shim -> recovery grub -> recovery kernel ...
	// shim -> recovery grub -> normal grub -> run kernel good
	// shim -> recovery grub -> normal grub -> run kernel try

	var event *sb.EFIImageLoadEvent
	var next []*sb.EFIImageLoadEvent

	for i := len(filePaths) - 1; i >= 0; i-- {
		event = &sb.EFIImageLoadEvent{
			Source: sb.Shim,
			Image:  sb.FileEFIImage(filePaths[i]),
			Next:   next,
		}
		next = []*sb.EFIImageLoadEvent{event}
	}
	// fix event source for the first binary in chain (shim)
	event.Source = sb.Firmware

	return event
}

func checkFilesPresence(pathList []string) error {
	for _, p := range pathList {
		if !osutil.FileExists(p) {
			return fmt.Errorf("file %s does not exist", p)
		}
	}
	return nil
=======
>>>>>>> 48a0eea3
}<|MERGE_RESOLUTION|>--- conflicted
+++ resolved
@@ -40,28 +40,22 @@
 	"github.com/snapcore/snapd/osutil"
 )
 
-<<<<<<< HEAD
 const (
 	// Handles are in the block reserved for owner objects (0x01800000 - 0x01bfffff)
 	pinHandle = 0x01880000
 )
 
-=======
->>>>>>> 48a0eea3
 var (
 	sbConnectToDefaultTPM            = sb.ConnectToDefaultTPM
 	sbMeasureSnapSystemEpochToTPM    = sb.MeasureSnapSystemEpochToTPM
 	sbMeasureSnapModelToTPM          = sb.MeasureSnapModelToTPM
 	sbLockAccessToSealedKeys         = sb.LockAccessToSealedKeys
 	sbActivateVolumeWithTPMSealedKey = sb.ActivateVolumeWithTPMSealedKey
-<<<<<<< HEAD
 	sbAddEFISecureBootPolicyProfile  = sb.AddEFISecureBootPolicyProfile
 	sbAddSystemdEFIStubProfile       = sb.AddSystemdEFIStubProfile
 	sbAddSnapModelProfile            = sb.AddSnapModelProfile
 	sbProvisionTPM                   = sb.ProvisionTPM
 	sbSealKeyToTPM                   = sb.SealKeyToTPM
-=======
->>>>>>> 48a0eea3
 )
 
 func CheckKeySealingSupported() error {
@@ -104,105 +98,13 @@
 
 const tpmPCR = 12
 
-<<<<<<< HEAD
-type SecbootHandle struct {
-	tpm *sb.TPMConnection
-}
-
-// MockSecbootConnect should only be used in tests. TPM should not
-// be exposed to external tests.
-func MockSecbootConnect() (func(), error) {
-	tcti, err := os.Open("/dev/null")
-	if err != nil {
-		return nil, err
-	}
-	tpmctx, err := tpm2.NewTPMContext(tcti)
-	if err != nil {
-		return nil, err
-	}
-	tpm := &sb.TPMConnection{TPMContext: tpmctx}
-	old := sbConnectToDefaultTPM
-	sbConnectToDefaultTPM = func() (*sb.TPMConnection, error) {
-		return tpm, nil
-	}
-	restore := func() {
-		sbConnectToDefaultTPM = old
-	}
-	return restore, nil
-}
-
-func secureConnectToTPM(ekcfile string) (*SecbootHandle, error) {
-=======
 func secureConnectToTPM(ekcfile string) (*sb.TPMConnection, error) {
->>>>>>> 48a0eea3
 	ekCertReader, err := os.Open(ekcfile)
 	if err != nil {
 		return nil, fmt.Errorf("cannot open endorsement key certificate file: %v", err)
 	}
 	defer ekCertReader.Close()
 
-<<<<<<< HEAD
-	tpm, err := sb.SecureConnectToDefaultTPM(ekCertReader, nil)
-	if err != nil {
-		return nil, err
-	}
-	return &SecbootHandle{tpm: tpm}, nil
-}
-
-func insecureConnectToTPM() (*SecbootHandle, error) {
-	tpm, err := sbConnectToDefaultTPM()
-	if err != nil {
-		return nil, err
-	}
-	return &SecbootHandle{tpm: tpm}, nil
-}
-
-func (h *SecbootHandle) disconnect() error {
-	return h.tpm.Close()
-}
-
-// MeasureEpoch measures the snap system epoch.
-func MeasureEpoch(h *SecbootHandle) error {
-	if err := sbMeasureSnapSystemEpochToTPM(h.tpm, tpmPCR); err != nil {
-		return fmt.Errorf("cannot measure snap system epoch: %v", err)
-	}
-	return nil
-}
-
-// MeasureModel measures the snap model.
-func MeasureModel(h *SecbootHandle, model *asserts.Model) error {
-	if err := sbMeasureSnapModelToTPM(h.tpm, tpmPCR, model); err != nil {
-		return fmt.Errorf("cannot measure snap model: %v", err)
-	}
-	return nil
-}
-
-// MeasureWhenPossible verifies if secure boot measuring is possible and in
-// this case the whatHow function is executed. If measuring is not possible
-// success is returned.
-func MeasureWhenPossible(whatHow func(h *SecbootHandle) error) error {
-	// the model is ready, we're good to try measuring it now
-	t, err := insecureConnectToTPM()
-	if err != nil {
-		var perr *os.PathError
-		// XXX: xerrors.Is() does not work with PathErrors?
-		if xerrors.As(err, &perr) {
-			// no TPM
-			return nil
-		}
-		return fmt.Errorf("cannot open TPM connection: %v", err)
-	}
-	defer t.disconnect()
-
-	return whatHow(t)
-}
-
-// UnlockIfEncrypted verifies whether an encrypted volume with the specified
-// name exists and unlocks it. With lockKeysOnFinish set, access to the sealed
-// keys will be locked when this function completes. The path to the unencrypted
-// device node is returned.
-func UnlockIfEncrypted(name string, lockKeysOnFinish bool) (string, error) {
-=======
 	return sb.SecureConnectToDefaultTPM(ekCertReader, nil)
 }
 
@@ -264,7 +166,6 @@
 // keys will be locked when this function completes. The path to the unencrypted
 // device node is returned.
 func UnlockVolumeIfEncrypted(name string, lockKeysOnFinish bool) (string, error) {
->>>>>>> 48a0eea3
 	device := filepath.Join(devDiskByLabelDir, name)
 
 	// TODO:UC20: use sb.SecureConnectToDefaultTPM() if we decide there's benefit in doing that or
@@ -273,36 +174,23 @@
 	//            intermediate certs from the manufacturer.
 	tpm, tpmErr := sbConnectToDefaultTPM()
 	if tpmErr != nil {
-<<<<<<< HEAD
 		// if tpmErr is a *os.PathError returned from go-tpm2 then this is an indicator that
 		// there is no TPM device, but other errors shouldn't be ignored.
 		var perr *os.PathError
 		if !xerrors.As(tpmErr, &perr) {
 			return "", fmt.Errorf("cannot unlock encrypted device %q: %v", name, tpmErr)
 		}
-=======
->>>>>>> 48a0eea3
 		logger.Noticef("cannot open TPM connection: %v", tpmErr)
 	} else {
 		defer tpm.Close()
 	}
 
-<<<<<<< HEAD
 	tpmDeviceAvailable := tpmErr == nil
 
 	var lockErr error
 	err := func() error {
 		defer func() {
 			if lockKeysOnFinish && tpmDeviceAvailable {
-=======
-	var lockErr error
-	err := func() error {
-		defer func() {
-			// TODO:UC20: we might want some better error handling here - eg, if tpmErr is a
-			//            *os.PathError returned from go-tpm2 then this is an indicator that there
-			//            is no TPM device. But other errors probably shouldn't be ignored.
-			if lockKeysOnFinish && tpmErr == nil {
->>>>>>> 48a0eea3
 				// Lock access to the sealed keys. This should be called whenever there
 				// is a TPM device detected, regardless of whether secure boot is enabled
 				// or there is an encrypted volume to unlock. Note that snap-bootstrap can
@@ -319,11 +207,7 @@
 			return nil
 		}
 
-<<<<<<< HEAD
 		if !tpmDeviceAvailable {
-=======
-		if tpmErr != nil {
->>>>>>> 48a0eea3
 			return fmt.Errorf("cannot unlock encrypted device %q: %v", name, tpmErr)
 		}
 		// TODO:UC20: snap-bootstrap should validate that <name>-enc is what
@@ -364,7 +248,6 @@
 	}
 
 	return nil
-<<<<<<< HEAD
 }
 
 func SealKey(key partition.EncryptionKey, params *SealKeyParams) error {
@@ -499,6 +382,4 @@
 		}
 	}
 	return nil
-=======
->>>>>>> 48a0eea3
 }